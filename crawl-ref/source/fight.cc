/*
 *  File:       fight.cc
 *  Summary:    Functions used during combat.
 *  Written by: Linley Henzell
 */

#include "AppHdr.h"

#include "fight.h"
#include "melee_attack.h"

#include <string.h>
#include <stdlib.h>
#include <stdio.h>
#include <algorithm>

#include "externs.h"

#include "areas.h"
#include "artefact.h"
#include "attitude-change.h"
#include "beam.h"
#include "cloud.h"
#include "coordit.h"
#include "database.h"
#include "debug.h"
#include "delay.h"
#include "directn.h"
#include "effects.h"
#include "env.h"
#include "exercise.h"
#include "map_knowledge.h"
#include "feature.h"
#include "fineff.h"
#include "fprop.h"
#include "food.h"
#include "goditem.h"
#include "invent.h"
#include "items.h"
#include "itemname.h"
#include "itemprop.h"
#include "item_use.h"
#include "libutil.h"
#include "macro.h"
#include "makeitem.h"
#include "message.h"
#include "misc.h"
#include "mon-behv.h"
#include "mon-cast.h"
#include "mon-clone.h"
#include "mon-place.h"
#include "terrain.h"
#include "mgen_data.h"
#include "coord.h"
#include "mon-stuff.h"
#include "mon-util.h"
#include "mutation.h"
#include "ouch.h"
#include "player.h"
#include "random-var.h"
#include "religion.h"
#include "godconduct.h"
#include "shopping.h"
#include "skills.h"
#include "species.h"
#include "spl-clouds.h"
#include "spl-miscast.h"
#include "spl-summoning.h"
#include "spl-util.h"
#include "state.h"
#include "stuff.h"
#include "transform.h"
#include "traps.h"
#include "travel.h"
#include "hints.h"
#include "view.h"
#include "shout.h"
#include "xom.h"

#ifdef NOTE_DEBUG_CHAOS_BRAND
    #define NOTE_DEBUG_CHAOS_EFFECTS
#endif

#ifdef NOTE_DEBUG_CHAOS_EFFECTS
#include "notes.h"
#endif

const int HIT_WEAK   = 7;
const int HIT_MED    = 18;
const int HIT_STRONG = 36;

static void stab_message(actor *defender, int stab_bonus);

static inline int player_weapon_str_weight(void);
static inline int player_weapon_dex_weight(void);

static inline int calc_stat_to_hit_base(void);
static inline int calc_stat_to_dam_base(void);
static void mons_lose_attack_energy(monster* attacker, int wpn_speed,
                                    int which_attack, int effective_attack);

/*
 **************************************************
 *                                                *
 *             BEGIN PUBLIC FUNCTIONS             *
 *                                                *
 **************************************************
*/

// This function is only used when monsters are attacking.
int test_melee_hit(int to_hit, int ev, defer_rand& r)
{
    int   roll = -1;
    int margin = AUTOMATIC_HIT;

    ev *= 2;

    if (to_hit >= AUTOMATIC_HIT)
        return (true);
    else if (r[0].x_chance_in_y(MIN_HIT_MISS_PERCENTAGE, 100))
        margin = (r[1].random2(2) ? 1 : -1) * AUTOMATIC_HIT;
    else
    {
        roll = r[2].random2(to_hit + 1);
        margin = (roll - r[3].random2avg(ev, 2));
    }

#ifdef DEBUG_DIAGNOSTICS
    float miss;

    if (to_hit < ev)
        miss = 100.0 - MIN_HIT_MISS_PERCENTAGE / 2.0;
    else
    {
        miss = MIN_HIT_MISS_PERCENTAGE / 2.0 +
            ((100.0 - MIN_HIT_MISS_PERCENTAGE) * ev) / to_hit;
    }

    mprf(MSGCH_DIAGNOSTICS,
          "to hit: %d; ev: %d; miss: %0.2f%%; roll: %d; result: %s%s (%d)",
              to_hit, ev, miss, roll, (margin >= 0) ? "hit" : "miss",
              (roll == -1) ? "!!!" : "", margin);
#endif

    return (margin);
}

// This function returns the "extra" stats the player gets because of
// choice of weapon... it's used only for giving warnings when a player
// wields a less than ideal weapon.
int effective_stat_bonus(int wepType)
{
#ifdef USE_NEW_COMBAT_STATS
    int str_weight;
    if (wepType == -1)
        str_weight = player_weapon_str_weight();
    else
        str_weight = weapon_str_weight(OBJ_WEAPONS, wepType);

    return ((you.strength() - you.dex()) * (str_weight - 5) / 10);
#else
    return (0);
#endif
}

// Returns the to-hit for your extra unarmed attacks.
// DOES NOT do the final roll (i.e., random2(your_to_hit)).
static int calc_your_to_hit_unarmed(int uattack = UNAT_NO_ATTACK,
                                    bool vampiric = false)
{
    int your_to_hit;

    your_to_hit = 13 + you.dex() / 2 + you.skills[SK_UNARMED_COMBAT] / 2
                  + you.skills[SK_FIGHTING] / 5;

    if (wearing_amulet(AMU_INACCURACY))
        your_to_hit -= 5;

    if (player_mutation_level(MUT_EYEBALLS))
        your_to_hit += 2 * player_mutation_level(MUT_EYEBALLS) + 1;

    // Vampires know how to bite and aim better when thirsty.
    if (you.species == SP_VAMPIRE && uattack == UNAT_BITE)
    {
        your_to_hit += 1;

        if (vampiric)
        {
            if (you.hunger_state == HS_STARVING)
                your_to_hit += 2;
            else if (you.hunger_state < HS_SATIATED)
                your_to_hit += 1;
        }
    }
    else if (you.species != SP_VAMPIRE && you.hunger_state == HS_STARVING)
        your_to_hit -= 3;

    your_to_hit += slaying_bonus(PWPN_HIT);

    return your_to_hit;
}

// Calculates your to-hit roll. If random_factor is true, be stochastic;
// if false, determinstic (e.g. for chardumps).
int calc_your_to_hit(bool random_factor)
{
    melee_attack attk(&you, NULL);
    return attk.calc_to_hit(random_factor);
}

random_var calc_your_attack_delay()
{
    melee_attack attk(&you, NULL);
    return attk.player_calc_attack_delay();
}

static bool player_fights_well_unarmed(int heavy_armour_penalty)
{
    return (you.burden_state == BS_UNENCUMBERED
            && x_chance_in_y(you.skills[SK_UNARMED_COMBAT], 20)
            && x_chance_in_y(2, 1 + heavy_armour_penalty));
}

unchivalric_attack_type is_unchivalric_attack(const actor *attacker,
                                              const actor *defender)
{
    const monster* def = defender->as_monster();
    unchivalric_attack_type unchivalric = UCAT_NO_ATTACK;

    // No unchivalric attacks on monsters that cannot fight (e.g.
    // plants) or monsters the attacker can't see (either due to
    // invisibility or being behind opaque clouds).
    if (defender->cannot_fight() || (attacker && !attacker->can_see(defender)))
        return (unchivalric);

    // Distracted (but not batty); this only applies to players.
    if (attacker && attacker->atype() == ACT_PLAYER
        && def && def->foe != MHITYOU && !mons_is_batty(def))
    {
        unchivalric = UCAT_DISTRACTED;
    }

    // confused (but not perma-confused)
    if (def
        && def->has_ench(ENCH_CONFUSION)
        && !mons_class_flag(def->type, M_CONFUSED))
    {
        unchivalric = UCAT_CONFUSED;
    }

    // allies
    if (def && def->friendly())
        unchivalric = UCAT_ALLY;

    // fleeing
    if (def && mons_is_fleeing(def))
        unchivalric = UCAT_FLEEING;

    // invisible
    if (attacker && !attacker->visible_to(defender))
        unchivalric = UCAT_INVISIBLE;

    // held in a net
    if (def && def->caught())
        unchivalric = UCAT_HELD_IN_NET;

    // petrifying
    if (def && def->petrifying())
        unchivalric = UCAT_PETRIFYING;

    // petrified
    if (defender->petrified())
        unchivalric = UCAT_PETRIFIED;

    // paralysed
    if (defender->paralysed())
        unchivalric = UCAT_PARALYSED;

    // sleeping
    if (defender->asleep())
        unchivalric = UCAT_SLEEPING;

    return (unchivalric);
}

//////////////////////////////////////////////////////////////////////////
// Melee attack

melee_attack::melee_attack(actor *attk, actor *defn,
                           bool allow_unarmed, int which_attack)
    : attacker(attk), defender(defn), cancel_attack(false), did_hit(false),
    perceived_attack(false), obvious_effect(false), needs_message(false),
    attacker_visible(false), defender_visible(false),
    attacker_invisible(false), defender_invisible(false),
    unarmed_ok(allow_unarmed),
    attack_number(which_attack), to_hit(0), damage_done(0), special_damage(0),
    aux_damage(0), stab_attempt(false), stab_bonus(0), min_delay(0),
    final_attack_delay(0), noise_factor(0), extra_noise(0), weapon(NULL),
    damage_brand(SPWPN_NORMAL), wpn_skill(SK_UNARMED_COMBAT), hands(HANDS_ONE),
    hand_half_bonus(false), skip_chaos_message(false), art_props(0),
    unrand_entry(NULL), attack_verb("bug"), verb_degree(),
    no_damage_message(), special_damage_message(), aux_attack(), aux_verb(),
    special_damage_flavour(BEAM_NONE),
    shield(NULL), defender_shield(NULL),
    player_body_armour_penalty(0), player_shield_penalty(0),
    player_armour_tohit_penalty(0), player_shield_tohit_penalty(0),
    can_do_unarmed(false), apply_bleeding(false),
    miscast_level(-1), miscast_type(SPTYP_NONE), miscast_target(NULL)
{
    init_attack();
}

void melee_attack::init_attack()
{
    weapon       = attacker->weapon(attack_number);
    damage_brand = attacker->damage_brand(attack_number);

    if (weapon && weapon->base_type == OBJ_WEAPONS && is_artefact(*weapon))
    {
        artefact_wpn_properties(*weapon, art_props);
        if (is_unrandom_artefact(*weapon))
            unrand_entry = get_unrand_entry(weapon->special);
    }

    wpn_skill = weapon ? weapon_skill(*weapon) : SK_UNARMED_COMBAT;
    if (weapon)
    {
        hands = hands_reqd(*weapon, attacker->body_size());

        switch (single_damage_type(*weapon))
        {
        case DAM_BLUDGEON:
        case DAM_WHIP:
            noise_factor = 125;
            break;
        case DAM_SLICE:
            noise_factor = 100;
            break;
        case DAM_PIERCE:
            noise_factor = 75;
            break;
        }
    }

    shield = attacker->shield();
    if (defender)
        defender_shield = defender->shield();

    hand_half_bonus = (unarmed_ok
                       && !shield
                       && weapon
                       && !weapon->cursed()
                       && hands == HANDS_HALF);

    attacker_visible   = attacker->observable();
    attacker_invisible = (!attacker_visible && you.see_cell(attacker->pos()));
    defender_visible   = defender && defender->observable();
    defender_invisible = (!defender_visible && defender
                          && you.see_cell(defender->pos()));
    needs_message      = (attacker_visible || defender_visible);

    if (attacker && attacker->atype() == ACT_PLAYER)
    {
        player_body_armour_penalty =
            player_adjusted_body_armour_evasion_penalty(1);
        player_shield_penalty =
            player_adjusted_shield_evasion_penalty(1);
        dprf("Player body armour penalty: %d, shield penalty: %d",
             player_body_armour_penalty, player_shield_penalty);
    }

    if (defender && defender->submerged())
    {
        // Unarmed attacks from tentacles are the only ones that can
        // reach submerged monsters.
        unarmed_ok = (attacker->damage_type() == DVORP_TENTACLE);
    }

    miscast_level  = -1;
    miscast_type   = SPTYP_NONE;
    miscast_target = NULL;
}

std::string melee_attack::actor_name(const actor *a,
                                     description_level_type desc,
                                     bool actor_visible,
                                     bool actor_invisible)
{
    return (actor_visible ? a->name(desc) : anon_name(desc, actor_invisible));
}

std::string melee_attack::pronoun(const actor *a,
                                  pronoun_type pron,
                                  bool actor_visible)
{
    return (actor_visible ? a->pronoun(pron) : anon_pronoun(pron));
}

std::string melee_attack::anon_pronoun(pronoun_type pron)
{
    switch (pron)
    {
    default:
    case PRONOUN_CAP:              return "It";
    case PRONOUN_NOCAP:            return "it";
    case PRONOUN_CAP_POSSESSIVE:   return "Its";
    case PRONOUN_NOCAP_POSSESSIVE: return "its";
    case PRONOUN_REFLEXIVE:        return "itself";
    }
}

std::string melee_attack::anon_name(description_level_type desc,
                                    bool actor_invisible)
{
    switch (desc)
    {
    case DESC_CAP_THE:
    case DESC_CAP_A:
        return (actor_invisible ? "It" : "Something");
    case DESC_CAP_YOUR:
        return ("Its");
    case DESC_NOCAP_YOUR:
    case DESC_NOCAP_ITS:
        return ("its");
    case DESC_NONE:
        return ("");
    case DESC_NOCAP_THE:
    case DESC_NOCAP_A:
    case DESC_PLAIN:
    default:
        return (actor_invisible? "it" : "something");
    }
}

std::string melee_attack::atk_name(description_level_type desc) const
{
    return actor_name(attacker, desc, attacker_visible, attacker_invisible);
}

std::string melee_attack::def_name(description_level_type desc) const
{
    return actor_name(defender, desc, defender_visible, defender_invisible);
}

std::string melee_attack::wep_name(description_level_type desc,
                                   unsigned long ignore_flags) const
{
    ASSERT(weapon != NULL);

    if (attacker->atype() == ACT_PLAYER)
        return weapon->name(desc, false, false, false, false, ignore_flags);

    std::string name;
    bool possessive = false;
    if (desc == DESC_CAP_YOUR)
    {
        desc       = DESC_CAP_THE;
        possessive = true;
    }
    else if (desc == DESC_NOCAP_YOUR)
    {
        desc       = DESC_NOCAP_THE;
        possessive = true;
    }

    if (possessive)
        name = apostrophise(atk_name(desc)) + " ";

    name += weapon->name(DESC_PLAIN, false, false, false, false, ignore_flags);

    return (name);
}

bool melee_attack::is_banished(const actor *a) const
{
    if (!a || a->alive())
        return (false);

    if (a->atype() == ACT_PLAYER)
        return (you.banished);
    else
        return (a->as_monster()->flags & MF_BANISHED);
}

void melee_attack::check_autoberserk()
{
    if (weapon
        && art_props[ARTP_ANGRY] >= 1
        && !one_chance_in(1 + art_props[ARTP_ANGRY]))
    {
        attacker->go_berserk(false);
    }
}

bool melee_attack::check_unrand_effects(bool mondied)
{
    // If bashing the defender with a wielded unrandart launcher, don't use
    // unrand_entry->fight_func, since that's the function used for
    // launched missiles.
    if (unrand_entry && unrand_entry->fight_func.melee_effects
        && weapon && fires_ammo_type(*weapon) == MI_NONE)
    {
        unrand_entry->fight_func.melee_effects(weapon, attacker, defender,
                                               mondied);
        return (!defender->alive());
    }

    return (false);
}

void melee_attack::identify_mimic(actor *act)
{
    if (act
        && act->atype() == ACT_MONSTER
        && mons_is_mimic(act->id())
        && you.can_see(act))
    {
        monster* mon = act->as_monster();
        mon->flags |= MF_KNOWN_MIMIC;
    }
}

bool melee_attack::attack()
{
    // If a mimic is attacking or defending, it is thereafter known.
    identify_mimic(attacker);

    coord_def defender_pos = defender->pos();

    if (attacker->atype() == ACT_PLAYER && defender->atype() == ACT_MONSTER)
    {
        if (stop_attack_prompt(defender->as_monster(), false,
                               attacker->pos()))
        {
            cancel_attack = true;
            return (false);
        }
    }

    if (attacker != defender)
    {
        // Allow setting of your allies' target, etc.
        attacker->attacking(defender);

        check_autoberserk();
    }

    // The attacker loses nutrition.
    attacker->make_hungry(3, true);

    // Xom thinks fumbles are funny...
    if (attacker->fumbles_attack())
    {
        // Make sure the monster uses up some energy, even though
        // it didn't actually attack.
        attacker->lose_energy(EUT_ATTACK);

        // ... and thinks fumbling when trying to hit yourself is just
        // hilarious.
        if (attacker == defender)
            xom_is_stimulated(255);
        else
            xom_is_stimulated(14);

        if (damage_brand == SPWPN_CHAOS)
            chaos_affects_attacker();

        return (false);
    }
    // Non-fumbled self-attacks due to confusion are still pretty funny,
    // though.
    else if (attacker == defender && attacker->confused())
    {
        // And is still hilarious if it's the player.
        if (attacker->atype() == ACT_PLAYER)
            xom_is_stimulated(255);
        else
            xom_is_stimulated(128);
    }

    // Defending monster protects itself from attacks using the wall
    // it's in. Zotdef: allow a 5% chance of a hit anyway
    if (defender->atype() == ACT_MONSTER && cell_is_solid(defender->pos())
        && mons_wall_shielded(defender->as_monster())
        && !one_chance_in(20))
    {
        std::string feat_name = raw_feature_description(grd(defender->pos()));

        if (attacker->atype() == ACT_PLAYER)
        {
            player_apply_attack_delay();

            if (you.can_see(defender))
            {
                mprf("The %s protects %s from harm.",
                     feat_name.c_str(),
                     defender->name(DESC_NOCAP_THE).c_str());
            }
            else
            {
                mprf("You hit the %s.",
                     feat_name.c_str());
            }
        }
        else
        {
            // Make sure the monster uses up some energy, even though it
            // didn't actually land a blow.
            attacker->lose_energy(EUT_ATTACK);

            if (!mons_near(defender->as_monster()))
            {
                simple_monster_message(attacker->as_monster(),
                                       " hits something.");
            }
            else if (you.can_see(attacker))
            {
                mprf("%s tries to hit %s, but is blocked by the %s.",
                     attacker->name(DESC_CAP_THE).c_str(),
                     defender->name(DESC_NOCAP_THE).c_str(),
                     feat_name.c_str());
            }
        }
        if (damage_brand == SPWPN_CHAOS)
            chaos_affects_attacker();

        return (true);
    }

    to_hit = calc_to_hit();

    god_conduct_trigger conducts[3];
    disable_attack_conducts(conducts);

    if (attacker->atype() == ACT_PLAYER && attacker != defender)
        set_attack_conducts(conducts, defender->as_monster());

    // Trying to stay general beyond this point is a recipe for insanity.
    // Maybe when Stone Soup hits 1.0... :-)
    bool retval = ((attacker->atype() == ACT_PLAYER) ? player_attack() :
                   (defender->atype() == ACT_PLAYER) ? mons_attack_you()
                                                     : mons_attack_mons());
    identify_mimic(defender);

    if (env.sanctuary_time > 0 && retval && !cancel_attack
        && attacker != defender && !attacker->confused())
    {
        if (is_sanctuary(attacker->pos()) || is_sanctuary(defender->pos()))
        {
            if (attacker->atype() == ACT_PLAYER
                || attacker->as_monster()->friendly())
            {
                remove_sanctuary(true);
            }
        }
    }

    if (attacker->atype() == ACT_PLAYER)
    {
        handle_noise(defender_pos);

        if (damage_brand == SPWPN_CHAOS)
            chaos_affects_attacker();

        do_miscast();
    }

    // This may invalidate both the attacker and defender.
    fire_final_effects();

    enable_attack_conducts(conducts);

    return (retval);
}

static int _modify_blood_amount(const int damage, const int dam_type)
{
    int factor = 0; // DVORP_NONE

    switch (dam_type)
    {
    case DVORP_CRUSHING: // flails, also unarmed
    case DVORP_TENTACLE: // unarmed, tentacles
        factor =  2;
        break;
    case DVORP_SLASHING: // whips
        factor =  4;
        break;
    case DVORP_PIERCING: // pole-arms
        factor =  5;
        break;
    case DVORP_STABBING: // knives, daggers
        factor =  8;
        break;
    case DVORP_SLICING:  // other short/long blades, also blade hands
        factor = 10;
        break;
    case DVORP_CHOPPING: // axes
        factor = 17;
        break;
    case DVORP_CLAWING:  // unarmed, claws
        factor = 24;
        break;
    }

    return (damage * factor / 10);
}

static bool _vamp_wants_blood_from_monster(const monster* mon)
{
    if (you.species != SP_VAMPIRE)
        return (false);

    if (you.hunger_state == HS_ENGORGED)
        return (false);

    if (mon->is_summoned())
        return (false);

    if (!mons_has_blood(mon->type))
        return (false);

    const corpse_effect_type chunk_type = mons_corpse_effect(mon->type);

    // Don't drink poisonous or mutagenic blood.
    return (chunk_type == CE_CLEAN || chunk_type == CE_CONTAMINATED
            || (chunk_is_poisonous(chunk_type) && player_res_poison()));
}

// Should life protection protect from this?
// Called when stabbing, for bite attacks, and vampires wielding vampiric weapons
// Returns true if blood was drawn.
static bool _player_vampire_draws_blood(const monster* mon, const int damage,
                                        bool needs_bite_msg = false,
                                        int reduction = 1)
{
    ASSERT(you.species == SP_VAMPIRE);

    if (!_vamp_wants_blood_from_monster(mon))
        return (false);

    const corpse_effect_type chunk_type = mons_corpse_effect(mon->type);

    // Now print message, need biting unless already done (never for bat form!)
    if (needs_bite_msg && !player_in_bat_form())
    {
        mprf("You bite %s, and draw %s blood!",
             mon->name(DESC_NOCAP_THE, true).c_str(),
             mon->pronoun(PRONOUN_NOCAP_POSSESSIVE).c_str());
    }
    else
    {
        mprf("You draw %s blood!",
             apostrophise(mon->name(DESC_NOCAP_THE, true)).c_str());
    }

    // Regain hp.
    if (you.hp < you.hp_max)
    {
        int heal = 1 + random2(damage);
        if (chunk_type == CE_CLEAN)
            heal += 1 + random2(damage);
        if (heal > you.experience_level)
            heal = you.experience_level;

        // Decrease healing when done in bat form.
        if (player_in_bat_form())
            heal /= 2;

        if (heal > 0 && !you.duration[DUR_DEATHS_DOOR])
        {
            inc_hp(heal, false);
            mprf("You feel %sbetter.", (you.hp == you.hp_max) ? "much " : "");
        }
    }

    // Gain nutrition.
    if (you.hunger_state != HS_ENGORGED)
    {
        int food_value = 0;
        if (chunk_type == CE_CLEAN)
            food_value = 30 + random2avg(59, 2);
        else if (chunk_type == CE_CONTAMINATED
                 || chunk_is_poisonous(chunk_type))
        {
            food_value = 15 + random2avg(29, 2);
        }

        // Bats get rather less nutrition out of it.
        if (player_in_bat_form())
            food_value /= 2;

        food_value /= reduction;

        lessen_hunger(food_value, false);
    }

    did_god_conduct(DID_DRINK_BLOOD, 5 + random2(4));

    return (true);
}

bool melee_attack::player_attack()
{
    if (cancel_attack)
        return (false);

    noise_factor = 100;

    player_apply_attack_delay();
    player_stab_check();

    coord_def where = defender->pos();

    ev_margin = player_hits_monster();

    if (ev_margin >= 0)
    {
        did_hit = true;
        if (Hints.hints_left)
            Hints.hints_melee_counter++;

        const bool shield_blocked = attack_shield_blocked(true);

        if (shield_blocked)
            damage_done = 0;
        else
        {
            // This actually does more than calculate damage - it also
            // sets up messages, etc.
            player_calc_hit_damage();
        }

        if (you.duration[DUR_SLIMIFY]
            && mon_can_be_slimified(defender->as_monster()))
        {
            // Bail out after sliming so we don't get aux unarmed and
            // attack a fellow slime.
            damage_done = 0;
            slimify_monster(defender->as_monster());
            you.duration[DUR_SLIMIFY] = 0;
            return (true);
        }

        bool hit_woke_orc = false;
        if (you.religion == GOD_BEOGH
            && mons_genus(defender->mons_species()) == MONS_ORC
            && !defender->is_summoned()
            && !defender->as_monster()->is_shapeshifter()
            && !player_under_penance() && you.piety >= piety_breakpoint(2)
            && mons_near(defender->as_monster()) && defender->asleep())
        {
            hit_woke_orc = true;
        }


        // [ds] Monster may disappear after behaviour event.
        if (!defender->alive())
            return (true);

        if (damage_done > 0
            && defender->can_bleed()
            && !defender->is_summoned()
            && !defender->submerged())
        {
            int blood = _modify_blood_amount(damage_done,
                                             attacker->damage_type());
            if (blood > defender->stat_hp())
                blood = defender->stat_hp();

            bleed_onto_floor(where, defender->id(), blood, true);
        }

        if (damage_done > 0 || !defender_visible && !shield_blocked)
        {
            if (defender->as_monster()->props.exists("HELPLESS")
                && defender->as_monster()->props["HELPLESS"].get_bool())
            {
                // Modifying monster flags to apply "helpless" adjective.
                uint64_t prev_flags = defender->as_monster()->flags;
                std::string prev_mname = defender->as_monster()->mname;
                defender->as_monster()->flags |= MF_NAME_ADJECTIVE;
                defender->as_monster()->flags |= MF_NAME_DESCRIPTOR;
                defender->as_monster()->mname = "helpless";

                player_announce_hit();

                // Restoring pre-fight MF_NAME_ADJECTIVE flag status.
                defender->as_monster()->props.erase("HELPLESS");
                defender->as_monster()->flags = prev_flags;
                defender->as_monster()->mname = prev_mname;
            }
            else
                player_announce_hit();
        }
        else if (!shield_blocked && damage_done <= 0)
        {
            no_damage_message =
                make_stringf("You %s %s.", attack_verb.c_str(),
                             defender->name(DESC_NOCAP_THE).c_str());
        }

        damage_done = defender->hurt(&you, damage_done,
                                     special_damage_flavour, false);

        if (damage_done)
            player_exercise_combat_skills();

        if (player_check_monster_died())
            return (true);

        // Always upset monster regardless of damage.
        // However, successful stabs inhibit shouting.
        behaviour_event(defender->as_monster(), ME_WHACK, MHITYOU,
                        coord_def(), !stab_attempt);

        // [ds] Monster may disappear after behaviour event.
        if (!defender->alive())
            return (true);

        // ugh, inspecting attack_verb here is pretty ugly
        if (damage_done && attack_verb == "trample")
            do_trample();

        player_sustain_passive_damage();

        // Thirsty stabbing vampires get to draw blood.
        if (you.species == SP_VAMPIRE && you.hunger_state < HS_SATIATED
            && stab_attempt && stab_bonus > 0)
        {
            _player_vampire_draws_blood(defender->as_monster(),
                                        damage_done, true);
        }

        // At this point, pretend we didn't hit at all.
        if (shield_blocked)
            did_hit = false;

        if (hit_woke_orc)
        {
            // Call function of orcs first noticing you, but with
            // beaten-up conversion messages (if applicable).
            beogh_follower_convert(defender->as_monster(), true);
            return (true);
        }
    }
    else
        player_warn_miss();

<<<<<<< HEAD
    if (did_hit)
    {
        if (player_monattk_hit_effects(false))
            return (true);
        if (!defender->alive())
            return (true);
=======
    if ((did_hit && player_monattk_hit_effects(false))
        || !defender->alive())
    {
        return (true);
>>>>>>> 4080d7d1
    }

    const bool did_primary_hit = did_hit;
    if (unarmed_ok && where == defender->pos() && player_aux_unarmed())
        return (true);

    if ((did_primary_hit || did_hit) && defender->alive()
        && where == defender->pos())
    {
        print_wounds(defender->as_monster());

        // Actually apply the bleeding effect, this can come from an aux claw
        // or a main hand claw attack and up to now has not actually happened.
        const int degree = you.has_claws();
        if (apply_bleeding && defender->can_bleed()
            && degree > 0 && damage_done > 0)
        {
            defender->as_monster()->bleed(3 + roll_dice(degree, 3), degree);
        }
    }

    return (did_primary_hit || did_hit);
}

void melee_attack::player_aux_setup(unarmed_attack_type atk)
{
    noise_factor = 100;
    aux_attack.clear();
    aux_verb.clear();
    damage_brand = SPWPN_NORMAL;
    aux_damage = 0;

    switch (atk)
    {
    case UNAT_KICK:
        aux_attack = aux_verb = "kick";
        aux_damage = 5;

        if (player_mutation_level(MUT_HOOVES))
        {
            // Max hoof damage: 10.
            aux_damage += player_mutation_level(MUT_HOOVES) * 5 / 3;
        }
        else if (you.has_usable_talons())
        {
            aux_verb = "claw";

            // Max talon damage: 8.
            aux_damage += player_mutation_level(MUT_TALONS);
        }

<<<<<<< HEAD
        break;
=======
    for (int scount = 0; scount < 5 && defender->alive(); scount++)
    {
        noise_factor = 100;
>>>>>>> 4080d7d1

    case UNAT_HEADBUTT:
        aux_damage = 5;

        if (player_mutation_level(MUT_BEAK)
            && (!player_mutation_level(MUT_HORNS) || coinflip()))
        {
            aux_attack = aux_verb = "peck";
            aux_damage++;
            noise_factor = 75;
        }
        else
        {
            aux_attack = aux_verb = "headbutt";
            // Minotaurs used to get +5 damage here, now they get
            // +6 because of the horns.
            aux_damage += player_mutation_level(MUT_HORNS) * 3;

            item_def* helmet = you.slot_item(EQ_HELMET);
            if (helmet && is_hard_helmet(*helmet))
            {
                aux_damage += 2;
                if (get_helmet_desc(*helmet) == THELM_DESC_SPIKED
                    || get_helmet_desc(*helmet) == THELM_DESC_HORNED)
                {
                    aux_damage += 3;
                }
            }
        }
        break;

    case UNAT_TAILSLAP:
        aux_attack = aux_verb = "tail-slap";

        // Usually one level, or two for grey draconians.
        aux_damage = 6 * you.has_usable_tail();

        noise_factor = 125;

        if (player_mutation_level(MUT_STINGER) > 0)
        {
            aux_damage += player_mutation_level(MUT_STINGER) * 2 - 1;
            damage_brand = SPWPN_VENOM;
        }

        break;

    case UNAT_PUNCH:
        aux_attack = aux_verb = "punch";
        aux_damage = 5 + you.skills[SK_UNARMED_COMBAT] / 3;

        if (you.attribute[ATTR_TRANSFORMATION] == TRAN_BLADE_HANDS)
        {
            aux_verb = "slash";
            aux_damage += 6;
            noise_factor = 75;
        }
        else if (you.has_usable_claws())
        {
            aux_verb = "claw";
            aux_damage += roll_dice(you.has_claws(), 3);
        }

        break;

    case UNAT_BITE:
        aux_attack = aux_verb = "bite";
        aux_damage += you.has_usable_fangs() * 2
                      + you.skills[SK_UNARMED_COMBAT] / 5;
        noise_factor = 75;

        // prob of vampiric bite:
        // 1/4 when non-thirsty, 1/2 when thirsty, 100% when
        // bloodless
        if (_vamp_wants_blood_from_monster(defender->as_monster())
            && (you.hunger_state == HS_STARVING
                || you.hunger_state < HS_SATIATED && coinflip()
                || you.hunger_state >= HS_SATIATED && one_chance_in(4)))
        {
            damage_brand = SPWPN_VAMPIRICISM;
        }

        if (player_mutation_level(MUT_ACIDIC_BITE))
        {
            damage_brand = SPWPN_ACID;
            aux_damage += roll_dice(2,4);
        }

        break;

    case UNAT_PSEUDOPODS:
        aux_attack = aux_verb = "slap";
        aux_damage += 4 * you.has_usable_pseudopods();
        noise_factor = 125;
        break;

    default:
        ASSERT(false);
        break;
    }
}

static bool _tran_forbid_aux_attack(unarmed_attack_type atk)
{
    switch (atk)
    {
    case UNAT_KICK:
    case UNAT_HEADBUTT:
    case UNAT_PUNCH:
        return (you.attribute[ATTR_TRANSFORMATION] == TRAN_ICE_BEAST
                || you.attribute[ATTR_TRANSFORMATION] == TRAN_DRAGON
                || you.attribute[ATTR_TRANSFORMATION] == TRAN_SPIDER
                || you.attribute[ATTR_TRANSFORMATION] == TRAN_BAT);

    case UNAT_TAILSLAP:
        return (you.attribute[ATTR_TRANSFORMATION] == TRAN_SPIDER
                || you.attribute[ATTR_TRANSFORMATION] == TRAN_ICE_BEAST
                || you.attribute[ATTR_TRANSFORMATION] == TRAN_BAT);

    case UNAT_PSEUDOPODS:
        return (you.attribute[ATTR_TRANSFORMATION] != TRAN_NONE);

    default:
        return (false);
    }
}

static bool _extra_aux_attack(unarmed_attack_type atk)
{
    // No extra unarmed attacks for disabled mutations.
    // XXX: It might be better to make player_mutation_level
    //      aware of mutations that are disabled due to transformation.
    if (_tran_forbid_aux_attack(atk))
        return (false);

    switch (atk)
    {
    case UNAT_KICK:
        return ((player_mutation_level(MUT_HOOVES)
                 || you.has_usable_talons())
                && coinflip());

    case UNAT_HEADBUTT:
        return ((player_mutation_level(MUT_HORNS)
                 || player_mutation_level(MUT_BEAK))
                && one_chance_in(3));

    case UNAT_TAILSLAP:
        return (you.has_usable_tail()
                && one_chance_in(4));

    case UNAT_PSEUDOPODS:
        return (you.has_usable_pseudopods()
                && one_chance_in(3));

    case UNAT_BITE:
        return ((you.has_usable_fangs()
                 || player_mutation_level(MUT_ACIDIC_BITE))
                && one_chance_in(5));

    default:
        return (false);
    }
}

unarmed_attack_type melee_attack::player_aux_choose_baseattack()
{
    unarmed_attack_type baseattack = static_cast<unarmed_attack_type>
        (random_choose(UNAT_HEADBUTT, UNAT_KICK, UNAT_PUNCH, UNAT_NO_ATTACK,
                       -1));

    // No punching with a shield or 2-handed wpn, except staves.
    if (baseattack == UNAT_PUNCH && !you.has_usable_offhand())
        baseattack = UNAT_NO_ATTACK;

    if (you.species == SP_NAGA && baseattack == UNAT_KICK)
        baseattack = UNAT_HEADBUTT;

<<<<<<< HEAD
    if (you.has_usable_tail()
        && (baseattack == UNAT_HEADBUTT || baseattack == UNAT_KICK)
        && one_chance_in(3))
    {
        baseattack = UNAT_TAILSLAP;
    }
=======
            if (you.species != SP_VAMPIRE && one_chance_in(5)
                || one_chance_in(7))
            {
                continue;
            }
            // no biting with visored helmet
            if (const item_def *helmet = you.slot_item(EQ_HELMET, false))
            {
                if (get_helmet_desc(*helmet) == THELM_DESC_VISORED)
                    continue;
            }
>>>>>>> 4080d7d1

    if (you.has_usable_pseudopods()
        && baseattack == UNAT_KICK && coinflip())
    {
        baseattack = UNAT_PSEUDOPODS;
    }

    // With fangs, replace head attacks with bites.
    if ((you.has_usable_fangs() || player_mutation_level(MUT_ACIDIC_BITE))
        && (baseattack == UNAT_HEADBUTT
            || baseattack == UNAT_KICK
            || _vamp_wants_blood_from_monster(defender->as_monster())
               && !one_chance_in(3)))
    {
        baseattack = UNAT_BITE;
    }

    if (_tran_forbid_aux_attack(baseattack))
        baseattack = UNAT_NO_ATTACK;

    return (baseattack);
}

bool melee_attack::player_aux_test_hit()
{
    // XXX We're clobbering did_hit
    did_hit = false;

    const int evasion = defender->melee_evasion(attacker);
    const int helpful_evasion =
        defender->melee_evasion(attacker, EV_IGNORE_HELPLESS);

    if (you.religion != GOD_ELYVILON
        && you.penance[GOD_ELYVILON]
        && god_hates_your_god(GOD_ELYVILON, you.religion)
        && to_hit >= evasion
        && one_chance_in(20))
    {
        simple_god_message(" blocks your attack.", GOD_ELYVILON);
        dec_penance(GOD_ELYVILON, 1 + random2(to_hit - evasion));
        return (false);
    }

    bool auto_hit = one_chance_in(30);

    if (!auto_hit && to_hit >= evasion && helpful_evasion > evasion
        && defender_visible)
    {
        defender->as_monster()->props["HELPLESS"] = true;
    }

    if (to_hit >= evasion || auto_hit)
        return (true);

    const int phaseless_evasion =
        defender->melee_evasion(attacker, EV_IGNORE_PHASESHIFT);

    if (to_hit >= phaseless_evasion && defender_visible)
    {
        mprf("Your %s passes through %s as %s momentarily phases out.",
            aux_attack.c_str(),
            defender->name(DESC_NOCAP_THE).c_str(),
            defender->pronoun(PRONOUN_NOCAP).c_str());
    }
    else
    {
        mprf("Your %s misses %s.", aux_attack.c_str(),
             defender->name(DESC_NOCAP_THE).c_str());
    }

    return (false);
}

// Returns true to end the attack round.
bool melee_attack::player_aux_unarmed()
{
    unwind_var<int> save_brand(damage_brand);

    /*
     * baseattack is the auxiliary unarmed attack the player gets
     * for unarmed combat skill. Note that this can still be skipped,
     * e.g. UNAT_PUNCH with a shield.
     *
     * Then, they can get extra attacks depending on mutations,
     * through _extra_aux_attack().
     */
    unarmed_attack_type baseattack = UNAT_NO_ATTACK;
    if (can_do_unarmed)
        baseattack = player_aux_choose_baseattack();

    for (int i = UNAT_FIRST_ATTACK; i <= UNAT_LAST_ATTACK; ++i)
    {
        if (!defender->alive())
            break;

        unarmed_attack_type atk = static_cast<unarmed_attack_type>(i);

        if (baseattack != atk && !_extra_aux_attack(atk))
            continue;

        // Determine and set damage and attack words.
        player_aux_setup(atk);

        to_hit = random2(calc_your_to_hit_unarmed(atk,
                         damage_brand == SPWPN_VAMPIRICISM));

        make_hungry(2, true);

        handle_noise(defender->pos());
        alert_nearby_monsters();

        // [ds] kraken can flee when near death, causing the tentacle
        // the player was beating up to "die" and no longer be
        // available to answer questions beyond this point.
        // handle_noise stirs up all nearby monsters with a stick, so
        // the player may be beating up a tentacle, but the main body
        // of the kraken still gets a chance to act and submerge
        // tentacles before we get here.
        if (!defender->alive())
            return (true);
<<<<<<< HEAD
=======

        // XXX We're clobbering did_hit
        did_hit = false;

        bool ely_block = false;
        const int evasion = defender->melee_evasion(attacker);
        const int helpful_evasion =
            defender->melee_evasion(attacker, EV_IGNORE_HELPLESS);
        // No monster Phase Shift yet
        if (you.religion != GOD_ELYVILON
            && you.penance[GOD_ELYVILON]
            && god_hates_your_god(GOD_ELYVILON, you.religion)
            && to_hit >= evasion
            && one_chance_in(20))
        {
            simple_god_message(" blocks your attack.", GOD_ELYVILON);
            ely_block = true;
        }

        bool auto_hit = one_chance_in(30);

        if (!ely_block && !auto_hit && to_hit >= evasion
            && !(to_hit >= helpful_evasion)
            && defender_visible)
        {
            mprf("Helpless, %s fails to dodge your %s.",
                 defender->name(DESC_NOCAP_THE).c_str(),
                 miss_verb.empty() ? unarmed_attack.c_str()
                                   : miss_verb.c_str());
        }
>>>>>>> 4080d7d1

        if (player_aux_test_hit())
        {
            // Upset the monster.
            behaviour_event(defender->as_monster(), ME_WHACK, MHITYOU);
            if (!defender->alive())
                return (true);

            if (attack_shield_blocked(true))
                continue;
            if (player_aux_apply(atk))
                return (true);
        }
    }

    return (false);
}

bool melee_attack::player_aux_apply(unarmed_attack_type atk)
{
    did_hit = true;

    aux_damage  = player_aux_stat_modify_damage(aux_damage);
    aux_damage += slaying_bonus(PWPN_DAMAGE);

    aux_damage  = random2(aux_damage);

    aux_damage  = player_apply_fighting_skill(aux_damage, true);
    aux_damage  = player_apply_misc_modifiers(aux_damage);

    // Clear stab bonus which will be set for the primary weapon attack.
    stab_bonus  = 0;

    const int pre_ac_dmg = aux_damage;
    const int post_ac_dmg = player_apply_monster_ac(aux_damage);

    aux_damage = post_ac_dmg;
    aux_damage = defender->hurt(&you, aux_damage, BEAM_MISSILE, false);
    damage_done = aux_damage;

    switch(atk)
    {
        case UNAT_PUNCH:
            apply_bleeding = true;
            break;

        case UNAT_HEADBUTT:
        {
            const int horns = player_mutation_level(MUT_HORNS);
            const int stun = bestroll(std::min(damage_done, 7), 1 + horns);

            defender->as_monster()->speed_increment -= stun;
            break;
        }

        case UNAT_KICK:
        {
            const int hooves = player_mutation_level(MUT_HOOVES);

            if (hooves && pre_ac_dmg > post_ac_dmg)
            {
                const int dmg = bestroll(pre_ac_dmg - post_ac_dmg, hooves);
                // do some of the previously ignored damage in extra-damage
                damage_done += defender->hurt(&you, dmg, BEAM_MISSILE, false);
            }

            break;
        }

        default:
            break;
    }

    if (damage_done > 0)
    {
        // Clobber wpn_skill.
        wpn_skill   = SK_UNARMED_COMBAT;
        player_exercise_combat_skills();

        if (defender->as_monster()->props.exists("HELPLESS")
            && defender->as_monster()->props["HELPLESS"].get_bool())
        {
            // Modifying monster flags to apply "helpless" adjective.
            uint64_t prev_flags = defender->as_monster()->flags;
            std::string prev_mname = defender->as_monster()->mname;
            defender->as_monster()->flags |= MF_NAME_ADJECTIVE;
            defender->as_monster()->flags |= MF_NAME_DESCRIPTOR;
            defender->as_monster()->mname = "helpless";

            player_announce_aux_hit();

            // Restoring pre-fight MF_NAME_ADJECTIVE flag status.
            defender->as_monster()->props.erase("HELPLESS");
            defender->as_monster()->flags = prev_flags;
            defender->as_monster()->mname = prev_mname;
        }
        else
            player_announce_aux_hit();

        if (damage_brand == SPWPN_ACID)
        {
            mprf("%s is splashed with acid.",
                 defender->name(DESC_CAP_THE).c_str());
                 corrode_monster(defender->as_monster());
        }

        if (damage_brand == SPWPN_VENOM && coinflip())
            poison_monster(defender->as_monster(), KC_YOU);

        // Normal vampiric biting attack, not if already got stabbing special.
        if (damage_brand == SPWPN_VAMPIRICISM && you.species == SP_VAMPIRE
            && (!stab_attempt || stab_bonus <= 0))
        {
            _player_vampire_draws_blood(defender->as_monster(), damage_done);
        }

        if (atk == UNAT_TAILSLAP && you.species == SP_GREY_DRACONIAN &&
            grd(you.pos()) == DNGN_DEEP_WATER &&
            feat_is_water(grd(defender->as_monster()->pos())))
        {
            do_trample();
        }

    }
    else // no damage was done
    {
        mprf("You %s %s%s.",
             aux_verb.c_str(),
             defender->name(DESC_NOCAP_THE).c_str(),
             you.can_see(defender) ? ", but do no damage" : "");
    }

    if (defender->as_monster()->hit_points < 1)
    {
        _monster_die(defender->as_monster(), KILL_YOU, NON_MONSTER);

        return (true);
    }

    return (false);
}

std::string melee_attack::debug_damage_number()
{
#ifdef DEBUG_DIAGNOSTICS
    return make_stringf(" for %d", damage_done);
#else
    return ("");
#endif
}

std::string melee_attack::special_attack_punctuation()
{
    if (special_damage < 6)
        return ".";
    else
        return "!";
}

std::string melee_attack::attack_strength_punctuation()
{
    if (attacker->atype() == ACT_PLAYER)
    {
        if (damage_done < HIT_WEAK)
            return ".";
        else if (damage_done < HIT_MED)
            return "!";
        else if (damage_done < HIT_STRONG)
            return "!!";
        else
            return "!!!";
    }
    else
        return (damage_done < HIT_WEAK ? "." : "!");
}

std::string melee_attack::evasion_margin_adverb()
{
    return((ev_margin <= -20) ? " completely" :
           (ev_margin <= -12) ? "" :
           (ev_margin <= -6)  ? " closely"
                              : " barely");
}

void melee_attack::player_announce_aux_hit()
{
    mprf("You %s %s%s%s",
         aux_verb.c_str(),
         defender->name(DESC_NOCAP_THE).c_str(),
         debug_damage_number().c_str(),
         attack_strength_punctuation().c_str());
}

void melee_attack::player_announce_hit()
{
    if (!verb_degree.empty() && verb_degree[0] != ' ')
        verb_degree = " " + verb_degree;

    msg::stream << "You " << attack_verb << ' '
                << defender->name(DESC_NOCAP_THE)
                << verb_degree << debug_damage_number()
                << attack_strength_punctuation()
                << std::endl;
}

std::string melee_attack::player_why_missed()
{
    const int ev = defender->melee_evasion(attacker);
    const int combined_penalty =
        player_armour_tohit_penalty + player_shield_tohit_penalty;
    if (to_hit < ev && to_hit + combined_penalty >= ev)
    {
        const bool armour_miss =
            (player_armour_tohit_penalty
             && to_hit + player_armour_tohit_penalty >= ev);
        const bool shield_miss =
            (player_shield_tohit_penalty
             && to_hit + player_shield_tohit_penalty >= ev);

        const item_def *armour = you.slot_item(EQ_BODY_ARMOUR, false);
        const std::string armour_name =
            (armour? armour->name(DESC_BASENAME) : std::string("armour"));

        if (armour_miss && !shield_miss)
            return "Your " + armour_name + " prevents you from hitting ";
        else if (shield_miss && !armour_miss)
            return "Your shield prevents you from hitting ";
        else
            return ("Your shield and " + armour_name
                    + " prevent you from hitting ");
    }

    return ("You" + evasion_margin_adverb() + " miss ");
}

void melee_attack::player_warn_miss()
{
    did_hit = false;
    // Upset only non-sleeping monsters if we missed.
    if (!defender->asleep())
        behaviour_event(defender->as_monster(), ME_WHACK, MHITYOU);

    msg::stream << player_why_missed()
                << defender->name(DESC_NOCAP_THE)
                << "."
                << std::endl;
}

int melee_attack::player_hits_monster()
{
    const int evasion = defender->melee_evasion(attacker);
    const int helpful_evasion =
        defender->melee_evasion(attacker, EV_IGNORE_HELPLESS);
    dprf("your to-hit: %d; defender effective EV: %d", to_hit, evasion);

    if (you.religion != GOD_ELYVILON
        && you.penance[GOD_ELYVILON]
        && god_hates_your_god(GOD_ELYVILON, you.religion)
        && to_hit >= evasion
        && one_chance_in(20))
    {
        simple_god_message(" blocks your attack.", GOD_ELYVILON);
        dec_penance(GOD_ELYVILON, 1 + random2(to_hit - evasion));
        return (false);
    }

    if (to_hit >= evasion && helpful_evasion > evasion
        || ((defender->cannot_act() || defender->asleep())
            && !one_chance_in(10 + you.skills[SK_STABBING]))
        || defender->as_monster()->petrifying()
            && !one_chance_in(2 + you.skills[SK_STABBING]))
    {
        defender->as_monster()->props["HELPLESS"] = true;
        return (1);
    }

    if (to_hit >= evasion || one_chance_in(20))
        return (1);

    const int phaseless_evasion =
        defender->melee_evasion(attacker, EV_IGNORE_PHASESHIFT);

    if (to_hit >= phaseless_evasion && defender_visible)
        msg::stream << "Your attack passes through "
                    << defender->name(DESC_NOCAP_THE) << " as "
                    << defender->pronoun(PRONOUN_NOCAP)
                    << " momentarily phases out." << std::endl;

    return (to_hit - helpful_evasion);
}

int melee_attack::player_stat_modify_damage(int damage)
{
    int dammod = 78;
    const int dam_stat_val = calc_stat_to_dam_base();

    if (dam_stat_val > 11)
        dammod += (random2(dam_stat_val - 11) * 2);
    else if (dam_stat_val < 9)
        dammod -= (random2(9 - dam_stat_val) * 3);

    damage *= dammod;
    damage /= 78;

    return (damage);
}

int melee_attack::player_aux_stat_modify_damage(int damage)
{
    int dammod = 10;
    const int dam_stat_val = calc_stat_to_dam_base();

    if (dam_stat_val > 11)
        dammod += random2(dam_stat_val - 11) / 3;
    else if (dam_stat_val < 9)
        dammod -= random2(9 - dam_stat_val) / 2;

    damage *= dammod;
    damage /= 10;

    return (damage);
}

int melee_attack::player_apply_weapon_skill(int damage)
{
    if (weapon && (weapon->base_type == OBJ_WEAPONS
                   || weapon->base_type == OBJ_STAVES))
    {
        damage *= 25 + (random2(you.skills[ wpn_skill ] + 1));
        damage /= 25;
    }

    return (damage);
}

int melee_attack::player_apply_fighting_skill(int damage, bool aux)
{
    const int base = aux? 40 : 30;

    damage *= base + (random2(you.skills[SK_FIGHTING] + 1));
    damage /= base;

    return (damage);
}

int melee_attack::player_apply_misc_modifiers(int damage)
{
    if (you.duration[DUR_MIGHT] || you.duration[DUR_BERSERK])
        damage += 1 + random2(10);

    if (you.species != SP_VAMPIRE && you.hunger_state == HS_STARVING)
        damage -= random2(5);

    return (damage);
}

int melee_attack::player_apply_weapon_bonuses(int damage)
{
    if (weapon && (weapon->base_type == OBJ_WEAPONS
                   || item_is_rod(*weapon)))
    {
        int wpn_damage_plus = weapon->plus2;

        if (item_is_rod(*weapon))
            wpn_damage_plus = (short)weapon->props["rod_enchantment"];

        damage += (wpn_damage_plus > -1) ? (random2(1 + wpn_damage_plus))
                                         : -(1 + random2(-wpn_damage_plus));

        if (get_equip_race(*weapon) == ISFLAG_DWARVEN
            && player_genus(GENPC_DWARVEN))
        {
            damage += random2(3);
        }

        if (get_equip_race(*weapon) == ISFLAG_ORCISH
            && you.species == SP_HILL_ORC)
        {
            if (you.religion == GOD_BEOGH && !player_under_penance())
            {
#ifdef DEBUG_DIAGNOSTICS
                const int orig_damage = damage;
#endif
                if (you.piety > 80 || coinflip())
                    damage++;

                damage +=
                    random2avg(
                        div_rand_round(
                            std::min(static_cast<int>(you.piety), 180), 33), 2);
#ifdef DEBUG_DIAGNOSTICS
                mprf(MSGCH_DIAGNOSTICS, "Damage: %d -> %d, Beogh bonus: %d",
                     orig_damage, damage, damage - orig_damage);
#endif
            }

            if (coinflip())
                damage++;
        }

        // Demonspawn get a damage bonus for demonic weapons.
        if (you.species == SP_DEMONSPAWN && is_demonic(*weapon))
            damage += random2(3);
    }

    return (damage);
}

void melee_attack::player_weapon_auto_id()
{
    if (weapon
        && weapon->base_type == OBJ_WEAPONS
        && !is_range_weapon(*weapon)
        && !item_ident(*weapon, ISFLAG_KNOW_PLUSES)
        && x_chance_in_y(you.skills[ wpn_skill ], 100))
    {
        set_ident_flags(*weapon, ISFLAG_KNOW_PLUSES);
        mprf("You are wielding %s.", weapon->name(DESC_NOCAP_A).c_str());
        more();
        you.wield_change = true;
    }
}

int melee_attack::player_stab_weapon_bonus(int damage)
{
    if (weapon && weapon->base_type == OBJ_WEAPONS
        && (weapon->sub_type == WPN_CLUB
            || weapon->sub_type == WPN_SPEAR
            || weapon->sub_type == WPN_TRIDENT
            || weapon->sub_type == WPN_DEMON_TRIDENT
            || weapon->sub_type == WPN_TRISHULA))
    {
        goto ok_weaps;
    }

    switch (wpn_skill)
    {
    case SK_SHORT_BLADES:
    {
        int bonus = (you.dex() * (you.skills[SK_STABBING] + 1)) / 5;

        if (weapon->sub_type != WPN_DAGGER)
            bonus /= 2;

        bonus   = stepdown_value(bonus, 10, 10, 30, 30);
        damage += bonus;
    }
    // fall through
    ok_weaps:
    case SK_LONG_BLADES:
        damage *= 10 + you.skills[SK_STABBING] /
                       (stab_bonus + (wpn_skill == SK_SHORT_BLADES ? 0 : 2));
        damage /= 10;
        // fall through
    default:
        damage *= 12 + you.skills[SK_STABBING] / stab_bonus;
        damage /= 12;
    }

    return (damage);
}

int melee_attack::player_stab(int damage)
{
    // The stabbing message looks better here:
    if (stab_attempt)
    {
        // Construct reasonable message.
        stab_message(defender, stab_bonus);

        practise(EX_WILL_STAB);

        did_god_conduct(DID_STABBING, 4);
    }
    else
    {
        stab_bonus = 0;
        // Ok.. if you didn't backstab, you wake up the neighborhood.
        // I can live with that.
        alert_nearby_monsters();
    }

    if (stab_bonus)
    {
        // Let's make sure we have some damage to work with...
        damage = std::max(1, damage);

        if (defender->asleep())
        {
            // Sleeping moster wakes up when stabbed but may be groggy.
            if (x_chance_in_y(you.skills[SK_STABBING] + you.dex() + 1, 200))
            {
                int stun = random2(you.dex() + 1);

                if (defender->as_monster()->speed_increment > stun)
                    defender->as_monster()->speed_increment -= stun;
                else
                    defender->as_monster()->speed_increment = 0;
            }
        }

        damage = player_stab_weapon_bonus(damage);
    }

    return (damage);
}

int melee_attack::player_apply_monster_ac(int damage)
{
    if (stab_bonus)
    {
        // When stabbing we can get by some of the armour.
        if (defender->armour_class() > 0)
        {
            const int ac = defender->armour_class()
                - random2(you.skills[SK_STABBING] / stab_bonus);

            if (ac > 0)
                damage -= random2(1 + ac);
        }
    }
    else
    {
        // Apply AC normally.
        if (defender->armour_class() > 0)
            damage -= random2(1 + defender->armour_class());
    }

    if (defender->petrified())
        damage /= 3;

    return (damage);
}

int melee_attack::player_weapon_type_modify(int damage)
{
    int weap_type = WPN_UNKNOWN;

    if (!weapon)
        weap_type = WPN_UNARMED;
    else if (item_is_staff(*weapon))
        weap_type = WPN_QUARTERSTAFF;
    else if (item_is_rod(*weapon))
        weap_type = WPN_CLUB;
    else if (weapon->base_type == OBJ_WEAPONS)
        weap_type = weapon->sub_type;

    // All weak hits look the same, except for when the player
    // has a non-weapon in hand. - bwr
    // Exception: vampire bats only bite to allow for drawing blood.
    if (damage < HIT_WEAK
        && (you.species != SP_VAMPIRE || !player_in_bat_form())
        && you.species != SP_CAT)
    {
        if (weap_type != WPN_UNKNOWN)
            attack_verb = "hit";
        else
            attack_verb = "clumsily bash";

        return (damage);
    }

    // Take transformations into account, if no weapon is wielded.
    if (weap_type == WPN_UNARMED
        && you.attribute[ATTR_TRANSFORMATION] != TRAN_NONE)
    {
        switch (you.attribute[ATTR_TRANSFORMATION])
        {
        case TRAN_SPIDER:
        case TRAN_BAT:
        case TRAN_PIG:
            if (damage < HIT_WEAK)
                attack_verb = "hit";
            else if (damage < HIT_STRONG)
                attack_verb = "bite";
            else
                attack_verb = "maul";
            break;
        case TRAN_BLADE_HANDS:
            if (damage < HIT_WEAK)
                attack_verb = "hit";
            else if (damage < HIT_MED)
                attack_verb = "slash";
            else if (damage < HIT_STRONG)
                attack_verb = "slice";
            else
                attack_verb = "shred";
            break;
        case TRAN_STATUE:
        case TRAN_LICH:
            if (you.has_usable_claws())
            {
                if (damage < HIT_WEAK)
                    attack_verb = "scratch";
                else if (damage < HIT_MED)
                    attack_verb = "claw";
                else if (damage < HIT_STRONG)
                    attack_verb = "mangle";
                else
                    attack_verb = "eviscerate";
                break;
            }
            // or fall-through
        case TRAN_ICE_BEAST:
            if (damage < HIT_WEAK)
                attack_verb = "hit";
            else if (damage < HIT_MED)
                attack_verb = "punch";
            else
                attack_verb = "pummel";
            break;
        case TRAN_DRAGON:
            if (damage < HIT_WEAK)
                attack_verb = "hit";
            else if (damage < HIT_MED)
                attack_verb = "claw";
            else if (damage < HIT_STRONG)
                attack_verb = "bite";
            else
            {
                attack_verb = "maul";
                if (coinflip())
                    attack_verb = "trample";
            }
            break;
        } // transformations

        return (damage);
    }

    // Take normal hits into account.  If the hit is from a weapon with
    // more than one damage type, randomly choose one damage type from
    // it.
    switch (weapon ? single_damage_type(*weapon) : -1)
    {
    case DAM_PIERCE:
        if (damage < HIT_MED)
            attack_verb = "puncture";
        else if (damage < HIT_STRONG)
            attack_verb = "impale";
        else
        {
            attack_verb = "spit";
            if (defender->atype() == ACT_MONSTER
                && defender_visible
                && mons_genus(defender->as_monster()->type) == MONS_HOG)
            {
                verb_degree = " like the proverbial pig";
            }
            else
                verb_degree = " like a pig";
        }
        break;

    case DAM_SLICE:
        if (damage < HIT_MED)
            attack_verb = "slash";
        else if (damage < HIT_STRONG)
            attack_verb = "slice";
        else if (mons_genus(defender->as_monster()->type) == MONS_OGRE)
        {
            attack_verb = "dice";
            verb_degree = " like an onion";
        }
        else
        {
            attack_verb = "open";
            verb_degree = " like a pillowcase";
        }
        break;

    case DAM_BLUDGEON:
        if (damage < HIT_MED)
            attack_verb = one_chance_in(4) ? "thump" : "sock";
        else if (damage < HIT_STRONG)
            attack_verb = "bludgeon";
        else
        {
            attack_verb = "crush";
            verb_degree = " like a grape";
        }
        break;

    case DAM_WHIP:
        if (damage < HIT_MED)
            attack_verb = "whack";
        else if (damage < HIT_STRONG)
            attack_verb = "thrash";
        else
        {
            switch(defender->holiness())
            {
            case MH_HOLY:
            case MH_NATURAL:
            case MH_DEMONIC:
                attack_verb = "punish";
                verb_degree = " causing immense pain";
                break;
            default:
                attack_verb = "devastate";
            }
        }
        break;

    case -1: // unarmed
        if (you.damage_type() == DVORP_CLAWING)
        {
            if (damage < HIT_WEAK)
                attack_verb = "scratch";
            else if (damage < HIT_MED)
                attack_verb = "claw";
            else if (damage < HIT_STRONG)
                attack_verb = "mangle";
            else
                attack_verb = "eviscerate";
        }
        else
        {
            if (damage < HIT_MED)
                attack_verb = "punch";
            else
                attack_verb = "pummel";
        }
        break;

    case WPN_UNKNOWN:
    default:
        attack_verb = "hit";
        break;
    }

    return (damage);
}

void melee_attack::player_exercise_combat_skills()
{
    const bool helpless = defender->cannot_fight();
    practise(helpless ? EX_WILL_HIT_HELPLESS : EX_WILL_HIT,
             wpn_skill);
}

void melee_attack::player_check_weapon_effects()
{
    if (weapon && weapon->base_type == OBJ_WEAPONS)
    {
        if (is_holy_item(*weapon))
            did_god_conduct(DID_HOLY, 1);
        else if (is_demonic(*weapon))
            did_god_conduct(DID_UNHOLY, 1);
        else if (get_weapon_brand(*weapon) == SPWPN_SPEED
                || weapon->sub_type == WPN_QUICK_BLADE)
        {
            did_god_conduct(DID_HASTY, 1);
        }
    }
}

// Returns true if the combat round should end here.
bool melee_attack::player_monattk_hit_effects(bool mondied)
{
    player_check_weapon_effects();

    mondied = check_unrand_effects(mondied) || mondied;

    // Thirsty vampires will try to use a stabbing situation to draw blood.
    if (you.species == SP_VAMPIRE && you.hunger_state < HS_SATIATED
        && mondied && stab_attempt && stab_bonus > 0
        && _player_vampire_draws_blood(defender->as_monster(),
                                       damage_done, true))
    {
        // No further effects.
    }
    else if (you.species == SP_VAMPIRE
             && damage_brand == SPWPN_VAMPIRICISM
             && you.weapon()
             && _player_vampire_draws_blood(defender->as_monster(),
                                            damage_done, false,
                                            (mondied ? 1 : 10)))
    {
        // No further effects.
    }
    // Vampiric *weapon* effects for the killing blow.
    else if (mondied && damage_brand == SPWPN_VAMPIRICISM
             && you.weapon()
             && you.species != SP_VAMPIRE) // vampires get their bonus elsewhere
    {
        if (defender->holiness() == MH_NATURAL
            && !defender->is_summoned()
            && damage_done > 0
            && you.hp < you.hp_max
            && !one_chance_in(5)
            && !you.duration[DUR_DEATHS_DOOR])
        {
            mpr("You feel better.");

            // More than if not killed.
            const int heal = 1 + random2(damage_done);

            dprf("Vampiric healing: damage %d, healed %d",
                 damage_done, heal);
            inc_hp(heal, false);

            if (you.hunger_state != HS_ENGORGED)
                lessen_hunger(30 + random2avg(59, 2), false);

            did_god_conduct(DID_NECROMANCY, 2);
        }
    }

    if (mondied)
        return (true);

    // These effects apply only to monsters that are still alive:

    // Returns true if a head was cut off *and* the wound was cauterized,
    // in which case the cauterization was the ego effect, so don't burn
    // the hydra some more.
    //
    // Also returns true if the hydra's last head was cut off, in which
    // case nothing more should be done to the hydra.
    if (decapitate_hydra(damage_done))
        return (!defender->alive());

    // These two (staff damage and damage brand) are mutually exclusive!
    player_apply_staff_damage();

    // Returns true if the monster croaked.
    if (!special_damage && apply_damage_brand())
        return (true);

    if (!no_damage_message.empty())
    {
        if (special_damage > 0)
            emit_nodmg_hit_message();
        else
        {
            mprf("You %s %s, but do no damage.",
                 attack_verb.c_str(),
                 defender->name(DESC_NOCAP_THE).c_str());
        }
    }

    if (needs_message && !special_damage_message.empty())
    {
        mprf("%s", special_damage_message.c_str());
        // Don't do a message-only miscast right after a special damage.
        if (miscast_level == 0)
            miscast_level = -1;
    }

#ifdef DEBUG_DIAGNOSTICS
    mprf(MSGCH_DIAGNOSTICS, "Special damage to %s: %d, flavour: %d",
         defender->name(DESC_NOCAP_THE).c_str(),
         special_damage, special_damage_flavour);
#endif

    special_damage = defender->hurt(&you, special_damage, special_damage_flavour, false);

    if (!defender->alive())
    {
        _monster_die(defender->as_monster(), KILL_YOU, NON_MONSTER);

        return (true);
    }

    if (stab_attempt && stab_bonus > 0 && weapon
        && weapon->base_type == OBJ_WEAPONS && weapon->sub_type == WPN_CLUB
        && damage_done + special_damage > random2(defender->get_experience_level())
        && !defender->as_monster()->has_ench(ENCH_CONFUSION)
        && mons_class_is_confusable(defender->id()))
    {
        if (defender->as_monster()->add_ench(mon_enchant(ENCH_CONFUSION, 0,
            KC_YOU, 20+random2(30)))) // 1-3 turns
        {
            mprf("%s is stunned!", defender->name(DESC_CAP_THE).c_str());
        }
    }

    return (false);
}

void melee_attack::_monster_die(monster* mons, killer_type killer,
                                int killer_index)
{
    if (invalid_monster(mons))
        return; // Already died some other way.

    const bool chaos = (damage_brand == SPWPN_CHAOS);
    const bool reaping = (damage_brand == SPWPN_REAPING);

    // Copy defender before it gets reset by monster_die().
    monster* def_copy = NULL;
    if (chaos || reaping)
        def_copy = new monster(*mons);

    int corpse = monster_die(mons, killer, killer_index);

    if (chaos)
    {
        chaos_killed_defender(def_copy);
        delete def_copy;
    }
    else if (reaping)
    {
        if (corpse != -1)
            mons_reaped(attacker, def_copy);
        delete def_copy;
    }
}

static bool is_boolean_resist(beam_type flavour)
{
    switch (flavour)
    {
    case BEAM_ELECTRICITY:
    case BEAM_MIASMA: // rotting
    case BEAM_NAPALM:
    case BEAM_WATER:  // water asphyxiation damage,
                      // bypassed by being water inhabitant.
        return (true);
    default:
        return (false);
    }
}

// Gets the percentage of the total damage of this damage flavour that can
// be resisted.
static inline int get_resistible_fraction(beam_type flavour)
{
    switch (flavour)
    {
    // Drowning damage from water is resistible by being a water thing, or
    // otherwise asphyx resistant.
    case BEAM_WATER:
        return (40);

    // Assume ice storm and throw icicle are mostly solid.
    case BEAM_ICE:
        return (25);

    case BEAM_LAVA:
        return (35);

    case BEAM_POISON_ARROW:
        return (70);

    default:
        return (100);
    }
}

// Adjusts damage for elemental resists, electricity and poison.
//
// FIXME: Does not (yet) handle life draining, player acid damage
// (does handle monster acid damage), miasma, and other exotic
// attacks.
//
// beam_type is just used to determine the damage flavour, it does not
// necessarily imply that the attack is a beam attack.
int resist_adjust_damage(actor *defender, beam_type flavour,
                         int res, int rawdamage, bool ranged)
{
    if (!res)
        return (rawdamage);

    const bool mons = (defender->atype() == ACT_MONSTER);

    const int resistible_fraction = get_resistible_fraction(flavour);

    int resistible = rawdamage * resistible_fraction / 100;
    const int irresistible = rawdamage - resistible;

    if (res > 0)
    {
        if (mons && res >= 3)
            resistible = 0;
        else
        {
            // Check if this is a resist that pretends to be boolean for
            // damage purposes.  Only electricity, miasma and sticky
            // flame (napalm) do this at the moment; raw poison damage
            // uses the normal formula.
            const int bonus_res = (is_boolean_resist(flavour) ? 1 : 0);

            // Use a new formula for players, but keep the old, more
            // effective one for monsters.
            if (mons)
                resistible /= 1 + bonus_res + res * res;
            else
                resistible /= resist_fraction(res, bonus_res);
        }
    }
    else if (res < 0)
        resistible = resistible * (ranged? 15 : 20) / 10;

    return std::max(resistible + irresistible, 0);
}

void melee_attack::calc_elemental_brand_damage(beam_type flavour,
                                                int res,
                                                const char *verb)
{
    special_damage = resist_adjust_damage(defender, flavour, res,
                                          random2(damage_done) / 2 + 1);

    if (needs_message && special_damage > 0 && verb)
    {
        special_damage_message = make_stringf(
            "%s %s %s%s",
            atk_name(DESC_CAP_THE).c_str(),
            attacker->conj_verb(verb).c_str(),
            mons_defender_name().c_str(),
            special_attack_punctuation().c_str());
    }
}

int melee_attack::fire_res_apply_cerebov_downgrade(int res)
{
    if (weapon && weapon->special == UNRAND_CEREBOV)
        --res;

    return (res);
}

void melee_attack::drain_defender()
{
    if (defender->atype() == ACT_MONSTER && one_chance_in(3))
        return;

    special_damage = 1 + random2(damage_done)
                         / (2 + defender->res_negative_energy());

    if (defender->drain_exp(attacker, true))
    {
        if (defender->atype() == ACT_PLAYER)
            obvious_effect = true;
        else if (defender_visible)
        {
            special_damage_message =
                make_stringf(
                    "%s %s %s!",
                    atk_name(DESC_CAP_THE).c_str(),
                    attacker->conj_verb("drain").c_str(),
                    mons_defender_name().c_str());
        }

        attacker->god_conduct(DID_NECROMANCY, 2);
    }
}

void melee_attack::rot_defender(int amount, int immediate)
{
    if (defender->rot(attacker, amount, immediate, true))
    {
        if (defender->atype() == ACT_MONSTER && defender_visible)
        {
            special_damage_message =
                make_stringf(
                    "%s %s!",
                    def_name(DESC_CAP_THE).c_str(),
                    amount > 0 ? "rots" : "looks less resilient");
        }
    }
}

bool melee_attack::distortion_affects_defender()
{
    //jmf: blink frogs *like* distortion
    // I think could be amended to let blink frogs "grow" like
    // jellies do {dlb}
    if (defender->atype() == ACT_MONSTER
        && mons_genus(defender->as_monster()->type) == MONS_BLINK_FROG)
    {
        if (one_chance_in(5))
        {
            emit_nodmg_hit_message();
            if (defender_visible)
            {
                special_damage_message =
                    make_stringf("%s %s in the distortional energy.",
                                 def_name(DESC_CAP_THE).c_str(),
                                 defender->conj_verb("bask").c_str());
            }

            defender->heal(1 + random2avg(7, 2), true); // heh heh
        }
        return (false);
    }

    if (one_chance_in(3))
    {
        if (defender_visible)
        {
            special_damage_message =
                make_stringf(
                    "Space bends around %s.",
                def_name(DESC_NOCAP_THE).c_str());
        }
        special_damage += 1 + random2avg(7, 2);
        return (false);
    }

    if (one_chance_in(3))
    {
        if (defender_visible)
        {
            special_damage_message =
                make_stringf(
                    "Space warps horribly around %s!",
                    def_name(DESC_NOCAP_THE).c_str());
        }
        special_damage += 3 + random2avg(24, 2);
        return (false);
    }

    if (one_chance_in(3))
    {
        emit_nodmg_hit_message();
        if (defender_visible)
            obvious_effect = true;
        defender->blink();
        return (false);
    }

    // Used to be coinflip() || coinflip() for players, just coinflip()
    // for monsters; this is a compromise. Note that it makes banishment
    // a touch more likely for players, and a shade less likely for
    // monsters.
    if (!one_chance_in(3))
    {
        emit_nodmg_hit_message();
        if (defender_visible)
            obvious_effect = true;
        defender->teleport(coinflip(), one_chance_in(5));
        return (false);
    }

    if (you.level_type != LEVEL_ABYSS && coinflip())
    {
        emit_nodmg_hit_message();

        if (defender->atype() == ACT_PLAYER && attacker_visible
            && weapon != NULL && !is_unrandom_artefact(*weapon)
            && !is_special_unrandom_artefact(*weapon))
        {
            // If the player is being sent to the Abyss by being attacked
            // with a distortion weapon, then we have to ID it before
            // the player goes to Abyss, while the weapon object is
            // still in memory.
            if (is_artefact(*weapon))
                artefact_wpn_learn_prop(*weapon, ARTP_BRAND);
            else
                set_ident_flags(*weapon, ISFLAG_KNOW_TYPE);
        }
        else if (defender_visible)
            obvious_effect = true;

        defender->banish(attacker->name(DESC_PLAIN, true));
        return (true);
    }

    return (false);
}

enum chaos_type
{
    CHAOS_CLONE,
    CHAOS_POLY,
    CHAOS_POLY_UP,
    CHAOS_MAKE_SHIFTER,
    CHAOS_MISCAST,
    CHAOS_RAGE,
    CHAOS_HEAL,
    CHAOS_HASTE,
    CHAOS_INVIS,
    CHAOS_SLOW,
    CHAOS_PARALYSIS,
    CHAOS_PETRIFY,
    NUM_CHAOS_TYPES
};

// XXX: We might want to vary the probabilities for the various effects
// based on whether the source is a weapon of chaos or a monster with
// AF_CHAOS.
void melee_attack::chaos_affects_defender()
{
    const bool mon        = defender->atype() == ACT_MONSTER;
    const bool immune     = mon && mons_immune_magic(defender->as_monster());
    const bool is_natural = mon && defender->holiness() == MH_NATURAL;
    const bool is_shifter = mon && defender->as_monster()->is_shapeshifter();
    const bool can_clone  = mon && defender->is_holy()
                            && mons_clonable(defender->as_monster(), true);
    const bool can_poly   = is_shifter || (defender->can_safely_mutate()
                                           && !immune);
    const bool can_rage   = defender->can_go_berserk();
    const bool can_slow   = !mon || !mons_is_firewood(defender->as_monster());

    int clone_chance   = can_clone                      ?  1 : 0;
    int poly_chance    = can_poly                       ?  1 : 0;
    int poly_up_chance = can_poly                && mon ?  1 : 0;
    int shifter_chance = can_poly  && is_natural && mon ?  1 : 0;
    int rage_chance    = can_rage                       ? 10 : 0;
    int miscast_chance = 10;
    int slowpara_chance= can_slow                       ? 10 : 0;

    // Already a shifter?
    if (is_shifter)
        shifter_chance = 0;

    // A chaos self-attack increases the chance of certain effects,
    // due to a short-circuit/feedback/resonance/whatever.
    if (attacker == defender)
    {
        clone_chance   *= 2;
        poly_chance    *= 2;
        poly_up_chance *= 2;
        shifter_chance *= 2;
        miscast_chance *= 2;

        // Inform player that something is up.
        if (!skip_chaos_message && you.see_cell(defender->pos()))
        {
            if (defender->atype() == ACT_PLAYER)
                mpr("You give off a flash of multicoloured light!");
            else if (you.can_see(defender))
            {
                simple_monster_message(defender->as_monster(),
                                       " gives off a flash of "
                                       "multicoloured light!");
            }
            else
                mpr("There is a flash of multicoloured light!");
        }
    }

    // NOTE: Must appear in exact same order as in chaos_type enumeration.
    int probs[NUM_CHAOS_TYPES] =
    {
        clone_chance,   // CHAOS_CLONE
        poly_chance,    // CHAOS_POLY
        poly_up_chance, // CHAOS_POLY_UP
        shifter_chance, // CHAOS_MAKE_SHIFTER
        miscast_chance, // CHAOS_MISCAST
        rage_chance,    // CHAOS_RAGE

        10, // CHAOS_HEAL
        slowpara_chance,// CHAOS_HASTE
        10, // CHAOS_INVIS

        slowpara_chance,// CHAOS_SLOW
        slowpara_chance,// CHAOS_PARALYSIS
        slowpara_chance,// CHAOS_PETRIFY
    };

    bolt beam;
    beam.flavour = BEAM_NONE;

    int choice = choose_random_weighted(probs, probs + NUM_CHAOS_TYPES);
#ifdef NOTE_DEBUG_CHAOS_EFFECTS
    std::string chaos_effect = "CHAOS effect: ";
    switch (choice)
    {
    case CHAOS_CLONE:           chaos_effect += "clone"; break;
    case CHAOS_POLY:            chaos_effect += "polymorph"; break;
    case CHAOS_POLY_UP:         chaos_effect += "polymorph PPT_MORE"; break;
    case CHAOS_MAKE_SHIFTER:    chaos_effect += "shifter"; break;
    case CHAOS_MISCAST:         chaos_effect += "miscast"; break;
    case CHAOS_RAGE:            chaos_effect += "berserk"; break;
    case CHAOS_HEAL:            chaos_effect += "healing"; break;
    case CHAOS_HASTE:           chaos_effect += "hasting"; break;
    case CHAOS_INVIS:           chaos_effect += "invisible"; break;
    case CHAOS_SLOW:            chaos_effect += "slowing"; break;
    case CHAOS_PARALYSIS:       chaos_effect += "paralysis"; break;
    case CHAOS_PETRIFY:         chaos_effect += "petrify"; break;
    default:                    chaos_effect += "(other)"; break;
    }

    take_note(Note(NOTE_MESSAGE, 0, 0, chaos_effect.c_str()), true);
#endif

    switch (static_cast<chaos_type>(choice))
    {
    case CHAOS_CLONE:
    {
        ASSERT(can_clone && clone_chance > 0);
        ASSERT(defender->atype() == ACT_MONSTER);

        int clone_idx = clone_mons(defender->as_monster(), true,
                                   &obvious_effect);
        if (clone_idx != NON_MONSTER)
        {
            if (obvious_effect)
            {
                special_damage_message =
                    make_stringf("%s is duplicated!",
                                 def_name(DESC_NOCAP_THE).c_str());
            }

            monster& clone(menv[clone_idx]);
            // The player shouldn't get new permanent followers from cloning.
            if (clone.attitude == ATT_FRIENDLY && !clone.is_summoned())
                clone.mark_summoned(6, true, MON_SUMM_CLONE);

            // Monsters being cloned is interesting.
            xom_is_stimulated(clone.friendly() ? 16 : 32);
        }
        break;
    }

    case CHAOS_POLY:
        ASSERT(can_poly && poly_chance > 0);
        beam.flavour = BEAM_POLYMORPH;
        break;

    case CHAOS_POLY_UP:
        ASSERT(can_poly && poly_up_chance > 0);
        ASSERT(defender->atype() == ACT_MONSTER);

        obvious_effect = you.can_see(defender);
        monster_polymorph(defender->as_monster(), RANDOM_MONSTER, PPT_MORE);
        break;

    case CHAOS_MAKE_SHIFTER:
    {
        ASSERT(can_poly && shifter_chance > 0);
        ASSERT(!is_shifter);
        ASSERT(defender->atype() == ACT_MONSTER);

        obvious_effect = you.can_see(defender);
        defender->as_monster()->add_ench(one_chance_in(3) ?
            ENCH_GLOWING_SHAPESHIFTER : ENCH_SHAPESHIFTER);
        // Immediately polymorph monster, just to make the effect obvious.
        monster_polymorph(defender->as_monster(), RANDOM_MONSTER);

        // Xom loves it if this happens!
        const int friend_factor = defender->as_monster()->friendly() ? 1 : 2;
        const int glow_factor   =
            (defender->as_monster()->has_ench(ENCH_SHAPESHIFTER) ? 1 : 2);
        xom_is_stimulated(64 * friend_factor * glow_factor);
        break;
    }
    case CHAOS_MISCAST:
    {
        int level = defender->get_experience_level();

        // At level == 27 there's a 13.9% chance of a level 3 miscast.
        int level0_chance = level;
        int level1_chance = std::max(0, level - 7);
        int level2_chance = std::max(0, level - 12);
        int level3_chance = std::max(0, level - 17);

        level = random_choose_weighted(
            level0_chance, 0,
            level1_chance, 1,
            level2_chance, 2,
            level3_chance, 3,
            0);

        miscast_level  = level;
        miscast_type   = SPTYP_RANDOM;
        miscast_target = one_chance_in(3) ? attacker : defender;
        break;
    }

    case CHAOS_RAGE:
        ASSERT(can_rage && rage_chance > 0);
        defender->go_berserk(false);
        obvious_effect = you.can_see(defender);
        break;

    case CHAOS_HEAL:
        beam.flavour = BEAM_HEALING;
        break;

    case CHAOS_HASTE:
        beam.flavour = BEAM_HASTE;
        break;

    case CHAOS_INVIS:
        beam.flavour = BEAM_INVISIBILITY;
        break;

    case CHAOS_SLOW:
        beam.flavour = BEAM_SLOW;
        break;

    case CHAOS_PARALYSIS:
        beam.flavour = BEAM_PARALYSIS;
        break;

    case CHAOS_PETRIFY:
        beam.flavour = BEAM_PETRIFY;
        break;

    default:
        ASSERT(!"Invalid chaos effect type");
        break;
    }

    if (beam.flavour != BEAM_NONE)
    {
        beam.glyph        = 0;
        beam.range        = 0;
        beam.colour       = BLACK;
        beam.effect_known = false;

        if (weapon && you.can_see(attacker))
        {
            beam.name = wep_name(DESC_NOCAP_YOUR);
            beam.item = weapon;
        }
        else
            beam.name = atk_name(DESC_NOCAP_THE);

        beam.thrower =
            (attacker->atype() == ACT_PLAYER)          ? KILL_YOU
            : attacker->as_monster()->confused_by_you() ? KILL_YOU_CONF
                                                       : KILL_MON;

        if (beam.thrower == KILL_YOU || attacker->as_monster()->friendly())
            beam.attitude = ATT_FRIENDLY;

        beam.beam_source = attacker->mindex();

        beam.source = defender->pos();
        beam.target = defender->pos();

        beam.damage = dice_def(damage_done + special_damage + aux_damage, 1);

        beam.ench_power = beam.damage.num;

        beam.fire();

        if (you.can_see(defender))
            obvious_effect = beam.obvious_effect;
    }

    if (!you.can_see(attacker))
        obvious_effect = false;
}

static bool _move_stairs(const actor* attacker, const actor* defender)
{
    const coord_def orig_pos  = attacker->pos();
    const dungeon_feature_type stair_feat = grd(orig_pos);

    if (feat_stair_direction(stair_feat) == CMD_NO_CMD)
        return (false);

    // The player can't use shops to escape, so don't bother.
    if (stair_feat == DNGN_ENTER_SHOP)
        return (false);

    // Don't move around notable terrain the player is aware of if it's
    // out of sight.
    if (is_notable_terrain(stair_feat)
        && env.map_knowledge(orig_pos).known() && !you.see_cell(orig_pos))
    {
        return (false);
    }

    coord_def dest(-1, -1);
    // Prefer to send it under the defender.
    if (defender->alive() && defender->pos() != attacker->pos())
        dest = defender->pos();

    return slide_feature_over(attacker->pos(), dest);
}

#define DID_AFFECT() \
{ \
    if (miscast_level == 0) \
        miscast_level = -1; \
    return; \
}

void melee_attack::chaos_affects_attacker()
{
    if (miscast_level >= 1 || !attacker->alive())
        return;

    // Move stairs out from under the attacker.
    if (one_chance_in(100) && _move_stairs(attacker, defender))
    {
#ifdef NOTE_DEBUG_CHAOS_EFFECTS
        take_note(Note(NOTE_MESSAGE, 0, 0,
                       "CHAOS affects attacker: move stairs"), true);
#endif
        DID_AFFECT();
    }

    // Dump attacker or items under attacker to another level.
    if (is_valid_shaft_level()
        && (attacker->will_trigger_shaft()
            || igrd(attacker->pos()) != NON_ITEM)
        && one_chance_in(1000))
    {
        (void) attacker->do_shaft();
#ifdef NOTE_DEBUG_CHAOS_EFFECTS
        take_note(Note(NOTE_MESSAGE, 0, 0,
                       "CHAOS affects attacker: shaft effect"), true);
#endif
        DID_AFFECT();
    }

    // Create a colourful cloud.
    if (weapon && one_chance_in(1000))
    {
        mprf("Smoke pours forth from %s!", wep_name(DESC_NOCAP_YOUR).c_str());
        big_cloud(random_smoke_type(), KC_OTHER, attacker->pos(), 20,
                  4 + random2(8));
#ifdef NOTE_DEBUG_CHAOS_EFFECTS
        take_note(Note(NOTE_MESSAGE, 0, 0,
                       "CHAOS affects attacker: smoke"), true);
#endif
        DID_AFFECT();
    }

    // Make a loud noise.
    if (weapon && player_can_hear(attacker->pos())
        && one_chance_in(200))
    {
        std::string msg = "";
        if (!you.can_see(attacker))
        {
            std::string noise = getSpeakString("weapon_noise");
            if (!noise.empty())
                msg = "You hear " + noise;
        }
        else
        {
            msg = getSpeakString("weapon_noises");
            std::string wepname = wep_name(DESC_CAP_YOUR);
            if (!msg.empty())
            {
                msg = replace_all(msg, "@Your_weapon@", wepname);
                msg = replace_all(msg, "@The_weapon@", wepname);
            }
        }

        if (!msg.empty())
        {
            mpr(msg.c_str(), MSGCH_SOUND);
            noisy(15, attacker->pos(), attacker->mindex());
#ifdef NOTE_DEBUG_CHAOS_EFFECTS
            take_note(Note(NOTE_MESSAGE, 0, 0,
                           "CHAOS affects attacker: noise"), true);
#endif
            DID_AFFECT();
        }
    }
}

static void _find_remains(monster* mon, int &corpse_class, int &corpse_index,
                          item_def &fake_corpse, int &last_item,
                          std::vector<int> items)
{
    for (int i = 0; i < NUM_MONSTER_SLOTS; ++i)
    {
        const int idx = mon->inv[i];

        if (idx == NON_ITEM)
            continue;

        item_def &item(mitm[idx]);

        if (!item.defined() || item.pos != mon->pos())
            continue;

        items.push_back(idx);
    }

    corpse_index = NON_ITEM;
    last_item    = NON_ITEM;

    corpse_class = fill_out_corpse(mon, mon->type, fake_corpse, true);
    if (corpse_class == -1 || mons_weight(corpse_class) == 0)
        return;

    // Stop at first non-matching corpse, since the freshest corpse will
    // be at the top of the stack.
    for (stack_iterator si(mon->pos()); si; ++si)
    {
        if (si->base_type == OBJ_CORPSES && si->sub_type == CORPSE_BODY)
        {
            if (si->orig_monnum != fake_corpse.orig_monnum
                || si->plus != fake_corpse.plus
                || si->plus2 != fake_corpse.plus2
                || si->special != fake_corpse.special
                || si->flags != fake_corpse.flags)
            {
                break;
            }

            // If it's a hydra the number of heads must match.
            if ((short) mon->number != si->props[MONSTER_NUMBER].get_short())
                break;

            // Got it!
            corpse_index = si.link();
            break;
        }
        else
        {
            // Last item which we're sure belonged to the monster.
            for (unsigned int i = 0; i < items.size(); i++)
                if (items[i] == si.link())
                    last_item = si.link();
        }
    }
}

static bool _make_zombie(monster* mon, int corpse_class, int corpse_index,
                         item_def &fake_corpse, int last_item)
{
    // If the monster dropped a corpse, then don't waste it by turning
    // it into a zombie.
    if (corpse_index != NON_ITEM || !mons_class_can_be_zombified(corpse_class))
        return (false);

    // Good gods won't let their gifts/followers be raised as the
    // undead.
    if (is_good_god(mon->god))
        return (false);

    // First attempt to raise zombie fitted out with all its old
    // equipment.
    int zombie_index = -1;
    int idx = get_item_slot(0);
    if (idx != NON_ITEM && last_item != NON_ITEM)
    {
        mitm[idx]     = fake_corpse;
        mitm[idx].pos = mon->pos();

        // Insert it in the item stack right after the monster's last
        // item, so it will be equipped with all the monster's items.
        mitm[idx].link       = mitm[last_item].link;
        mitm[last_item].link = idx;

        animate_remains(mon->pos(), CORPSE_BODY, mon->behaviour,
                        mon->foe, 0, "a chaos effect", mon->god,
                        true, true, true, &zombie_index);
    }

    // No equipment to get, or couldn't get it for some reason.
    if (zombie_index == -1)
    {
        monster_type type = (mons_zombie_size(mon->type) == Z_SMALL) ?
                                MONS_ZOMBIE_SMALL : MONS_ZOMBIE_LARGE;
        mgen_data mg(type, mon->behaviour, 0, 0, 0, mon->pos(),
                     mon->foe, MG_FORCE_PLACE, mon->god,
                     mon->type, mon->number);
        mg.non_actor_summoner = "a chaos effect";
        zombie_index = create_monster(mg);
    }

    if (zombie_index == -1)
        return (false);

    monster* zombie = &menv[zombie_index];

    // Attempt to force zombie into exact same spot.
    if (zombie->pos() != mon->pos() && zombie->is_habitable(mon->pos()))
        zombie->move_to_pos(mon->pos());

    if (you.can_see(mon))
    {
        if (you.can_see(zombie))
            simple_monster_message(mon, " turns into a zombie!");
        else if (last_item != NON_ITEM)
        {
            simple_monster_message(mon, "'s equipment vanishes!");
            autotoggle_autopickup(true);
        }
    }
    else
    {
        simple_monster_message(zombie, " appears from thin air!");
        autotoggle_autopickup(false);
    }

    player_angers_monster(zombie);

    return (true);
}

// mon is a copy of the monster from before monster_die() was called,
// though its hitpoints may be non-positive.
//
// NOTE: Isn't called if monster dies from poisoning caused by chaos.
void melee_attack::chaos_killed_defender(monster* mon)
{
    ASSERT(mon->type != -1 && mon->type != MONS_NO_MONSTER);
    ASSERT(in_bounds(mon->pos()));
    ASSERT(!defender->alive());

    if (!attacker->alive())
        return;

    if (attacker->atype() == ACT_PLAYER && you.banished)
        return;

    if (mon->is_summoned() || (mon->flags & (MF_BANISHED | MF_HARD_RESET)))
        return;

    int              corpse_class, corpse_index, last_item;
    item_def         fake_corpse;
    std::vector<int> items;
    _find_remains(mon, corpse_class, corpse_index, fake_corpse, last_item,
                  items);

    if (one_chance_in(100)
        && _make_zombie(mon, corpse_class, corpse_index, fake_corpse,
                        last_item))
    {
#ifdef NOTE_DEBUG_CHAOS_EFFECTS
        take_note(Note(NOTE_MESSAGE, 0, 0,
                       "CHAOS killed defender: zombified monster"), true);
#endif
        DID_AFFECT();
    }
}

void melee_attack::do_miscast()
{
    if (miscast_level == -1)
        return;

    ASSERT(miscast_target != NULL);
    ASSERT(miscast_level >= 0 && miscast_level <= 3);
    ASSERT(count_bits(miscast_type) == 1);

    if (!miscast_target->alive())
        return;

    if (miscast_target->atype() == ACT_PLAYER && you.banished)
        return;

    const bool chaos_brand =
        weapon && get_weapon_brand(*weapon) == SPWPN_CHAOS;

    // If the miscast is happening on the attacker's side and is due to
    // a chaos weapon then make smoke/sand/etc pour out of the weapon
    // instead of the attacker's hands.
    std::string hand_str;

    std::string cause = atk_name(DESC_NOCAP_THE);
    int         source;

    const int ignore_mask = ISFLAG_KNOW_CURSE | ISFLAG_KNOW_PLUSES;

    if (attacker->atype() == ACT_PLAYER)
    {
        source = NON_MONSTER;
        if (chaos_brand)
        {
            cause = "a chaos effect from ";
            // Ignore a lot of item flags to make cause as short as possible,
            // so it will (hopefully) fit onto a single line in the death
            // cause screen.
            cause += wep_name(DESC_NOCAP_YOUR,
                              ignore_mask
                              | ISFLAG_COSMETIC_MASK | ISFLAG_RACIAL_MASK);

            if (miscast_target == attacker)
                hand_str = wep_name(DESC_PLAIN, ignore_mask);
        }
    }
    else
    {
        source = attacker->mindex();

        if (chaos_brand && miscast_target == attacker
            && you.can_see(attacker))
        {
            hand_str = wep_name(DESC_PLAIN, ignore_mask);
        }
    }

    MiscastEffect(miscast_target, source, (spschool_flag_type) miscast_type,
                  miscast_level, cause, NH_NEVER, 0, hand_str, false);

    // Don't do miscast twice for one attack.
    miscast_level = -1;
}

// NOTE: random_chaos_brand() and random_chaos_attack_flavour() should
// return a set of effects that are roughly the same, to make it easy
// for chaos_affects_defender() not to do duplicate effects caused
// by the non-chaos brands/flavours they return.
int melee_attack::random_chaos_brand()
{
    int brand = SPWPN_NORMAL;
    // Assuming the chaos to be mildly intelligent, try to avoid brands
    // that clash with the most basic resists of the defender,
    // i.e. its holiness.
    while (true)
    {
        brand = (random_choose_weighted(
                     5, SPWPN_VORPAL,
                    10, SPWPN_FLAMING,
                    10, SPWPN_FREEZING,
                    10, SPWPN_ELECTROCUTION,
                    10, SPWPN_VENOM,
                    10, SPWPN_CHAOS,
                     5, SPWPN_DRAINING,
                     5, SPWPN_VAMPIRICISM,
                     5, SPWPN_HOLY_WRATH,
                     5, SPWPN_ANTIMAGIC,
                     2, SPWPN_CONFUSE,
                     2, SPWPN_DISTORTION,
                     0));

        if (one_chance_in(3))
            break;

        bool susceptible = true;
        switch (brand)
        {
        case SPWPN_FLAMING:
            if (defender->is_fiery())
                susceptible = false;
            break;
        case SPWPN_FREEZING:
            if (defender->is_icy())
                susceptible = false;
            break;
        case SPWPN_ELECTROCUTION:
            if (defender->airborne())
                susceptible = false;
            break;
        case SPWPN_VENOM:
            if (defender->holiness() == MH_UNDEAD)
                susceptible = false;
            break;
        case SPWPN_VAMPIRICISM:
            if (defender->is_summoned())
            {
                susceptible = false;
                break;
            }
            // intentional fall-through
        case SPWPN_DRAINING:
            if (defender->holiness() != MH_NATURAL)
                susceptible = false;
            break;
        case SPWPN_HOLY_WRATH:
            if (defender->holiness() != MH_UNDEAD
                && defender->holiness() != MH_DEMONIC)
            {
                susceptible = false;
            }
            break;
        case SPWPN_CONFUSE:
            if (defender->holiness() == MH_NONLIVING
                || defender->holiness() == MH_PLANT)
            {
                susceptible = false;
            }
            break;
        case SPWPN_ANTIMAGIC:
            if (defender->as_monster() &&
                !defender->as_monster()->can_use_spells())
                susceptible = false;
            break;
        default:
            break;
        }

        if (susceptible)
            break;
    }
#ifdef NOTE_DEBUG_CHAOS_BRAND
    std::string brand_name = "CHAOS brand: ";
    switch (brand)
    {
    case SPWPN_NORMAL:          brand_name += "(plain)"; break;
    case SPWPN_FLAMING:         brand_name += "flaming"; break;
    case SPWPN_FREEZING:        brand_name += "freezing"; break;
    case SPWPN_HOLY_WRATH:      brand_name += "holy wrath"; break;
    case SPWPN_ELECTROCUTION:   brand_name += "electrocution"; break;
    case SPWPN_VENOM:           brand_name += "venom"; break;
    case SPWPN_DRAINING:        brand_name += "draining"; break;
    case SPWPN_DISTORTION:      brand_name += "distortion"; break;
    case SPWPN_VAMPIRICISM:     brand_name += "vampiricism"; break;
    case SPWPN_VORPAL:          brand_name += "vorpal"; break;
    case SPWPN_ANTIMAGIC:       brand_name += "anti-magic"; break;
    // ranged weapon brands
    case SPWPN_FLAME:           brand_name += "flame"; break;
    case SPWPN_FROST:           brand_name += "frost"; break;

    // both ranged and non-ranged
    case SPWPN_CHAOS:           brand_name += "chaos"; break;
    case SPWPN_CONFUSE:         brand_name += "confusion"; break;
    default:                    brand_name += "(other)"; break;
    }

    // Pretty much duplicated by the chaos effect note,
    // which will be much more informative.
    if (brand != SPWPN_CHAOS)
        take_note(Note(NOTE_MESSAGE, 0, 0, brand_name.c_str()), true);
#endif
    return (brand);
}

mon_attack_flavour melee_attack::random_chaos_attack_flavour()
{
    mon_attack_flavour flavours[] =
        {AF_FIRE, AF_COLD, AF_ELEC, AF_POISON_NASTY, AF_VAMPIRIC, AF_DISTORT,
         AF_CONFUSE, AF_CHAOS};
    return (RANDOM_ELEMENT(flavours));
}

bool melee_attack::apply_damage_brand()
{
    bool brand_was_known = false;

    if (weapon)
    {
        if (is_artefact(*weapon))
            brand_was_known = artefact_known_wpn_property(*weapon, ARTP_BRAND);
        else
            brand_was_known = item_type_known(*weapon);
    }
    bool ret = false;

    // Monster resistance to the brand.
    int res = 0;

    special_damage = 0;
    obvious_effect = false;

    int brand;
    if (damage_brand == SPWPN_CHAOS)
        brand = random_chaos_brand();
    else
        brand = damage_brand;

    switch (brand)
    {
    case SPWPN_FLAMING:
        res = fire_res_apply_cerebov_downgrade(defender->res_fire());
        calc_elemental_brand_damage(BEAM_FIRE, res,
                                    defender->is_icy() ? "melt" : "burn");
        defender->expose_to_element(BEAM_FIRE);
        extra_noise += 1;
        break;

    case SPWPN_FREEZING:
        calc_elemental_brand_damage(BEAM_COLD, defender->res_cold(), "freeze");
        defender->expose_to_element(BEAM_COLD);
        break;

    case SPWPN_HOLY_WRATH:
        if (defender->undead_or_demonic())
            special_damage = 1 + (random2(damage_done * 15) / 10);

        if (special_damage && defender_visible)
        {
            special_damage_message =
                make_stringf(
                    "%s %s%s",
                    def_name(DESC_CAP_THE).c_str(),
                    defender->conj_verb("convulse").c_str(),
                    special_attack_punctuation().c_str());
        }
        break;

    case SPWPN_ELECTROCUTION:
        extra_noise += 2;
        if (defender->airborne() || defender->res_elec() > 0)
            break;
        else if (one_chance_in(3))
        {
            special_damage_message =
                defender->atype() == ACT_PLAYER?
                   "You are electrocuted!"
                :  "There is a sudden explosion of sparks!";
            special_damage = 10 + random2(15);
            special_damage_flavour = BEAM_ELECTRICITY;

            // Check for arcing in water, and add the final effect.
            const coord_def& pos = defender->pos();

            // We know the defender is neither airborne nor electricity
            // resistant, from above, but is it on water?
            if (feat_is_water(grd(pos)))
            {
                add_final_effect(FINEFF_LIGHTNING_DISCHARGE, attacker, defender,
                                 pos);
            }
        }

        break;

    case SPWPN_ORC_SLAYING:
        if (is_orckind(defender))
        {
            special_damage = 1 + random2(3*damage_done/2);
            if (defender_visible)
            {
                special_damage_message =
                    make_stringf(
                        "%s %s%s",
                        defender->name(DESC_CAP_THE).c_str(),
                        defender->conj_verb("convulse").c_str(),
                        special_attack_punctuation().c_str());
            }
        }
        break;

    case SPWPN_DRAGON_SLAYING:
        if (is_dragonkind(defender))
        {
            special_damage = 1 + random2(3*damage_done/2);
            if (defender_visible)
            {
                special_damage_message =
                    make_stringf(
                        "%s %s%s",
                        defender->name(DESC_CAP_THE).c_str(),
                        defender->conj_verb("convulse").c_str(),
                        special_attack_punctuation().c_str());
            }
        }
        break;

    case SPWPN_VENOM:
        if (!one_chance_in(4))
        {
            int old_poison;

            if (defender->atype() == ACT_PLAYER)
                old_poison = you.duration[DUR_POISONING];
            else
            {
                old_poison =
                    (defender->as_monster()->get_ench(ENCH_POISON)).degree;
            }

            // Poison monster message needs to arrive after hit message.
            emit_nodmg_hit_message();

            // Weapons of venom do two levels of poisoning to the player,
            // but only one level to monsters.
            defender->poison(attacker, 2);

            if (defender->atype() == ACT_PLAYER
                   && old_poison < you.duration[DUR_POISONING]
                || defender->atype() != ACT_PLAYER
                   && old_poison <
                      (defender->as_monster()->get_ench(ENCH_POISON)).degree)
            {
                obvious_effect = true;
            }

        }
        break;

    case SPWPN_DRAINING:
        drain_defender();
        break;

    case SPWPN_VORPAL:
        special_damage = 1 + random2(damage_done) / 4;
        // Note: Leaving special_damage_message empty because there isn't one.
        break;

    case SPWPN_VAMPIRICISM:
    {
        // Vampire bat form -- why the special handling?
        if (attacker->atype() == ACT_PLAYER && you.species == SP_VAMPIRE
            && player_in_bat_form())
        {
            _player_vampire_draws_blood(defender->as_monster(), damage_done);
            break;
        }

        if (x_chance_in_y(defender->res_negative_energy(), 3))
            break;

        if (!weapon || defender->holiness() != MH_NATURAL || damage_done < 1
            || attacker->stat_hp() == attacker->stat_maxhp()
            || defender->atype() != ACT_PLAYER
               && defender->as_monster()->is_summoned()
            || attacker == &you && you.duration[DUR_DEATHS_DOOR]
            || one_chance_in(5))
        {
            break;
        }

        obvious_effect = true;

        // Handle weapon effects.
        // We only get here if we've done base damage, so no
        // worries on that score.

        if (attacker->atype() == ACT_PLAYER)
            mpr("You feel better.");
        else if (attacker_visible)
        {
            if (defender->atype() == ACT_PLAYER)
            {
                mprf("%s draws strength from your injuries!",
                     attacker->name(DESC_CAP_THE).c_str());
            }
            else
            {
                mprf("%s is healed.",
                     attacker->name(DESC_CAP_THE).c_str());
            }
        }

        int hp_boost = 0;

        // Thus is probably more valuable on larger weapons?
        if (weapon && is_unrandom_artefact(*weapon)
            && weapon->special == UNRAND_VAMPIRES_TOOTH)
        {
            hp_boost = damage_done;
        }
        else
            hp_boost = 1 + random2(damage_done);

        attacker->heal(hp_boost);

        attacker->god_conduct(DID_NECROMANCY, 2);
        break;
    }
    case SPWPN_PAIN:
        if (defender->res_negative_energy())
            break;

        if (x_chance_in_y(attacker->skill(SK_NECROMANCY) + 1, 8))
        {
            if (defender_visible)
            {
                special_damage_message =
                    make_stringf("%s %s in agony.",
                                 defender->name(DESC_CAP_THE).c_str(),
                                 defender->conj_verb("writhe").c_str());
            }
            special_damage += random2(1 + attacker->skill(SK_NECROMANCY));
        }

        attacker->god_conduct(DID_NECROMANCY, 4);
        break;

    case SPWPN_DISTORTION:
        ret = distortion_affects_defender();
        break;

    case SPWPN_CONFUSE:
    {
        // This was originally for confusing touch and it doesn't really
        // work on the player, but a monster with a chaos weapon will
        // occassionally come up with this brand. -cao
        if (defender->atype() == ACT_PLAYER)
            break;

        emit_nodmg_hit_message();

        const int hdcheck =
            (defender->holiness() == MH_NATURAL ? random2(30) : random2(22));

        if (mons_class_is_confusable(defender->id())
            && hdcheck >= defender->get_experience_level())
        {
            // Declaring these just to pass to the enchant function.
            bolt beam_temp;
            beam_temp.thrower =
                attacker->atype() == ACT_PLAYER? KILL_YOU : KILL_MON;
            beam_temp.flavour = BEAM_CONFUSION;
            beam_temp.beam_source = attacker->mindex();
            beam_temp.apply_enchantment_to_monster(defender->as_monster());
            obvious_effect = beam_temp.obvious_effect;
        }

        if (attacker->atype() == ACT_PLAYER && damage_brand == SPWPN_CONFUSE)
        {
            ASSERT(you.duration[DUR_CONFUSING_TOUCH]);
            you.duration[DUR_CONFUSING_TOUCH] -= roll_dice(3, 5)
                                                 * BASELINE_DELAY;

            if (you.duration[DUR_CONFUSING_TOUCH] < 1)
                you.duration[DUR_CONFUSING_TOUCH] = 1;
            obvious_effect = false;
        }
        break;
    }

    case SPWPN_CHAOS:
        chaos_affects_defender();
        break;

    case SPWPN_ANTIMAGIC:
        if (defender->atype() == ACT_PLAYER)
        {
            int mp_loss = std::min(you.magic_points, random2(damage_done * 2));
            if (!mp_loss)
                break;
            mpr("You feel your power leaking away.", MSGCH_WARN);
            dec_mp(mp_loss);
            obvious_effect = true;
        }
        else if (defender->as_monster()->can_use_spells()
                 && !mons_class_flag(defender->id(), M_FAKE_SPELLS))
        {
            defender->as_monster()->add_ench(mon_enchant(ENCH_ANTIMAGIC, 0,
                        attacker->kill_alignment(), // doesn't matter
                        random2(damage_done * 2) * BASELINE_DELAY));
            special_damage_message =
                    apostrophise(defender->name(DESC_CAP_THE))
                    + " magic leaks into the air.";
            obvious_effect = true;
        }
        break;
    }

    if (damage_brand == SPWPN_CHAOS && brand != SPWPN_CHAOS && !ret
        && miscast_level == -1 && one_chance_in(20))
    {
        miscast_level  = 0;
        miscast_type   = SPTYP_RANDOM;
        miscast_target = coinflip() ? attacker : defender;
    }

    if (attacker->atype() == ACT_PLAYER && damage_brand == SPWPN_CHAOS)
    {
        // If your god objects to using chaos, then it makes the
        // brand obvious.
        if (did_god_conduct(DID_CHAOS, 2 + random2(3), brand_was_known))
            obvious_effect = true;
    }
    if (!obvious_effect)
        obvious_effect = !special_damage_message.empty();

    if (obvious_effect && attacker_visible && weapon != NULL)
    {
        if (is_artefact(*weapon))
            artefact_wpn_learn_prop(*weapon, ARTP_BRAND);
        else
            set_ident_flags(*weapon, ISFLAG_KNOW_TYPE);
    }

    return (ret);
}


// XXX:
//  * Noise should probably scale non-linearly with damage_done, and
//    maybe even non-linearly with noise_factor.
//
//  * Damage reduction via armour of the defender reduces noise,
//    but shouldn't.
//
//  * Damage reduction because of negative damage modifiers on the
//    weapon reduce noise, but probably shouldn't.
//
//  * Might want a different formula for noise generated by the
//    player.
//
//  Ideas:
//  * Each weapon type has a noise rating, like it does an accuracy
//    rating and base delay.
//
//  * For player, stealth skill and/or weapon skillr reducing noise.
//
//  * Randart property to make randart weapons louder or softer when
//    they hit.
void melee_attack::handle_noise(const coord_def & pos)
{
    // Successful stabs make no noise.
    if (stab_attempt)
    {
        noise_factor = 0;
        extra_noise  = 0;
        return;
    }

    int level = (noise_factor * damage_done / 100 / 4) + extra_noise;

    if (noise_factor > 0)
        level = std::max(1, level);

    if (level > 0)
        noisy(level, pos, attacker->mindex());

    noise_factor = 0;
    extra_noise  = 0;
}

// Returns true if the attack cut off a head *and* cauterized it.
bool melee_attack::chop_hydra_head(int dam,
                                    int dam_type,
                                    int wpn_brand)
{
    // Monster attackers have only a 25% chance of making the
    // chop-check to prevent runaway head inflation.
    if (attacker->atype() == ACT_MONSTER && !one_chance_in(4))
        return (false);

    if ((dam_type == DVORP_SLICING || dam_type == DVORP_CHOPPING
            || dam_type == DVORP_CLAWING)
        && dam > 0
        && (dam >= 4 || wpn_brand == SPWPN_VORPAL || coinflip()))
    {
        const char *verb = NULL;

        if (dam_type == DVORP_CLAWING)
        {
            static const char *claw_verbs[] = { "rip", "tear", "claw" };
            verb = RANDOM_ELEMENT(claw_verbs);
        }
        else
        {
            static const char *slice_verbs[] =
            {
                "slice", "lop", "chop", "hack"
            };
            verb = RANDOM_ELEMENT(slice_verbs);
        }

        if (defender->as_monster()->number == 1) // will be zero afterwards
        {
            if (defender_visible)
            {
                mprf("%s %s %s's last head off!",
                     atk_name(DESC_CAP_THE).c_str(),
                     attacker->conj_verb(verb).c_str(),
                     def_name(DESC_NOCAP_THE).c_str());
            }
            defender->as_monster()->number--;

            if (!defender->is_summoned())
                bleed_onto_floor(defender->pos(), defender->id(),
                                 defender->as_monster()->hit_points, true);

            defender->hurt(attacker, defender->as_monster()->hit_points);

            return (true);
        }
        else
        {
            if (defender_visible)
            {
                mprf("%s %s one of %s's heads off!",
                     atk_name(DESC_CAP_THE).c_str(),
                     attacker->conj_verb(verb).c_str(),
                     def_name(DESC_NOCAP_THE).c_str());
            }
            defender->as_monster()->number--;

            // Only living hydras get to regenerate heads.
            if (defender->holiness() == MH_NATURAL)
            {
                unsigned int limit = 20;
                if (defender->id() == MONS_LERNAEAN_HYDRA)
                    limit = 27;

                if (wpn_brand == SPWPN_FLAMING)
                {
                    if (defender_visible)
                        mpr("The flame cauterises the wound!");
                    return (true);
                }
                else if (defender->as_monster()->number < limit - 1)
                {
                    simple_monster_message(defender->as_monster(),
                                           " grows two more!");
                    defender->as_monster()->number += 2;
                    defender->heal(8 + random2(8), true);
                }
            }
        }
    }

    return (false);
}

bool melee_attack::decapitate_hydra(int dam, int damage_type)
{
    if (defender->atype() == ACT_MONSTER
        && defender->as_monster()->has_hydra_multi_attack()
        && defender->id() != MONS_SPECTRAL_THING)
    {
        const int dam_type = (damage_type != -1) ? damage_type
                                                 : attacker->damage_type();
        const int wpn_brand = attacker->damage_brand();

        return chop_hydra_head(dam, dam_type, wpn_brand);
    }
    return (false);
}

void melee_attack::player_sustain_passive_damage()
{
    if (mons_class_flag(defender->id(), M_ACID_SPLASH))
        weapon_acid(5);
}

int melee_attack::player_staff_damage(int skill)
{
    return (random2(5*(you.skills[skill] + you.skills[SK_EVOCATIONS])/4));
}

void melee_attack::emit_nodmg_hit_message()
{
    if (!no_damage_message.empty())
    {
        mprf("%s", no_damage_message.c_str());
        no_damage_message.clear();
    }
}

void melee_attack::player_apply_staff_damage()
{
    special_damage = 0;

    if (!weapon || !item_is_staff(*weapon))
        return;

    if (random2(15) > you.skills[SK_EVOCATIONS])
    {
        return;
    }

    switch (weapon->sub_type)
    {
    case STAFF_AIR:
        if (damage_done + you.skills[SK_AIR_MAGIC] <= random2(20))
            break;

        special_damage =
            resist_adjust_damage(defender,
                                 BEAM_ELECTRICITY,
                                 defender->res_elec(),
                                 player_staff_damage(SK_AIR_MAGIC));

        if (special_damage)
        {
            special_damage_message =
                make_stringf("%s is jolted!",
                             defender->name(DESC_CAP_THE).c_str());
            special_damage_flavour = BEAM_ELECTRICITY;
        }

        break;

    case STAFF_COLD:
        special_damage =
            resist_adjust_damage(defender,
                                 BEAM_COLD,
                                 defender->res_cold(),
                                 player_staff_damage(SK_ICE_MAGIC));

        if (special_damage)
        {
            special_damage_message =
                make_stringf(
                    "You freeze %s!",
                    defender->name(DESC_NOCAP_THE).c_str());
        }
        break;

    case STAFF_EARTH:
        special_damage = player_staff_damage(SK_EARTH_MAGIC);
        special_damage = player_apply_monster_ac(special_damage);

        if (special_damage > 0)
        {
            special_damage_message =
                make_stringf(
                    "You crush %s!",
                    defender->name(DESC_NOCAP_THE).c_str());
        }
        break;

    case STAFF_FIRE:
        special_damage =
            resist_adjust_damage(defender,
                                 BEAM_FIRE,
                                 defender->res_fire(),
                                 player_staff_damage(SK_FIRE_MAGIC));

        if (special_damage)
        {
            special_damage_message =
                make_stringf(
                    "You burn %s!",
                    defender->name(DESC_NOCAP_THE).c_str());
        }
        break;

    case STAFF_POISON:
    {
        // Cap chance at 30% -- let staff of Olgreb shine.
        int temp_rand = damage_done + you.skills[SK_POISON_MAGIC];

        if (temp_rand > 30)
            temp_rand = 30;

        if (x_chance_in_y(temp_rand, 100))
        {
            // Poison monster message needs to arrive after hit message.
            emit_nodmg_hit_message();
            poison_monster(defender->as_monster(), KC_YOU);
        }
        break;
    }

    case STAFF_DEATH:
        if (defender->res_negative_energy())
            break;

        if (x_chance_in_y(you.skills[SK_NECROMANCY] + 1, 8))
        {
            special_damage = player_staff_damage(SK_NECROMANCY);

            if (special_damage)
            {
                special_damage_message =
                    make_stringf(
                        "%s convulses in agony!",
                        defender->name(DESC_CAP_THE).c_str());

                did_god_conduct(DID_NECROMANCY, 4);
            }
        }
        break;

    case STAFF_POWER:
    case STAFF_SUMMONING:
    case STAFF_CHANNELING:
    case STAFF_CONJURATION:
    case STAFF_ENCHANTMENT:
    case STAFF_ENERGY:
    case STAFF_WIZARDRY:
        break;

    default:
        mpr("You're wielding some staff I've never heard of! (fight.cc)",
            MSGCH_ERROR);
        break;
    }

    if (special_damage > 0)
    {
        if (!item_type_known(*weapon))
        {
            set_ident_flags(*weapon, ISFLAG_KNOW_TYPE);
            set_ident_type(*weapon, ID_KNOWN_TYPE);

            mprf("You are wielding %s.", weapon->name(DESC_NOCAP_A).c_str());
            more();
            you.wield_change = true;
        }
    }
}

bool melee_attack::player_check_monster_died()
{
    if (!defender->alive())
    {
        // note: doesn't take account of special weapons, etc.
        dprf("Hit for %d.", damage_done);

        player_monattk_hit_effects(true);

        _monster_die(defender->as_monster(), KILL_YOU, NON_MONSTER);

        return (true);
    }

    return (false);
}

void melee_attack::player_calc_hit_damage()
{
    int potential_damage;

    potential_damage =
        !weapon ? player_calc_base_unarmed_damage()
                : player_calc_base_weapon_damage();

    // [0.6 AC/EV overhaul] Shields don't go well with hand-and-half weapons.
    if (weapon && hands == HANDS_HALF)
    {
        potential_damage =
            std::max(1,
                     potential_damage - roll_dice(1, player_shield_penalty));
    }

    potential_damage = player_stat_modify_damage(potential_damage);

    //  apply damage bonus from ring of slaying
    // (before randomization -- some of these rings
    //  are stupidly powerful) -- GDL
    potential_damage += slaying_bonus(PWPN_DAMAGE);
    damage_done =
        potential_damage > 0 ? one_chance_in(3) + random2(potential_damage) : 0;
    damage_done = player_apply_weapon_skill(damage_done);
    damage_done = player_apply_fighting_skill(damage_done, false);
    damage_done = player_apply_misc_modifiers(damage_done);
    damage_done = player_apply_weapon_bonuses(damage_done);

    player_weapon_auto_id();

    damage_done = player_stab(damage_done);
    damage_done = player_apply_monster_ac(damage_done);

    // This doesn't actually modify damage. -- bwr
    // It only chooses the appropriate verb.
    damage_done = std::max(0, player_weapon_type_modify(damage_done));
}

int melee_attack::calc_to_hit(bool random)
{
    return (attacker->atype() == ACT_PLAYER ? player_to_hit(random)
                                            : mons_to_hit());
}

// Calculates your armour+shield penalty. If random_factor is true,
// be stochastic; if false, deterministic (e.g. for chardumps.)
void melee_attack::calc_player_armour_shield_tohit_penalty(bool random_factor)
{
    if (weapon && hands == HANDS_HALF)
    {
        player_armour_tohit_penalty =
            maybe_roll_dice(1, player_body_armour_penalty, random_factor);
        player_shield_tohit_penalty =
            maybe_roll_dice(2, player_shield_penalty, random_factor);
    }
    else
    {
        player_armour_tohit_penalty =
            maybe_roll_dice(1, player_body_armour_penalty, random_factor);
        player_shield_tohit_penalty =
            maybe_roll_dice(1, player_shield_penalty, random_factor);
    }
}

int melee_attack::player_to_hit(bool random_factor)
{
    calc_player_armour_shield_tohit_penalty(random_factor);

    dprf("Armour/shield to-hit penalty: %d/%d",
         player_armour_tohit_penalty, player_shield_tohit_penalty);

    can_do_unarmed =
        player_fights_well_unarmed(player_armour_tohit_penalty
                                   + player_shield_tohit_penalty);

    int your_to_hit = 15 + (calc_stat_to_hit_base() / 2);

#ifdef DEBUG_DIAGNOSTICS
    const int base_to_hit = your_to_hit;
#endif

    if (wearing_amulet(AMU_INACCURACY))
        your_to_hit -= 5;

    // If you can't see yourself, you're a little less accurate.
    if (!you.visible_to(&you))
        your_to_hit -= 5;

    // fighting contribution
    your_to_hit += maybe_random2(1 + you.skills[SK_FIGHTING], random_factor);

    // weapon skill contribution
    if (weapon)
    {
        if (wpn_skill != SK_FIGHTING)
        {
            if (you.skills[wpn_skill] < 1 && player_in_a_dangerous_place())
                xom_is_stimulated(14); // Xom thinks that is mildly amusing.

            your_to_hit += maybe_random2(you.skills[wpn_skill] + 1,
                                         random_factor);
        }
    }
    else
    {                       // ...you must be unarmed
        your_to_hit += species_has_claws(you.species) ? 4 : 2;

        your_to_hit += maybe_random2(1 + you.skills[SK_UNARMED_COMBAT],
                                     random_factor);
    }

    // weapon bonus contribution
    if (weapon)
    {
        if (weapon->base_type == OBJ_WEAPONS)
        {
            your_to_hit += weapon->plus;
            your_to_hit += property(*weapon, PWPN_HIT);

            if (get_equip_race(*weapon) == ISFLAG_ELVEN
                && player_genus(GENPC_ELVEN))
            {
                your_to_hit += (random_factor && coinflip() ? 2 : 1);
            }
            else if (get_equip_race(*weapon) == ISFLAG_ORCISH
                     && you.religion == GOD_BEOGH && !player_under_penance())
            {
                your_to_hit++;
            }

        }
        else if (weapon->base_type == OBJ_STAVES)
        {
            // magical staff
            your_to_hit += property(*weapon, PWPN_HIT);

            if (item_is_rod(*weapon))
                your_to_hit += (short)weapon->props["rod_enchantment"];
        }
    }

    // slaying bonus
    your_to_hit += slaying_bonus(PWPN_HIT);

    // hunger penalty
    if (you.hunger_state == HS_STARVING)
        your_to_hit -= 3;

    // armour penalty
    your_to_hit -= (player_armour_tohit_penalty + player_shield_tohit_penalty);

    //mutation
    if (player_mutation_level(MUT_EYEBALLS))
        your_to_hit += 2 * player_mutation_level(MUT_EYEBALLS) + 1;

#ifdef DEBUG_DIAGNOSTICS
    int roll_hit = your_to_hit;
#endif

    // hit roll
    your_to_hit = maybe_random2(your_to_hit, random_factor);

#ifdef DEBUG_DIAGNOSTICS
    dprf("to hit die: %d; rolled value: %d; base: %d",
          roll_hit, your_to_hit, base_to_hit);
#endif

    if (weapon && wpn_skill == SK_SHORT_BLADES && you.duration[DUR_SURE_BLADE])
    {
        int turn_duration = you.duration[DUR_SURE_BLADE] / BASELINE_DELAY;
        your_to_hit += 5 +
            (random_factor ? random2limit(turn_duration, 10) :
             turn_duration / 2);
    }

    // other stuff
    if (!weapon)
    {
        if (you.duration[DUR_CONFUSING_TOUCH])
        {
            // Just trying to touch is easier that trying to damage.
            your_to_hit += maybe_random2(you.dex(), random_factor);
        }

        switch (you.attribute[ATTR_TRANSFORMATION])
        {
        case TRAN_SPIDER:
            your_to_hit += maybe_random2(10, random_factor);
            break;
        case TRAN_BAT:
            your_to_hit += maybe_random2(12, random_factor);
            break;
        case TRAN_ICE_BEAST:
            your_to_hit += maybe_random2(10, random_factor);
            break;
        case TRAN_BLADE_HANDS:
            your_to_hit += maybe_random2(12, random_factor);
            break;
        case TRAN_STATUE:
            your_to_hit += maybe_random2(9, random_factor);
            break;
        case TRAN_DRAGON:
            your_to_hit += maybe_random2(10, random_factor);
            break;
        case TRAN_LICH:
            your_to_hit += maybe_random2(10, random_factor);
            break;
        case TRAN_NONE:
        default:
            break;
        }
    }

    // Check for backlight (Corona).
    if (defender && defender->atype() == ACT_MONSTER)
    {
        if (defender->backlit(true, false))
            your_to_hit += 2 + random2(8);
        // Invisible monsters are hard to hit.
        else if (!defender->visible_to(&you))
            your_to_hit -= 6;
    }

    return (your_to_hit);
}

void melee_attack::player_stab_check()
{
    // Unknown mimics cannot be stabbed.
    // Confusion and having dex of 0 disallow stabs.
    if (mons_is_unknown_mimic(defender->as_monster()) || you.stat_zero[STAT_DEX]
        || you.confused())
    {
        stab_attempt = false;
        stab_bonus = 0;
        return;
    }

    const unchivalric_attack_type uat = is_unchivalric_attack(&you, defender);
    stab_attempt = (uat != UCAT_NO_ATTACK);
    const bool roll_needed = (uat != UCAT_SLEEPING && uat != UCAT_PARALYSED);

    int roll = 100;
    if (uat == UCAT_INVISIBLE && !mons_sense_invis(defender->as_monster()))
        roll -= 10;

    switch (uat)
    {
    case UCAT_NO_ATTACK:
        stab_bonus = 0;
        break;
    case UCAT_SLEEPING:
    case UCAT_PARALYSED:
        stab_bonus = 1;
        break;
    case UCAT_HELD_IN_NET:
    case UCAT_PETRIFYING:
    case UCAT_PETRIFIED:
        stab_bonus = 2;
        break;
    case UCAT_INVISIBLE:
    case UCAT_CONFUSED:
    case UCAT_FLEEING:
    case UCAT_ALLY:
        stab_bonus = 4;
        break;
    case UCAT_DISTRACTED:
        stab_bonus = 6;
        break;
    }

    // See if we need to roll against dexterity / stabbing.
    if (stab_attempt && roll_needed)
    {
        stab_attempt = x_chance_in_y(you.skills[SK_STABBING] + you.dex() + 1,
                                     roll);
    }
}

random_var melee_attack::player_calc_attack_delay()
{
    random_var attack_delay = weapon ? player_weapon_speed()
                                     : player_unarmed_speed();

    if (player_shield_penalty)
    {
        if (weapon && hands == HANDS_HALF)
        {
            attack_delay += rv::roll_dice(1, player_shield_penalty);
        }
        else
        {
            attack_delay += rv::min(rv::random2(1 + player_shield_penalty),
                                    rv::random2(1 + player_shield_penalty));
        }
    }

    attack_delay = rv::max(attack_delay, constant(3));

    return (attack_delay);
}

void melee_attack::player_apply_attack_delay()
{
    final_attack_delay = player_calc_attack_delay().roll();

    you.time_taken =
        std::max(2, div_rand_round(you.time_taken * final_attack_delay, 10));

    dprf("Weapon speed: %d; min: %d; attack time: %d",
         final_attack_delay, min_delay, you.time_taken);
}

random_var melee_attack::player_weapon_speed()
{
    random_var attack_delay = constant(15);

    if (weapon && (weapon->base_type == OBJ_WEAPONS
                   || weapon->base_type == OBJ_STAVES))
    {
        attack_delay = constant(property(*weapon, PWPN_SPEED));
        attack_delay -= constant(you.skills[wpn_skill] / 2);

        min_delay = property(*weapon, PWPN_SPEED) / 2;

        // Short blades can get up to at least unarmed speed.
        if (wpn_skill == SK_SHORT_BLADES && min_delay > 5)
            min_delay = 5;

        // Using both hands can get a weapon up to speed 7
        if ((hands == HANDS_TWO || hand_half_bonus)
            && min_delay > 7)
        {
            min_delay = 7;
        }

        // never go faster than speed 3 (ie 3 attacks per round)
        if (min_delay < 3)
            min_delay = 3;

        // apply minimum to weapon skill modification
        attack_delay = rv::max(attack_delay, min_delay);

        if (weapon->base_type == OBJ_WEAPONS
            && damage_brand == SPWPN_SPEED)
        {
            attack_delay = (attack_delay + constant(1)) / 2;
        }
    }

    return (attack_delay);
}

random_var melee_attack::player_unarmed_speed()
{
    random_var unarmed_delay =
        rv::max(constant(10),
                 (rv::roll_dice(1, 10) +
                  rv::roll_dice(2, player_body_armour_penalty)));

    // Not even bats can attack faster than this.
    min_delay = 5;

    // Unarmed speed.
    if (you.burden_state == BS_UNENCUMBERED)
    {
        unarmed_delay =
            rv::max(unarmed_delay
                     - constant(you.skills[SK_UNARMED_COMBAT]
                                / (player_in_bat_form() ? 3 : 5)),
                    constant(min_delay));
    }

    return (unarmed_delay);
}

int melee_attack::player_calc_base_unarmed_damage()
{
    int damage = 3;

    if (you.duration[DUR_CONFUSING_TOUCH])
    {
        // No base hand damage while using this spell.
        damage = 0;
    }

    if (you.attribute[ATTR_TRANSFORMATION] != TRAN_NONE)
    {
        switch (you.attribute[ATTR_TRANSFORMATION])
        {
        case TRAN_SPIDER:
            damage = 5;
            break;
        case TRAN_BAT:
            damage = (you.species == SP_VAMPIRE ? 2 : 1);
            break;
        case TRAN_ICE_BEAST:
            damage = 12;
            break;
        case TRAN_BLADE_HANDS:
            damage = 12 + div_rand_round(you.strength() + you.dex(), 4);
            break;
        case TRAN_STATUE:
            damage = 12 + you.strength();
            break;
        case TRAN_DRAGON:
            damage = 20 + you.strength();
            break;
        case TRAN_LICH:
            damage = 5;
            break;
        }
    }
    else if (you.has_usable_claws(false))
    {
        // Claw damage only applies for bare hands.
        damage += you.has_claws(false) * 2;
        apply_bleeding = true;
    }

    if (player_in_bat_form())
    {
        // Bats really don't do a lot of damage.
        damage += you.skills[SK_UNARMED_COMBAT] / 5;
    }
    else
        damage += you.skills[SK_UNARMED_COMBAT];

    return (damage);
}

int melee_attack::player_calc_base_weapon_damage()
{
    int damage = 0;

    if (weapon->base_type == OBJ_WEAPONS || weapon->base_type == OBJ_STAVES)
        damage = property(*weapon, PWPN_DAMAGE);

    // Staves can be wielded with a worn shield, but are much less
    // effective.
    if (shield && weapon->base_type == OBJ_WEAPONS
        && weapon_skill(*weapon) == SK_STAVES
        && hands_reqd(*weapon, you.body_size()) == HANDS_HALF)
    {
        damage /= 2;
    }

    return (damage);
}

///////////////////////////////////////////////////////////////////////////

bool melee_attack::mons_attack_mons()
{
    const coord_def atk_pos = attacker->pos();
    const coord_def def_pos = defender->pos();

    // Self-attacks never violate sanctuary.
    if ((is_sanctuary(atk_pos) || is_sanctuary(def_pos))
        && attacker != defender)
    {
        // Friendly monsters should only violate sanctuary if explicitly
        // ordered to do so by the player.
        if (attacker->as_monster()->friendly())
        {
            if (you.pet_target == MHITYOU || you.pet_target == MHITNOT)
            {
                if (attacker->confused() && you.can_see(attacker))
                {
                    mpr("Zin prevents your ally from violating sanctuary "
                        "in its confusion.", MSGCH_GOD);
                }
                else if (attacker->berserk() && you.can_see(attacker))
                {
                    mpr("Zin prevents your ally from violating sanctuary "
                        "in its berserker rage.", MSGCH_GOD);
                }

                cancel_attack = true;
                return (false);
            }
        }
        // Non-friendly monsters should never violate sanctuary.
        else
        {
            dprf("Preventing hostile violation of sanctuary.");
            cancel_attack = true;
            return (false);
        }
    }

    mons_perform_attack();

    // If a hydra was attacking it may have switched targets and started
    // hitting the player. -cao
    if (defender->atype() == ACT_PLAYER)
        return (did_hit);

    if (perceived_attack
        && (defender->as_monster()->foe == MHITNOT || one_chance_in(3))
        && attacker->alive() && defender->alive())
    {
        behaviour_event(defender->as_monster(), ME_WHACK, attacker->mindex());
    }

    // If an enemy attacked a friend, set the pet target if it isn't set
    // already, but not if sanctuary is in effect (pet target must be
    // set explicitly by the player during sanctuary).
    if (perceived_attack && attacker->alive()
        && defender->as_monster()->friendly()
        && !crawl_state.game_is_arena()
        && !attacker->as_monster()->wont_attack()
        && you.pet_target == MHITNOT
        && env.sanctuary_time <= 0)
    {
        you.pet_target = attacker->mindex();
    }

    return (did_hit);
}

bool melee_attack::mons_self_destructs()
{
    if (attacker->id() == MONS_GIANT_SPORE
        || attacker->id() == MONS_BALL_LIGHTNING
        || attacker->id() == MONS_ORB_OF_DESTRUCTION)
    {
        attacker->as_monster()->hit_points = -1;
        // Do the explosion right now.
        monster_die(attacker->as_monster(), KILL_MON, attacker->mindex());
        return (true);
    }
    return (false);
}

bool melee_attack::mons_attack_warded_off()
{
    // [dshaligram] Note: warding is no longer a simple 50% chance.
    const int warding = defender->warding();
    if (warding
        && attacker->is_summoned()
        && attacker->as_monster()->check_res_magic(warding) <= 0)
    {
        if (needs_message)
        {
            mprf("%s tries to attack %s, but flinches away.",
                 atk_name(DESC_CAP_THE).c_str(),
                 mons_defender_name().c_str());
        }
        return (true);
    }

    return (false);
}

int melee_attack::mons_attk_delay()
{
    return (weapon ? property(*weapon, PWPN_SPEED) : 0);
}

bool melee_attack::attack_shield_blocked(bool verbose)
{
    if (!defender_shield && defender->atype() != ACT_PLAYER)
        return (false);

    if (defender->incapacitated())
        return (false);

    const int con_block = random2(attacker->shield_bypass_ability(to_hit)
                                  + defender->shield_block_penalty());
    int pro_block = defender->shield_bonus();

    if (!attacker->visible_to(defender))
        pro_block /= 3;

#ifdef DEBUG_DIAGNOSTICS
    mprf(MSGCH_DIAGNOSTICS, "Defender: %s, Pro-block: %d, Con-block: %d",
         def_name(DESC_PLAIN).c_str(), pro_block, con_block);
#endif

    if (pro_block >= con_block)
    {
        perceived_attack = true;

        if (needs_message && verbose)
        {
            mprf("%s %s %s attack.",
                 def_name(DESC_CAP_THE).c_str(),
                 defender->conj_verb("block").c_str(),
                 atk_name(DESC_NOCAP_ITS).c_str());
        }

        defender->shield_block_succeeded(attacker);

        return (true);
    }

    return (false);
}

int melee_attack::mons_calc_damage(const mon_attack_def &attk)
{
    int damage = 0;
    int damage_max = 0;
    if (weapon
        && weapon->base_type == OBJ_WEAPONS
        && !is_range_weapon(*weapon))
    {
        damage_max = property(*weapon, PWPN_DAMAGE);
        damage += random2(damage_max);

        if (get_equip_race(*weapon) == ISFLAG_ORCISH
            && mons_genus(attacker->mons_species()) == MONS_ORC
            && coinflip())
        {
            damage++;
        }

        if (weapon->plus2 >= 0)
            damage += random2(weapon->plus2);
        else
            damage -= random2(1 - weapon->plus2);

        damage -= 1 + random2(3);
    }

    damage_max += attk.damage;
    damage     += 1 + random2(attk.damage);

    // Berserk/mighted/frenzied monsters get bonus damage.
    if (attacker->as_monster()->has_ench(ENCH_MIGHT)
        || attacker->as_monster()->has_ench(ENCH_BERSERK)
        || attacker->as_monster()->has_ench(ENCH_INSANE))
    {
        damage = damage * 3 / 2;
    }
    else if (attacker->as_monster()->has_ench(ENCH_BATTLE_FRENZY))
    {
        const mon_enchant ench =
            attacker->as_monster()->get_ench(ENCH_BATTLE_FRENZY);

#ifdef DEBUG_DIAGNOSTICS
        const int orig_damage = damage;
#endif

        damage = damage * (115 + ench.degree * 15) / 100;

#ifdef DEBUG_DIAGNOSTICS
        mprf(MSGCH_DIAGNOSTICS, "%s frenzy damage: %d->%d",
             attacker->name(DESC_PLAIN).c_str(), orig_damage, damage);
#endif
    }

    // If the defender is asleep, the attacker gets a stab.
    if (defender && defender->asleep())
    {
        damage = damage * 5 / 2;
#ifdef DEBUG_DIAGNOSTICS
        mprf(MSGCH_DIAGNOSTICS, "Stab damage vs %s: %d",
             defender->name(DESC_PLAIN).c_str(),
             damage);
#endif
    }

    return (mons_apply_defender_ac(damage, damage_max));
}

int melee_attack::mons_apply_defender_ac(int damage, int damage_max)
{
    const int ac = defender->armour_class();
    if (ac > 0)
    {
        int damage_reduction = random2(ac + 1);
        int guaranteed_damage_reduction = 0;

        if (defender->atype() == ACT_PLAYER)
        {
            const int gdr_perc = defender->as_player()->gdr_perc();
            guaranteed_damage_reduction =
                std::min(damage_max * gdr_perc / 100, ac / 2);
            damage_reduction =
                std::max(guaranteed_damage_reduction, damage_reduction);
        }

        dprf("AC: at: %s, df: %s, dam: %d (max %d), DR: %d (GDR %d), "
             "rdam: %d",
             attacker->name(DESC_PLAIN, true).c_str(),
             defender->name(DESC_PLAIN, true).c_str(),
             damage, damage_max, damage_reduction, guaranteed_damage_reduction,
             damage - damage_reduction);

        damage -= damage_reduction;
    }
    return std::max(0, damage);
}

static const char *klown_attack[] =
{
    "hit",
    "poke",
    "prod",
    "flog",
    "pound",
    "slap",
    "tickle",
    "defenestrate",
    "sucker-punch",
    "elbow",
    "pinch",
    "strangle-hug",
    "squeeze",
    "tease",
    "eye-gouge",
    "karate-kick",
    "headlock",
    "wrestle",
    "trip-wire",
    "kneecap"
};

std::string melee_attack::mons_attack_verb(const mon_attack_def &attk)
{
    if (attacker->id() == MONS_KILLER_KLOWN && attk.type == AT_HIT)
        return (RANDOM_ELEMENT(klown_attack));

    if ((attacker->id() == MONS_KRAKEN_TENTACLE
           || attacker->id() == MONS_ELDRITCH_TENTACLE)
         && attk.type == AT_TENTACLE_SLAP)
        return ("slap");

    static const char *attack_types[] =
    {
        "",
        "hit",         // including weapon attacks
        "bite",
        "sting",

        // spore
        "hit",

        "touch",
        "engulf",
        "claw",
        "peck",
        "headbutt",
        "punch",
        "kick",
        "tentacle-slap",
        "tail-slap",
        "gore",
        "constrict",
        "trample",
        "trunk-slap",
        "snap closed at",
        "splash"
    };

    ASSERT(attk.type <
           static_cast<int>(sizeof(attack_types) / sizeof(const char *)));
    return (attack_types[attk.type]);
}

std::string melee_attack::mons_attack_desc(const mon_attack_def &attk)
{
    if (!you.can_see(attacker))
        return ("");

    if (weapon)
    {
        std::string result = "";
        const item_def wpn = *weapon;
        if (get_weapon_brand(wpn) == SPWPN_REACHING)
        {
            if (grid_distance(attacker->pos(), defender->pos()) == 2)
                result += " from afar";
        }

        if (attacker->id() != MONS_DANCING_WEAPON)
        {
            result += " with ";
            result += weapon->name(DESC_NOCAP_A);
        }

        return (result);
    }
    else if (attk.flavour == AF_REACH
             && grid_distance(attacker->pos(), defender->pos()) == 2)
    {
        return " from afar";
    }

    return ("");
}

std::string melee_attack::mons_defender_name()
{
    if (attacker == defender)
        return pronoun(attacker, PRONOUN_REFLEXIVE, attacker_visible);
    else
        return def_name(DESC_NOCAP_THE);
}

void melee_attack::mons_announce_hit(const mon_attack_def &attk)
{
    if (needs_message)
    {
        mprf("%s %s %s%s%s%s",
             atk_name(DESC_CAP_THE).c_str(),
             attacker->conj_verb(mons_attack_verb(attk)).c_str(),
             mons_defender_name().c_str(),
             debug_damage_number().c_str(),
             mons_attack_desc(attk).c_str(),
             attack_strength_punctuation().c_str());
    }
}

void melee_attack::mons_announce_dud_hit(const mon_attack_def &attk)
{
    if (needs_message)
    {
        mprf("%s %s %s but does no damage.",
             atk_name(DESC_CAP_THE).c_str(),
             attacker->conj_verb(mons_attack_verb(attk)).c_str(),
             mons_defender_name().c_str());
    }
}

void melee_attack::mons_set_weapon(const mon_attack_def &attk)
{
    weapon = (attk.type == AT_HIT) ? attacker->weapon(attack_number) : NULL;
    damage_brand = attacker->damage_brand(attack_number);
}

void melee_attack::mons_do_poison(const mon_attack_def &attk)
{
    if (defender->res_poison() > 0)
        return;

    if (attk.flavour == AF_POISON_NASTY
        || one_chance_in(15 + 5 * (attk.flavour == AF_POISON ? 1 : 0))
        || (damage_done > 1
            && one_chance_in(attk.flavour == AF_POISON ? 4 : 3)))
    {
        if (needs_message)
        {
            if (defender->atype() == ACT_PLAYER
                && (attk.type == AT_BITE || attk.type == AT_STING))
            {
                if (attacker_visible)
                {
                    mprf("%s %s was poisonous!",
                         apostrophise(attacker->name(DESC_CAP_THE)).c_str(),
                         mons_attack_verb(attk).c_str());
                }
            }
            else
            {
                mprf("%s poisons %s!",
                     atk_name(DESC_CAP_THE).c_str(),
                     mons_defender_name().c_str());
            }
        }

        int amount = 1;
        if (attk.flavour == AF_POISON_NASTY)
            amount++;
        else if (attk.flavour == AF_POISON_MEDIUM)
            amount += random2(3);
        else if (attk.flavour == AF_POISON_STRONG)
            amount += roll_dice(2, 5);

        defender->poison(attacker, amount);
    }
}

void melee_attack::mons_do_napalm()
{
    if (defender->res_sticky_flame())
        return;

    if (one_chance_in(20) || (damage_done > 2 && one_chance_in(3)))
    {
        if (needs_message)
        {
            mprf("%s %s covered in liquid flames%s",
                 def_name(DESC_CAP_THE).c_str(),
                 defender->conj_verb("are").c_str(),
                 special_attack_punctuation().c_str());
        }

        if (defender->atype() == ACT_PLAYER)
            napalm_player(random2avg(7, 3) + 1);
        else
        {
            napalm_monster(
                defender->as_monster(),
                attacker->as_monster()->friendly() ?
                KC_FRIENDLY : KC_OTHER,
                std::min(4, 1 + random2(attacker->get_experience_level())/2));
        }
    }
}

void melee_attack::wasp_paralyse_defender()
{
    // [dshaligram] Adopted 4.1.2's wasp mechanics, in slightly modified
    // form.
    if (attacker->id() == MONS_RED_WASP || one_chance_in(3))
        defender->poison(attacker, coinflip() ? 2 : 1);

    int paralyse_roll = (damage_done > 4 ? 3 : 20);
    if (attacker->id() == MONS_YELLOW_WASP)
        paralyse_roll += 3;

    if (defender->res_poison() <= 0)
    {
        if (one_chance_in(paralyse_roll))
            defender->paralyse(attacker, roll_dice(1, 3));
        else
            defender->slow_down(attacker, roll_dice(1, 3));
    }
}

void melee_attack::splash_monster_with_acid(int strength)
{
    special_damage += roll_dice(2, 4);
    if (defender_visible)
        mprf("%s is splashed with acid.", defender->name(DESC_CAP_THE).c_str());
    corrode_monster(defender->as_monster());
}

void melee_attack::splash_defender_with_acid(int strength)
{
    if (defender->atype() == ACT_PLAYER)
    {
        mpr("You are splashed with acid!");
        splash_with_acid(strength);
    }
    else
        splash_monster_with_acid(strength);
}

static void _steal_item_from_player(monster* mon)
{
    if (mon->confused())
    {
        std::string msg = getSpeakString("Maurice confused nonstealing");
        if (!msg.empty() && msg != "__NONE")
        {
            msg = replace_all(msg, "@The_monster@", mon->name(DESC_CAP_THE));
            mpr(msg.c_str(), MSGCH_TALK);
        }
        return;
    }

    mon_inv_type mslot = NUM_MONSTER_SLOTS;
    int steal_what  = -1;
    int total_value = 0;
    for (int m = 0; m < ENDOFPACK; ++m)
    {
        if (!you.inv[m].defined())
            continue;

        // Cannot unequip player.
        // TODO: Allow stealing of the wielded weapon?
        //       Needs to be unwielded properly and should never lead to
        //       fatal stat loss.
        // 1KB: I'd say no, weapon is being held, it's different from pulling
        //      a wand from your pocket.
        if (item_is_equipped(you.inv[m]))
            continue;

        mon_inv_type monslot = item_to_mslot(you.inv[m]);
        if (monslot == NUM_MONSTER_SLOTS)
        {
            // Try a related slot instead to allow for stealing of other
            // valuable items.
            if (you.inv[m].base_type == OBJ_BOOKS)
                monslot = MSLOT_SCROLL;
            else if (you.inv[m].base_type == OBJ_JEWELLERY)
                monslot = MSLOT_MISCELLANY;
            else
                continue;
        }

        // Only try to steal stuff we can still store somewhere.
        if (mon->inv[monslot] != NON_ITEM)
        {
            if (monslot == MSLOT_WEAPON
                && mon->inv[MSLOT_ALT_WEAPON] == NON_ITEM)
            {
                monslot = MSLOT_ALT_WEAPON;
            }
            else
                continue;
        }

        // Candidate for stealing.
        const int value = item_value(you.inv[m], true);
        total_value += value;

        if (x_chance_in_y(value, total_value))
        {
            steal_what = m;
            mslot      = monslot;
        }
    }

    if (steal_what == -1 || you.gold > 0 && one_chance_in(10))
    {
        // Found no item worth stealing, try gold.
        if (you.gold == 0)
        {
            if (silenced(mon->pos()))
                return;

            std::string complaint = getSpeakString("Maurice nonstealing");
            if (!complaint.empty())
            {
                complaint = replace_all(complaint, "@The_monster@",
                                        mon->name(DESC_CAP_THE));
                mpr(complaint.c_str(), MSGCH_TALK);
            }

            bolt beem;
            beem.source      = mon->pos();
            beem.target      = mon->pos();
            beem.beam_source = mon->mindex();

            // Try to teleport away.
            if (mon->has_ench(ENCH_TP))
            {
                mons_cast_noise(mon, beem, SPELL_BLINK);
                monster_blink(mon);
            }
            else
                mons_cast(mon, beem, SPELL_TELEPORT_SELF);

            return;
        }

        const int stolen_amount = std::min(20 + random2(800), you.gold);
        if (mon->inv[MSLOT_GOLD] != NON_ITEM)
        {
            // If Maurice already's got some gold, simply increase the amount.
            mitm[mon->inv[MSLOT_GOLD]].quantity += stolen_amount;
        }
        else
        {
            // Else create a new item for this pile of gold.
            const int idx = items(0, OBJ_GOLD, OBJ_RANDOM, true, 0, 0);
            if (idx == NON_ITEM)
                return;

            item_def &new_item = mitm[idx];
            new_item.base_type = OBJ_GOLD;
            new_item.sub_type  = 0;
            new_item.plus      = 0;
            new_item.plus2     = 0;
            new_item.special   = 0;
            new_item.flags     = 0;
            new_item.link      = NON_ITEM;
            new_item.quantity  = stolen_amount;
            new_item.pos.reset();
            item_colour(new_item);

            unlink_item(idx);

            mon->inv[MSLOT_GOLD] = idx;
            new_item.set_holding_monster(mon->mindex());
        }
        mprf("%s steals %s your gold!",
             mon->name(DESC_CAP_THE).c_str(),
             stolen_amount == you.gold ? "all" : "some of");

        you.attribute[ATTR_GOLD_FOUND] -= stolen_amount;

        you.del_gold(stolen_amount);
        return;
    }

    ASSERT(steal_what != -1);
    ASSERT(mslot != NUM_MONSTER_SLOTS);
    ASSERT(mon->inv[mslot] == NON_ITEM);

    // Create new item.
    int index = get_item_slot(10);
    if (index == NON_ITEM)
        return;

    item_def &new_item = mitm[index];

    // Copy item.
    new_item = you.inv[steal_what];

    // Set quantity, and set the item as unlinked.
    new_item.quantity -= random2(new_item.quantity);
    new_item.pos.reset();
    new_item.link = NON_ITEM;

    mprf("%s steals %s!",
         mon->name(DESC_CAP_THE).c_str(),
         new_item.name(DESC_NOCAP_YOUR).c_str());

    unlink_item(index);
    mon->inv[mslot] = index;
    new_item.set_holding_monster(mon->mindex());
    // You'll want to autopickup it after killing Maurice.
    new_item.flags |= ISFLAG_THROWN;
    mon->equip(new_item, mslot, true);

    // Item is gone from player's inventory.
    dec_inv_item_quantity(steal_what, new_item.quantity);
}

void melee_attack::mons_apply_attack_flavour(const mon_attack_def &attk)
{
    // Most of this is from BWR 4.1.2.

    mon_attack_flavour flavour = attk.flavour;
    if (flavour == AF_CHAOS)
        flavour = random_chaos_attack_flavour();

    switch (flavour)
    {
    default:
        break;

    case AF_MUTATE:
        if (one_chance_in(4))
            defender->mutate();
        break;

    case AF_POISON:
    case AF_POISON_NASTY:
    case AF_POISON_MEDIUM:
    case AF_POISON_STRONG:
        mons_do_poison(attk);
        break;

    case AF_POISON_STR:
    case AF_POISON_INT:
    case AF_POISON_DEX:
        if (defender->res_poison() <= 0)
        {
            defender->poison(attacker, roll_dice(1, 3));
            if (one_chance_in(4))
            {
                stat_type drained_stat = (flavour == AF_POISON_STR ? STAT_STR :
                                          flavour == AF_POISON_INT ? STAT_INT
                                                                   : STAT_DEX);
                defender->drain_stat(drained_stat, 1, attacker);
            }
        }
        break;

    case AF_ROT:
        if (one_chance_in(20) || (damage_done > 2 && one_chance_in(3)))
            rot_defender(2 + random2(3), damage_done > 5 ? 1 : 0);
        break;

    case AF_DISEASE:
        defender->sicken(50 + random2(100));
        break;

    case AF_FIRE:
        if (attacker->id() == MONS_FIRE_VORTEX)
            attacker->as_monster()->hit_points = -10;

        special_damage =
            resist_adjust_damage(defender,
                                 BEAM_FIRE,
                                 defender->res_fire(),
                                 attacker->get_experience_level()
                                 + random2(attacker->get_experience_level()));

        if (needs_message && special_damage)
        {
            mprf("%s %s engulfed in flames%s",
                 def_name(DESC_CAP_THE).c_str(),
                 defender->conj_verb("are").c_str(),
                 special_attack_punctuation().c_str());
        }

        defender->expose_to_element(BEAM_FIRE, 2);
        break;

    case AF_COLD:
        special_damage =
            resist_adjust_damage(defender,
                                 BEAM_COLD,
                                 defender->res_cold(),
                                 attacker->get_experience_level() +
                                 random2(2 * attacker->get_experience_level()));

        if (needs_message && special_damage)
        {
            mprf("%s %s %s%s",
                 atk_name(DESC_CAP_THE).c_str(),
                 attacker->conj_verb("freeze").c_str(),
                 mons_defender_name().c_str(),
                 special_attack_punctuation().c_str());

        }

        defender->expose_to_element(BEAM_COLD, 2);
        break;

    case AF_ELEC:
        special_damage =
            resist_adjust_damage(
                defender,
                BEAM_ELECTRICITY,
                defender->res_elec(),
                attacker->get_experience_level() +
                random2(attacker->get_experience_level() / 2));
        special_damage_flavour = BEAM_ELECTRICITY;

        if (defender->airborne())
            special_damage = special_damage * 2 / 3;

        if (needs_message && special_damage)
        {
            mprf("%s %s %s%s",
                 atk_name(DESC_CAP_THE).c_str(),
                 attacker->conj_verb("shock").c_str(),
                 mons_defender_name().c_str(),
                 special_attack_punctuation().c_str());
        }

        dprf("Shock damage: %d", special_damage);
        break;

    case AF_VAMPIRIC:
        // Only may bite non-vampiric monsters (or player) capable of bleeding.
        if (!defender->can_bleed())
            break;

        // Disallow draining of summoned monsters since they can't bleed.
        // XXX: Is this too harsh?
        if (defender->is_summoned())
            break;

        if (x_chance_in_y(defender->res_negative_energy(), 3))
            break;

        if (defender->stat_hp() < defender->stat_maxhp())
        {
            attacker->heal(1 + random2(damage_done), coinflip());

            if (needs_message)
            {
                mprf("%s %s strength from %s injuries!",
                     atk_name(DESC_CAP_THE).c_str(),
                     attacker->conj_verb("draw").c_str(),
                     def_name(DESC_NOCAP_ITS).c_str());
            }

            // 4.1.2 actually drains max hp; we're being nicer and just doing
            // a rot effect.
            if ((damage_done > 6 && one_chance_in(3)) || one_chance_in(20))
            {
                if (defender->atype() == ACT_PLAYER)
                    mprf("You feel less resilient.");
                rot_defender(0, coinflip() ? 2 : 1);
            }
        }
        break;

    case AF_DRAIN_STR:
    case AF_DRAIN_INT:
    case AF_DRAIN_DEX:
        if ((one_chance_in(20) || (damage_done > 0 && one_chance_in(3)))
            && defender->res_negative_energy() < random2(4))
        {
            stat_type drained_stat = (flavour == AF_DRAIN_STR ? STAT_STR :
                                      flavour == AF_DRAIN_INT ? STAT_INT
                                                              : STAT_DEX);
            defender->drain_stat(drained_stat, 1, attacker);
        }
        break;

    case AF_HUNGER:
        if (defender->holiness() == MH_UNDEAD)
            break;

        if (one_chance_in(20) || (damage_done > 0 && coinflip()))
            defender->make_hungry(400, false);
        break;

    case AF_BLINK:
        if (one_chance_in(3))
        {
            if (attacker_visible)
            {
                mprf("%s %s!", attacker->name(DESC_CAP_THE).c_str(),
                     attacker->conj_verb("blink").c_str());
            }
            attacker->blink();
        }
        break;

    case AF_CONFUSE:
        if (attk.type == AT_SPORE)
        {
            if (defender->res_poison() > 0)
                break;

            if (--(attacker->as_monster()->hit_dice) <= 0)
                attacker->as_monster()->hit_points = -1;

            if (defender_visible)
            {
                mprf("%s %s engulfed in a cloud of spores!",
                     defender->name(DESC_CAP_THE).c_str(),
                     defender->conj_verb("are").c_str());
            }
        }

        if (one_chance_in(10)
            || (damage_done > 2 && one_chance_in(3)))
        {
            defender->confuse(attacker,
                              1 + random2(3+attacker->get_experience_level()));
        }
        break;

    case AF_DRAIN_XP:
        if (one_chance_in(30)
            || (damage_done > 5 && coinflip())
            || (attk.damage == 0 && !one_chance_in(3)))
        {
            drain_defender();
        }
        break;

    case AF_PARALYSE:
        // Only wasps at the moment.
        wasp_paralyse_defender();
        break;

    case AF_ACID:
        if (attacker->id() == MONS_SPINY_WORM && defender->res_poison() <= 0)
            defender->poison(attacker, 2 + random2(4));
        splash_defender_with_acid(3);
        break;

    case AF_DISTORT:
        distortion_affects_defender();
        break;

    case AF_RAGE:
        if (!one_chance_in(3) || !defender->can_go_berserk())
            break;

        if (needs_message)
        {
            mprf("%s %s %s!",
                 atk_name(DESC_CAP_THE).c_str(),
                 attacker->conj_verb("infuriate").c_str(),
                 mons_defender_name().c_str());
        }

        defender->go_berserk(false);
        break;

    case AF_NAPALM:
        mons_do_napalm();
        break;

    case AF_CHAOS:
        chaos_affects_defender();
        break;

    case AF_STEAL:
        // Ignore monsters, for now.
        if (defender->atype() != ACT_PLAYER)
            break;

        _steal_item_from_player(attacker->as_monster());
        break;

    case AF_STEAL_FOOD:
    {
        // Monsters don't carry food.
        if (defender->atype() != ACT_PLAYER)
            break;

        const bool stolen = expose_player_to_element(BEAM_DEVOUR_FOOD, 10);
        const bool ground = expose_items_to_element(BEAM_DEVOUR_FOOD, you.pos(),
                                                    10);
        if (needs_message)
        {
            if (stolen)
            {
                mprf("%s devours some of your food!",
                     atk_name(DESC_CAP_THE).c_str());
            }
            else if (ground)
            {
                mprf("%s devours some of the food beneath you!",
                     atk_name(DESC_CAP_THE).c_str());
            }
        }
        break;
    }

    case AF_CRUSH:
    /*
        mprf("%s %s being crushed%s",
             def_name(DESC_CAP_THE).c_str(),
             defender->conj_verb("are").c_str(),
             special_attack_punctuation().c_str());
    */
        break;

    case AF_HOLY:

        if (defender->is_evil() || defender->is_unholy())
            special_damage = attk.damage * 0.75;

        if (needs_message && special_damage)
        {
            mprf("%s %s %s%s",
                 atk_name(DESC_CAP_THE).c_str(),
                 attacker->conj_verb("sear").c_str(),
                 mons_defender_name().c_str(),
                 special_attack_punctuation().c_str());

        }

        break;


    }
}

void melee_attack::mons_do_passive_freeze()
{
    if (you.mutation[MUT_PASSIVE_FREEZE]
        && attacker->alive()
        && grid_distance(you.pos(), attacker->as_monster()->pos()) == 1)
    {
        bolt beam;
        beam.flavour = BEAM_COLD;
        beam.thrower = KILL_YOU;

        monster* mon = attacker->as_monster();

        const int orig_hurted = random2(11);
        int hurted = mons_adjust_flavoured(mon, beam, orig_hurted);

        if (!hurted)
            return;

        simple_monster_message(mon, " is very cold.");

#ifndef USE_TILE
        flash_monster_colour(mon, LIGHTBLUE, 200);
#endif

        mon->hurt(&you, hurted);

        if (mon->alive())
        {
            mon->expose_to_element(BEAM_COLD, orig_hurted);
            print_wounds(mon);

            const int cold_res = mon->res_cold();

            if (cold_res <= 0)
            {
                const int stun = (1 - cold_res) * random2(7);
                mon->speed_increment -= stun;
            }
        }
    }
}

void melee_attack::mons_do_eyeball_confusion()
{
    if (you.mutation[MUT_EYEBALLS]
        && attacker->alive()
        && grid_distance(you.pos(), attacker->as_monster()->pos()) == 1
        && x_chance_in_y(player_mutation_level(MUT_EYEBALLS), 20))
    {
        const int ench_pow = player_mutation_level(MUT_EYEBALLS) * 30;
        monster* mon = attacker->as_monster();

        if (mon->check_res_magic(ench_pow) <= 0
            && mons_class_is_confusable(mon->type))
        {
            mprf("The eyeballs on your body gaze at %s.",
                 mon->name(DESC_NOCAP_THE).c_str());

            mon->add_ench(mon_enchant(ENCH_CONFUSION, 0, KC_YOU,
                                      30 + random2(100)));
        }
    }
}

void melee_attack::mons_do_spines()
{
    const item_def *body = you.slot_item(EQ_BODY_ARMOUR, false);
    const int mut = player_mutation_level(MUT_SPINY);
    int evp = 0;
    defer_rand r;

    if (body)
        evp = -property(*body, PARM_EVASION);

    if (you.mutation[MUT_SPINY]
        && attacker->alive()
        && one_chance_in(evp + 1))
    {
        if (test_melee_hit(2 + 4 * mut, attacker->melee_evasion(defender), r)
            < 0)
        {
            simple_monster_message(attacker->as_monster(),
                                   " dodges your spines.");
            return;
        }

        int dmg = roll_dice(mut, 6);
        int ac = random2(1+attacker->as_monster()->armour_class());

        int hurt = dmg - ac - evp;

        dprf("Spiny: dmg = %d ac = %d hurt = %d", dmg, ac, hurt);

        if (hurt <= 0)
            return;

        if (!defender_invisible)
        {
            simple_monster_message(attacker->as_monster(),
                                   " is struck by your spines.");
        }

        attacker->as_monster()->hurt(&you, hurt);
    }
}

bool melee_attack::do_trample()
{
    do
    {
        monster* def_monster = defender->as_monster();
        if (def_monster && mons_is_stationary(def_monster))
            // don't even print a message
            return false;

        int size_diff = attacker->body_size() - defender->body_size();
        if (!x_chance_in_y(size_diff + 3, 6))
            break;

        coord_def old_pos = defender->pos();
        coord_def new_pos = defender->pos() + defender->pos() - attacker->pos();

        // need a valid tile
        if (grd(new_pos) < DNGN_SHALLOW_WATER && !defender->is_habitable(new_pos))
            break;

        // don't trample into a monster - or do we want to cause a chain
        // reaction here?
        if (actor_at(new_pos))
            break;

        defender->move_to_pos(new_pos);

        if (attacker->is_habitable(old_pos))
            attacker->move_to_pos(old_pos);

        if (needs_message)
        {
            mprf("%s %s backwards!",
                 def_name(DESC_CAP_THE).c_str(),
                 defender->conj_verb("stumble").c_str());
        }

        // Interrupt stair travel and passwall.
        if (defender == &you)
            stop_delay(true);

        return true;
    } while (0);

    if (needs_message)
    {
        mprf("%s %s %s ground!",
             def_name(DESC_CAP_THE).c_str(),
             defender->conj_verb("hold").c_str(),
             defender->pronoun(PRONOUN_NOCAP_POSSESSIVE).c_str());
    }

    return false;
}

void melee_attack::mons_perform_attack_rounds()
{
    const int nrounds = attacker->as_monster()->has_hydra_multi_attack() ?
        attacker->as_monster()->number : 4;
          coord_def pos    = defender->pos();
    const bool was_delayed = you_are_delayed();

    // Melee combat, tell attacker to wield its melee weapon.
    attacker->as_monster()->wield_melee_weapon();

    monster* def_copy = NULL;
    int effective_attack_number = 0;
    for (attack_number = 0; attack_number < nrounds && attacker->alive();
         ++attack_number, ++effective_attack_number)
    {
        // Handle noise from previous round.
        if (effective_attack_number > 0)
            handle_noise(pos);

        if (!attacker->alive())
            return;

        // Monster went away?
        if (!defender->alive() || defender->pos() != pos)
        {
            if (attacker == defender
               || !attacker->as_monster()->has_multitargeting())
            {
                break;
            }

            // Hydras can try and pick up a new monster to attack to
            // finish out their round. -cao
            bool end = true;
            for (adjacent_iterator i(attacker->pos()); i; ++i)
            {
                if (*i == you.pos()
                    && !mons_aligned(attacker, &you))
                {
                    attacker->as_monster()->foe = MHITYOU;
                    attacker->as_monster()->target = you.pos();
                    defender = &you;
                    end = false;
                    break;
                }

                monster* mons = monster_at(*i);
                if (mons && !mons_aligned(attacker, mons))
                {
                    defender = mons;
                    end = false;
                    pos = mons->pos();
                    break;
                }
            }

            // No adjacent hostiles.
            if (end)
                break;
        }

        // Monsters hitting themselves get just one round.
        if (attack_number > 0 && attacker == defender)
            break;

        init_attack();

        mon_attack_def attk = mons_attack_spec(attacker->as_monster(),
                                               attack_number);
        if (attk.type == AT_WEAP_ONLY)
        {
            int weap = attacker->as_monster()->inv[MSLOT_WEAPON];
            if (weap == NON_ITEM)
                attk.type = AT_NONE;
            else if (is_range_weapon(mitm[weap]))
                attk.type = AT_SHOOT;
            else
                attk.type = AT_HIT;
        }

        if (attk.type == AT_NONE)
        {
            // Make sure the monster uses up some energy, even though it
            // didn't actually attack.
            if (effective_attack_number == 0)
                attacker->as_monster()->lose_energy(EUT_ATTACK);
            break;
        }

        // Skip dummy attacks.
        if ((!unarmed_ok && attk.type != AT_HIT && attk.flavour != AF_REACH)
            || attk.type == AT_SHOOT)
        {
            --effective_attack_number;
            continue;
        }

        if (weapon == NULL)
        {
            switch (attk.type)
            {
            case AT_HEADBUTT:
            case AT_TENTACLE_SLAP:
            case AT_TAIL_SLAP:
            case AT_TRAMPLE:
            case AT_TRUNK_SLAP:
                noise_factor = 150;
                break;

            case AT_HIT:
            case AT_PUNCH:
            case AT_KICK:
            case AT_CLAW:
            case AT_GORE:
            case AT_SNAP:
            case AT_SPLASH:
                noise_factor = 125;
                break;

            case AT_BITE:
            case AT_PECK:
            case AT_CONSTRICT:
                noise_factor = 100;
                break;

            case AT_STING:
            case AT_SPORE:
            case AT_ENGULF:
                noise_factor = 75;
                break;

            case AT_TOUCH:
                noise_factor = 0;
                break;

            // To prevent compiler warnings.
            case AT_NONE:
            case AT_RANDOM:
            case AT_SHOOT:
                DEBUGSTR("Invalid attack flavour for noise_factor");
                break;

            default:
                DEBUGSTR("Unhandled attack flavour for noise_factor");
                break;
            }

            switch(attk.flavour)
            {
            case AF_FIRE:
                noise_factor += 50;
                break;

            case AF_ELEC:
                noise_factor += 100;
                break;

            default:
                break;
            }
        }

        damage_done = 0;
        mons_set_weapon(attk);
        to_hit = mons_to_hit();

        const bool chaos_attack = damage_brand == SPWPN_CHAOS
                                  || (attk.flavour == AF_CHAOS
                                      && attacker != defender);

        // Make copy of monster before monster_die() resets it.
        if (chaos_attack && defender->atype() == ACT_MONSTER && !def_copy)
            def_copy = new monster(*defender->as_monster());

        final_attack_delay = mons_attk_delay();
        if (damage_brand == SPWPN_SPEED)
            final_attack_delay = final_attack_delay / 2 + 1;

        mons_lose_attack_energy(attacker->as_monster(),
                                final_attack_delay,
                                attack_number,
                                effective_attack_number);

        bool shield_blocked = false;
        bool this_round_hit = false;

        if (attacker != defender)
        {
            if (attack_shield_blocked(true))
            {
                shield_blocked   = true;
                perceived_attack = true;
                this_round_hit = did_hit = true;
            }
            // XXX: what is the chance for here?
            else if (attacker_visible && one_chance_in(3))
            {
                perceived_attack = true;
                if (defender == &you)
                    practise(EX_MONSTER_MAY_HIT);
            }
        }

        if (!shield_blocked)
        {
            const int defender_evasion = defender->melee_evasion(attacker);
            int defender_evasion_help
                = defender->melee_evasion(attacker, EV_IGNORE_HELPLESS);
            int defender_evasion_nophase
                = defender->melee_evasion(attacker, EV_IGNORE_PHASESHIFT);

            defer_rand r;

            if (defender_invisible)
            {
                // No evasion feedback if we don't know what we're
                // fighting.
                defender_evasion_help = defender_evasion;
                defender_evasion_nophase = defender_evasion;
            }

            ev_margin = test_melee_hit(to_hit, defender_evasion_help, r);

            if (attacker == defender || ev_margin >= 0)
            {
                // Will hit no matter what.
                this_round_hit = true;
            }
            else if (test_melee_hit(to_hit, defender_evasion, r) >= 0)
            {
                if (needs_message)
                {
                    mprf("Helpless, %s %s to dodge %s attack.",
                         mons_defender_name().c_str(),
                         defender->conj_verb("fail").c_str(),
                         atk_name(DESC_NOCAP_ITS).c_str());
                }
                this_round_hit = true;
            }
            else if (test_melee_hit(to_hit, defender_evasion_nophase, r) >= 0)
            {
                if (needs_message)
                {
                    mprf("%s momentarily %s out as %s "
<<<<<<< HEAD
                         "attack passes through %s%s",
=======
                         "attack passes through %s.",
>>>>>>> 4080d7d1
                         defender->name(DESC_CAP_THE).c_str(),
                         defender->conj_verb("phase").c_str(),
                         atk_name(DESC_NOCAP_ITS).c_str(),
                         defender->pronoun(PRONOUN_OBJECTIVE).c_str(),
                         attack_strength_punctuation().c_str());
                }
                this_round_hit = false;
            }
            else
            {
                // Misses no matter what.
                if (needs_message)
                {
                    mprf("%s%s misses %s%s",
                         atk_name(DESC_CAP_THE).c_str(),
                         evasion_margin_adverb().c_str(),
                         mons_defender_name().c_str(),
                         attack_strength_punctuation().c_str());
                }
            }

            if (this_round_hit)
            {
                did_hit = true;
                perceived_attack = true;
                damage_done = mons_calc_damage(attk);
            }
            else
            {
                perceived_attack = perceived_attack || attacker_visible;
            }

            if (attacker != defender &&
                defender->atype() == ACT_PLAYER &&
                (grid_distance(you.pos(), attacker->as_monster()->pos()) == 1
                || attk.flavour == AF_REACH))
            {
                // Check for spiny mutation.
                mons_do_spines();

                // Spines can kill!
                if (!attacker->alive())
                    break;
            }
        }

        if (check_unrand_effects())
            break;

        if (damage_done < 1 && this_round_hit && !shield_blocked)
            mons_announce_dud_hit(attk);

        if (damage_done > 0)
        {
            if (shield_blocked)
                dprf("ERROR: Non-zero damage after shield block!");
            mons_announce_hit(attk);

            if (defender == &you)
                practise(EX_MONSTER_WILL_HIT);

            if (defender->can_bleed()
                && !defender->is_summoned()
                && !defender->submerged())
            {
                int blood = _modify_blood_amount(damage_done,
                                                 attacker->damage_type());

                if (blood > defender->stat_hp())
                    blood = defender->stat_hp();

                bleed_onto_floor(pos, defender->id(), blood, true);
            }

            if (decapitate_hydra(damage_done,
                                 attacker->damage_type(attack_number)))
            {
                continue;
            }

            special_damage = 0;
            special_damage_message.clear();
            special_damage_flavour = BEAM_NONE;

            if (attacker != defender && attk.type == AT_TRAMPLE)
                do_trample();

            // Monsters attacking themselves don't get attack flavour.
            // The message sequences look too weird.  Also, stealing
            // attacks aren't handled until after the damage msg.
            if (attacker != defender && attk.flavour != AF_STEAL)
                mons_apply_attack_flavour(attk);

            if (needs_message && !special_damage_message.empty())
                mprf("%s", special_damage_message.c_str());

            // Defender banished.  Bail before chaos_killed_defender()
            // is called, since the defender is still alive in the
            // Abyss.
            if (is_banished(defender))
            {
                if (chaos_attack && attacker->alive())
                    chaos_affects_attacker();

                do_miscast();
                break;
            }

            defender->hurt(attacker, damage_done + special_damage,
                           special_damage_flavour);

            if (!defender->alive())
            {
                if (chaos_attack && defender->atype() == ACT_MONSTER)
                    chaos_killed_defender(def_copy);

                if (chaos_attack && attacker->alive())
                    chaos_affects_attacker();

                do_miscast();
                continue;
            }

            // Yredelemnul's injury mirroring can kill the attacker.
            // Also, bail if the monster is attacking itself without a
            // weapon, since intrinsic monster attack flavours aren't
            // applied for self-attacks.
            if (!attacker->alive() || (attacker == defender && !weapon))
            {
                if (miscast_target == defender)
                    do_miscast();
                break;
            }

            special_damage = 0;
            special_damage_message.clear();
            special_damage_flavour = BEAM_NONE;
            apply_damage_brand();

            if (needs_message && !special_damage_message.empty())
            {
                mprf("%s", special_damage_message.c_str());
                // Don't do message-only miscasts along with a special
                // damage message.
                if (miscast_level == 0)
                    miscast_level = -1;
            }

            if (special_damage > 0)
                defender->hurt(attacker, special_damage, special_damage_flavour);

            if (!defender->alive())
            {
                if (chaos_attack && defender->atype() == ACT_MONSTER)
                    chaos_killed_defender(def_copy);

                if (chaos_attack && attacker->alive())
                    chaos_affects_attacker();

                do_miscast();
                continue;
            }

            if (chaos_attack && attacker->alive())
                chaos_affects_attacker();

            if (miscast_target == defender)
                do_miscast();

            // Yredelemnul's injury mirroring can kill the attacker.
            if (!attacker->alive())
                break;

            if (miscast_target == attacker)
                do_miscast();

            // Miscast might have killed the attacker.
            if (!attacker->alive())
                break;

            if (attk.flavour == AF_STEAL)
                mons_apply_attack_flavour(attk);
        }

        item_def *weap = attacker->as_monster()->mslot_item(MSLOT_WEAPON);
        if (weap && you.can_see(attacker) && weap->cursed()
            && is_range_weapon(*weap))
        {
            set_ident_flags(*weap, ISFLAG_KNOW_CURSE);
        }
    }

    // Check for passive freeze or eyeball mutation.
    if (defender->atype() == ACT_PLAYER && defender->alive()
        && attacker != defender)
    {
        mons_do_eyeball_confusion();
        mons_do_passive_freeze();
    }

    // Handle noise from last round.
    handle_noise(pos);

    if (def_copy)
        delete def_copy;

    // Invisible monster might have interrupted butchering.
    if (was_delayed && defender->atype() == ACT_PLAYER && perceived_attack
        && !attacker_visible)
    {
        handle_interrupted_swap(false, true);
    }
}

bool melee_attack::mons_perform_attack()
{
    if (attacker != defender && mons_self_destructs())
        return (did_hit = perceived_attack = true);

    if (attacker != defender && mons_attack_warded_off())
    {
        // A warded-off attack takes half the normal energy.
        attacker->lose_energy(EUT_ATTACK, 2);

        perceived_attack = true;
        return (false);
    }

    mons_perform_attack_rounds();

    return (did_hit);
}

void melee_attack::mons_check_attack_perceived()
{
    if (!perceived_attack)
        return;

    if (attacker->alive() && defender->atype() == ACT_PLAYER)
    {
        interrupt_activity(AI_MONSTER_ATTACKS, attacker->as_monster());

        // If a friend wants to help, they can attack the attacking
        // monster, unless sanctuary is in effect since pet_target can
        // only be changed explicitly by the player during sanctuary.
        if (you.pet_target == MHITNOT && env.sanctuary_time <= 0)
            you.pet_target = attacker->mindex();
    }
}

bool melee_attack::mons_attack_you()
{
    mons_perform_attack();
    mons_check_attack_perceived();
    return (did_hit);
}

int melee_attack::mons_to_hit()
{
    const int hd_mult = mons_class_flag(attacker->id(), M_FIGHTER)? 25 : 15;
    int mhit = 18 + attacker->get_experience_level() * hd_mult / 10;

#ifdef DEBUG_DIAGNOSTICS
    const int base_hit = mhit;
#endif

    if (weapon && weapon->base_type == OBJ_WEAPONS)
        mhit += weapon->plus + property(*weapon, PWPN_HIT);

    if (attacker->confused())
        mhit -= 5;

    if (defender->backlit(true, false))
        mhit += 2 + random2(8);

     if (defender->atype() == ACT_PLAYER
         && player_mutation_level(MUT_TRANSLUCENT_SKIN) >= 3)
         mhit -= 5;

    // Invisible defender is hard to hit if you can't see invis. Note
    // that this applies only to monsters vs monster and monster vs
    // player. Does not apply to a player fighting an invisible
    // monster.
    if (!defender->visible_to(attacker))
        mhit = mhit * 65 / 100;

#ifdef DEBUG_DIAGNOSTICS
    mprf(MSGCH_DIAGNOSTICS, "%s: Base to-hit: %d, Final to-hit: %d",
         attacker->name(DESC_PLAIN).c_str(),
         base_hit, mhit);
#endif

    return (mhit);
}

void melee_attack::chaos_affect_actor(actor *victim)
{
    melee_attack attk(victim, victim);
    attk.weapon = NULL;
    attk.skip_chaos_message = true;
    attk.chaos_affects_defender();
    attk.do_miscast();
    if (!attk.special_damage_message.empty()
        && you.can_see(victim))
    {
        mprf("%s", attk.special_damage_message.c_str());
    }
}

///////////////////////////////////////////////////////////////////////////

bool wielded_weapon_check(item_def *weapon, bool no_message)
{
    bool weapon_warning  = false;
    bool unarmed_warning = false;

    if (weapon)
    {
        if (needs_handle_warning(*weapon, OPER_ATTACK)
            || weapon->base_type != OBJ_STAVES
               && (weapon->base_type != OBJ_WEAPONS
                   || is_range_weapon(*weapon)))
        {
            weapon_warning = true;
        }
    }
    else if (you.attribute[ATTR_WEAPON_SWAP_INTERRUPTED]
             && you_tran_can_wear(EQ_WEAPON))
    {
        unarmed_warning = true;
    }

    if (!you.received_weapon_warning && !you.confused()
        && (weapon_warning || unarmed_warning))
    {
        if (no_message)
            return (false);

        std::string prompt  = "Really attack while ";
        if (unarmed_warning)
            prompt += "being unarmed?";
        else
            prompt += "wielding " + weapon->name(DESC_NOCAP_YOUR) + "? ";

        const bool result = yesno(prompt.c_str(), true, 'n');

        learned_something_new(HINT_WIELD_WEAPON); // for hints mode Rangers

        // Don't warn again if you decide to continue your attack.
        if (result)
            you.received_weapon_warning = true;

        return (result);
    }

    return (true);
}

// Returns true if you hit the monster.
bool you_attack(int monster_attacked, bool unarmed_attacks)
{
    ASSERT(!crawl_state.game_is_arena());

    monster* defender = &menv[monster_attacked];

    // Can't damage orbs or boulders this way.
    if (mons_is_projectile(defender->type) && !you.confused())
    {
        you.turn_is_over = false;
        return (false);
    }

    melee_attack attk(&you, defender, unarmed_attacks);

    // We're trying to hit a monster, break out of travel/explore now.
    if (!travel_kill_monster(defender))
        interrupt_activity(AI_HIT_MONSTER, defender);

    // Check if the player is fighting with something unsuitable,
    // or someone unsuitable.
    if (you.can_see(defender)
        && (!mons_is_mimic(defender->type) || mons_is_known_mimic(defender))
        && !wielded_weapon_check(attk.weapon))
    {
        you.turn_is_over = false;
        return (false);
    }

    bool attack = attk.attack();
    if (!attack)
    {
        // Attack was cancelled or unsuccessful...
        if (attk.cancel_attack)
            you.turn_is_over = false;
        return (false);
    }

    return (true);
}

// Lose attack energy for attacking with a weapon. which_attack is the actual
// attack number, effective_attack is the attack number excluding synthetic
// attacks (i.e. excluding M_ARCHER monsters' AT_SHOOT attacks).
static void mons_lose_attack_energy(monster* attacker, int wpn_speed,
                                    int which_attack, int effective_attack)
{
    // Initial attack causes energy to be used for all attacks.  No
    // additional energy is used for unarmed attacks.
    if (effective_attack == 0)
        attacker->lose_energy(EUT_ATTACK);

    // Monsters lose additional energy only for the first two weapon
    // attacks; subsequent hits are free.
    if (effective_attack > 1)
        return;

    // speed adjustment for weapon using monsters
    if (wpn_speed > 0)
    {
        const int atk_speed = attacker->action_energy(EUT_ATTACK);
        // only get one third penalty/bonus for second weapons.
        if (effective_attack > 0)
            wpn_speed = div_rand_round((2 * atk_speed + wpn_speed), 3);

        int delta = div_rand_round((wpn_speed - 10 + (atk_speed - 10)), 2);
        if (delta > 0)
            attacker->speed_increment -= delta;
    }
}

bool monster_attack_actor(monster* attacker, actor *defender,
                          bool allow_unarmed)
{
    ASSERT(defender == &you || defender->atype() == ACT_MONSTER);
    return (defender->atype() == ACT_PLAYER ?
              monster_attack(attacker, allow_unarmed)
            : monsters_fight(attacker, defender->as_monster(),
                             allow_unarmed));
}

// A monster attacking the player.
bool monster_attack(monster* attacker, bool allow_unarmed)
{
    ASSERT(!crawl_state.game_is_arena());

    // Friendly and good neutral monsters won't attack unless confused.
    if (attacker->wont_attack() && !mons_is_confused(attacker))
        return (false);

    // It's hard to attack from within a shell.
    if (attacker->withdrawn())
        return (false);

    // In case the monster hasn't noticed you, bumping into it will
    // change that.
    behaviour_event(attacker, ME_ALERT, MHITYOU);
    melee_attack attk(attacker, &you, allow_unarmed);
    attk.attack();

    return (true);
}

// Two monsters fighting each other.
bool monsters_fight(monster* attacker, monster* defender,
                    bool allow_unarmed)
{
    melee_attack attk(attacker, defender, allow_unarmed);
    return (attk.attack());
}


/*
 **************************************************
 *                                                *
 *              END PUBLIC FUNCTIONS              *
 *                                                *
 **************************************************
*/

// Returns a value between 0 and 10 representing the weight given to str
int weapon_str_weight(object_class_type wpn_class, int wpn_type)
{
    int  ret;

    const int wpn_skill  = weapon_skill(wpn_class, wpn_type);
    const int hands      = hands_reqd(wpn_class, wpn_type, you.body_size());

    // These are low values, because we'll be adding some bonus to the
    // larger weapons later.  Remember also that 1-1/2-hand weapons get
    // a bonus in player_weapon_str_weight() as well (can't be done
    // here because this function is used for cases where the weapon
    // isn't being used by the player).

    // Reasonings:
    // - Short Blades are the best for the dexterous... although they
    //   are very limited in damage potential
    // - Long Swords are better for the dexterous, the two-handed
    //   swords are a 50/50 split; bastard swords are in between.
    // - Staves: didn't want to punish the mages who want to use
    //   these... made it a 50/50 split after the 2-hnd bonus
    // - Polearms: Spears and tridents are the only ones that can
    //   be used one handed and are poking weapons, which requires
    //   more agility than strength.  The other ones also require a
    //   fair amount of agility so they end up at 50/50 (most can poke
    //   as well as slash... although slashing is not their strong
    //   point).
    // - Axes are weighted and edged and so require mostly strength,
    //   but not as much as Maces and Flails, which are typically
    //   blunt and spiked weapons.
    switch (wpn_skill)
    {
    case SK_SHORT_BLADES:     ret = 2; break;
    case SK_LONG_BLADES:      ret = 3; break;
    case SK_STAVES:           ret = 3; break;   // == 5 after 2-hand bonus
    case SK_POLEARMS:         ret = 3; break;   // most are +2 for 2-hands
    case SK_AXES:             ret = 6; break;
    case SK_MACES_FLAILS:     ret = 7; break;
    default:                  ret = 5; break;
    }

    // whips are special cased (because they are not much like maces)
    if (wpn_type == WPN_WHIP || wpn_type == WPN_DEMON_WHIP)
        ret = 2;
    else if (wpn_type == WPN_QUICK_BLADE) // high dex is very good for these
        ret = 1;

    if (hands == HANDS_TWO)
        ret += 2;

    // most weapons are capped at 8
    if (ret > 8)
    {
        // these weapons are huge, so strength plays a larger role
        if (wpn_type == WPN_GIANT_CLUB || wpn_type == WPN_GIANT_SPIKED_CLUB)
            ret = 9;
        else
            ret = 8;
    }

    return (ret);
}

// Returns a value from 0 to 10 representing the weight of strength to
// dexterity for the players currently wielded weapon.
static inline int player_weapon_str_weight()
{
    const item_def* weapon = you.weapon();

    // Unarmed, weighted slightly towards dex -- would have been more,
    // but then we'd be punishing Trolls and Ghouls who are strong and
    // get special unarmed bonuses.
    if (!weapon)
        return (4);

    int ret = weapon_str_weight(weapon->base_type, weapon->sub_type);

    if (hands_reqd(*weapon, you.body_size()) == HANDS_HALF && !you.shield())
        ret += 1;

    return (ret);
}

// weapon_dex_weight() + weapon_str_weight == 10, so we only need to
// define one of these.
static inline int player_weapon_dex_weight(void)
{
    return (10 - player_weapon_str_weight());
}

// weighted average of strength and dex, between (str+dex)/2 and dex
static inline int calc_stat_to_hit_base(void)
{
#ifdef USE_NEW_COMBAT_STATS

    // towards_str_avg is a variable, whose sign points towards strength,
    // and the magnitude is half the difference (thus, when added directly
    // to you.dex() it gives the average of the two.
    const signed int towards_str_avg = (you.strength() - you.dex()) / 2;

    // dex is modified by strength towards the average, by the
    // weighted amount weapon_str_weight() / 10.
    return (you.dex() + towards_str_avg * player_weapon_str_weight() / 10);

#else
    return (you.dex());
#endif
}

// weighted average of strength and dex, between str and (str+dex)/2
static inline int calc_stat_to_dam_base(void)
{
#ifdef USE_NEW_COMBAT_STATS

    const signed int towards_dex_avg = (you.dex() - you.strength()) / 2;
    return (you.strength() + towards_dex_avg * player_weapon_dex_weight() / 10);

#else
    return (you.strength());
#endif
}

static void stab_message(actor *defender, int stab_bonus)
{
    switch (stab_bonus)
    {
    case 6:     // big melee, monster surrounded/not paying attention
        if (coinflip())
        {
            mprf("You %s %s from a blind spot!",
                  (you.species == SP_CAT) ? "pounce on" : "strike",
                  defender->name(DESC_NOCAP_THE).c_str());
        }
        else
        {
            mprf("You catch %s momentarily off-guard.",
                  defender->name(DESC_NOCAP_THE).c_str());
        }
        break;
    case 4:     // confused/fleeing
        if (!one_chance_in(3))
        {
            mprf("You catch %s completely off-guard!",
                  defender->name(DESC_NOCAP_THE).c_str());
        }
        else
        {
            mprf("You %s %s from behind!",
                  (you.species == SP_CAT) ? "pounce on" : "strike",
                  defender->name(DESC_NOCAP_THE).c_str());
        }
        break;
    case 2:
    case 1:
        if (you.species == SP_CAT && coinflip())
        {
            mprf("You pounce on the unaware %s!",
                 defender->name(DESC_PLAIN).c_str());
            break;
        }
        mprf("%s fails to defend %s.",
              defender->name(DESC_CAP_THE).c_str(),
              defender->pronoun(PRONOUN_REFLEXIVE).c_str());
        break;
    }
}

void chaos_affect_actor(actor *victim)
{
    melee_attack::chaos_affect_actor(victim);
}<|MERGE_RESOLUTION|>--- conflicted
+++ resolved
@@ -854,10 +854,6 @@
         }
 
 
-        // [ds] Monster may disappear after behaviour event.
-        if (!defender->alive())
-            return (true);
-
         if (damage_done > 0
             && defender->can_bleed()
             && !defender->is_summoned()
@@ -947,19 +943,12 @@
     else
         player_warn_miss();
 
-<<<<<<< HEAD
     if (did_hit)
     {
         if (player_monattk_hit_effects(false))
             return (true);
         if (!defender->alive())
             return (true);
-=======
-    if ((did_hit && player_monattk_hit_effects(false))
-        || !defender->alive())
-    {
-        return (true);
->>>>>>> 4080d7d1
     }
 
     const bool did_primary_hit = did_hit;
@@ -1011,13 +1000,7 @@
             aux_damage += player_mutation_level(MUT_TALONS);
         }
 
-<<<<<<< HEAD
-        break;
-=======
-    for (int scount = 0; scount < 5 && defender->alive(); scount++)
-    {
-        noise_factor = 100;
->>>>>>> 4080d7d1
+        break;
 
     case UNAT_HEADBUTT:
         aux_damage = 5;
@@ -1196,26 +1179,12 @@
     if (you.species == SP_NAGA && baseattack == UNAT_KICK)
         baseattack = UNAT_HEADBUTT;
 
-<<<<<<< HEAD
     if (you.has_usable_tail()
         && (baseattack == UNAT_HEADBUTT || baseattack == UNAT_KICK)
         && one_chance_in(3))
     {
         baseattack = UNAT_TAILSLAP;
     }
-=======
-            if (you.species != SP_VAMPIRE && one_chance_in(5)
-                || one_chance_in(7))
-            {
-                continue;
-            }
-            // no biting with visored helmet
-            if (const item_def *helmet = you.slot_item(EQ_HELMET, false))
-            {
-                if (get_helmet_desc(*helmet) == THELM_DESC_VISORED)
-                    continue;
-            }
->>>>>>> 4080d7d1
 
     if (you.has_usable_pseudopods()
         && baseattack == UNAT_KICK && coinflip())
@@ -1336,39 +1305,6 @@
         // tentacles before we get here.
         if (!defender->alive())
             return (true);
-<<<<<<< HEAD
-=======
-
-        // XXX We're clobbering did_hit
-        did_hit = false;
-
-        bool ely_block = false;
-        const int evasion = defender->melee_evasion(attacker);
-        const int helpful_evasion =
-            defender->melee_evasion(attacker, EV_IGNORE_HELPLESS);
-        // No monster Phase Shift yet
-        if (you.religion != GOD_ELYVILON
-            && you.penance[GOD_ELYVILON]
-            && god_hates_your_god(GOD_ELYVILON, you.religion)
-            && to_hit >= evasion
-            && one_chance_in(20))
-        {
-            simple_god_message(" blocks your attack.", GOD_ELYVILON);
-            ely_block = true;
-        }
-
-        bool auto_hit = one_chance_in(30);
-
-        if (!ely_block && !auto_hit && to_hit >= evasion
-            && !(to_hit >= helpful_evasion)
-            && defender_visible)
-        {
-            mprf("Helpless, %s fails to dodge your %s.",
-                 defender->name(DESC_NOCAP_THE).c_str(),
-                 miss_verb.empty() ? unarmed_attack.c_str()
-                                   : miss_verb.c_str());
-        }
->>>>>>> 4080d7d1
 
         if (player_aux_test_hit())
         {
@@ -5789,11 +5725,7 @@
                 if (needs_message)
                 {
                     mprf("%s momentarily %s out as %s "
-<<<<<<< HEAD
                          "attack passes through %s%s",
-=======
-                         "attack passes through %s.",
->>>>>>> 4080d7d1
                          defender->name(DESC_CAP_THE).c_str(),
                          defender->conj_verb("phase").c_str(),
                          atk_name(DESC_NOCAP_ITS).c_str(),
