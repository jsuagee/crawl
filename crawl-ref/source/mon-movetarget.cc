#include "AppHdr.h"

#include "mon-movetarget.h"

#include "coord.h"
#include "coordit.h"
#include "env.h"
#include "fprop.h"
#include "mon-behv.h"
#include "mon-pathfind.h"
#include "mon-place.h"
#include "mon-stuff.h"
#include "mon-util.h"
#include "monster.h"
#include "player.h"
#include "random.h"
#include "state.h"
#include "stuff.h"
#include "terrain.h"
#include "traps.h"

// If a monster can see but not directly reach the target, and then fails to
// find a path to get there, mark all surrounding (in a radius of 2) monsters
// of the same (or greater) movement restrictions as also being unable to
// find a path, so we won't need to calculate again.
// Should there be a direct path to the target for a monster thus marked, it
// will still be able to come nearer (and the mark will then be cleared).
static void _mark_neighbours_target_unreachable(monster* mon)
{
    // Highly intelligent monsters are perfectly capable of pathfinding
    // and don't need their neighbour's advice.
    const mon_intel_type intel = mons_intel(mon);
    if (intel > I_NORMAL)
        return;

    const bool flies         = mons_flies(mon);
    const bool amphibious    = mons_amphibious(mon);
    const habitat_type habit = mons_primary_habitat(mon);

    for (radius_iterator ri(mon->pos(), 2, true, false); ri; ++ri)
    {
        if (*ri == mon->pos())
            continue;

        // Don't alert monsters out of sight (e.g. on the other side of
        // a wall).
        if (!mon->see_cell(*ri))
            continue;

        monster* const m = monster_at(*ri);
        if (m == NULL)
            continue;

        // Don't restrict smarter monsters as they might find a path
        // a dumber monster wouldn't.
        if (mons_intel(m) > intel)
            continue;

        // Monsters of differing habitats might prefer different routes.
        if (mons_primary_habitat(m) != habit)
            continue;

        // A flying monster has an advantage over a non-flying one.
        // Same for a swimming one.
        if (!flies && mons_flies(m) || !amphibious && mons_amphibious(m))
            continue;

        if (m->travel_target == MTRAV_NONE)
            m->travel_target = MTRAV_UNREACHABLE;
    }
}

static void _set_no_path_found(monster* mon)
{
#ifdef DEBUG_PATHFIND
    mpr("No path found!");
#endif

    mon->travel_target = MTRAV_UNREACHABLE;
    // Pass information on to nearby monsters.
    _mark_neighbours_target_unreachable(mon);
}

static bool _target_is_unreachable(monster* mon)
{
    return (mon->travel_target == MTRAV_UNREACHABLE
            || mon->travel_target == MTRAV_KNOWN_UNREACHABLE);
}

//#define DEBUG_PATHFIND

// The monster is trying to get to the player (MHITYOU).
// Check whether there's an unobstructed path to the player (in sight!),
// either by using an existing travel_path or calculating a new one.
// Returns true if no further handling necessary, else false.
<<<<<<< HEAD
bool try_pathfind(monster* mon, const dungeon_feature_type can_move)
=======
bool try_pathfind(monsters *mon, const dungeon_feature_type can_move)
>>>>>>> 4080d7d1
{
    // Just because we can *see* the player, that doesn't mean
    // we can actually get there.
    // If no path is found (too far away, perhaps) set a
    // flag, so we don't directly calculate the whole thing again
    // next turn, and even extend that flag to neighbouring
    // monsters of similar movement restrictions.

<<<<<<< HEAD
    bool need_pathfind = !can_go_straight(mon->pos(), you.pos(), can_move);
=======
    bool need_pathfind = !can_go_straight(mon->pos(), PLAYER_POS, can_move);
>>>>>>> 4080d7d1

    // Smart monsters that can fire through obstacles won't use
    // pathfinding.
    if (need_pathfind
        && mons_intel(mon) >= I_NORMAL && !mon->friendly()
        && mons_has_los_ability(mon->type))
    {
        need_pathfind = false;
    }

    // Also don't use pathfinding if the monster can shoot
    // across the blocking terrain, and is smart enough to
    // realise that.
<<<<<<< HEAD
    if (need_pathfind
=======
    if ((!game_is_zotdef()) && need_pathfind
>>>>>>> 4080d7d1
        && mons_intel(mon) >= I_NORMAL && !mon->friendly()
        && (mons_has_ranged_spell(mon, true)
            || mons_has_ranged_attack(mon))
        && exists_ray(mon->pos(), you.pos(), opc_solid))
    {
        need_pathfind = false;
    }

    if (!need_pathfind)
    {
        // The player is easily reachable.
        // Clear travel path and target, if necessary.
        if (mon->travel_target != MTRAV_PATROL
            && mon->travel_target != MTRAV_NONE)
        {
            if (mon->is_travelling())
                mon->travel_path.clear();
            mon->travel_target = MTRAV_NONE;
        }
        return (false);
    }

    // If the target is "unreachable" (the monster already tried,
    // and failed, to find a path), there's a chance of trying again.
    if (_target_is_unreachable(mon) && !one_chance_in(12))
        return (false);

<<<<<<< HEAD
#ifdef DEBUG_PATHFIND
    mprf("%s: Player out of reach! What now?",
         mon->name(DESC_PLAIN).c_str());
#endif
    // If we're already on our way, do nothing.
    if (mon->is_travelling() && mon->travel_target == MTRAV_PLAYER)
    {
        const int len = mon->travel_path.size();
        const coord_def targ = mon->travel_path[len - 1];

        // Current target still valid?
        if (can_go_straight(targ, you.pos(), can_move))
=======
#ifdef DEBUG_PATHFIND
    mprf("%s: Player out of reach! What now?",
         mon->name(DESC_PLAIN,true).c_str());
    mprf("travelling? %d  target %d",mon->is_travelling(),mon->travel_target);
#endif

    // If we're already on our way, do nothing.
    if (mon->is_travelling() && mon->travel_target == MTRAV_PLAYER)
    {
        const int len = mon->travel_path.size();
        const coord_def targ = mon->travel_path[len - 1];

#ifdef DEBUG_PATHFIND
        mprf("Travelling: targ=%d %d, aiming for %d,%d. Straight? %d",
            targ.x,targ.y,PLAYER_POS.x,PLAYER_POS.y,can_go_straight(targ, PLAYER_POS, can_move));
#endif

        // Current target still valid?
        if (can_go_straight(targ, PLAYER_POS, can_move))
>>>>>>> 4080d7d1
        {
            // Did we reach the target?
            if (mon->pos() == mon->travel_path[0])
            {
                // Get next waypoint.
<<<<<<< HEAD
                mon->travel_path.erase(mon->travel_path.begin());
=======
                mon->travel_path.erase( mon->travel_path.begin() );
>>>>>>> 4080d7d1

                if (!mon->travel_path.empty())
                {
                    mon->target = mon->travel_path[0];
#ifdef DEBUG_PATHFIND
                    mprf("Returning true");
#endif
                    return (true);
                }
            }
            else if (can_go_straight(mon->pos(), mon->travel_path[0],
                                     can_move))
            {
                mon->target = mon->travel_path[0];
<<<<<<< HEAD
=======
#ifdef DEBUG_PATHFIND
                mprf("Returning true");
#endif
>>>>>>> 4080d7d1
                return (true);
            }
        }
    }

    // Use pathfinding to find a (new) path to the player.
<<<<<<< HEAD
    const int dist = distance(mon->pos(), you.pos());
=======
    const int dist = grid_distance(mon->pos(), PLAYER_POS);
>>>>>>> 4080d7d1

#ifdef DEBUG_PATHFIND
    mprf("Need to calculate a path... (dist = %d)", dist);
#endif
<<<<<<< HEAD
    const int range = mons_tracking_range(mon);
    if (range > 0 && dist > dist_range(range))
=======
    // All monsters can find the Orb in Zotdef
    const int range = (game_is_zotdef() ? 1000 : mons_tracking_range(mon));
    
    if (range > 0 && dist > range)
>>>>>>> 4080d7d1
    {
        mon->travel_target = MTRAV_UNREACHABLE;
#ifdef DEBUG_PATHFIND
        mprf("Distance too great, don't attempt pathfinding! (%s)",
             mon->name(DESC_PLAIN).c_str());
#endif
        return (false);
    }

#ifdef DEBUG_PATHFIND
    mprf("Need a path for %s from (%d, %d) to (%d, %d), max. dist = %d",
<<<<<<< HEAD
         mon->name(DESC_PLAIN).c_str(), mon->pos(), you.pos(), range);
#endif
=======
         mon->name(DESC_PLAIN,true).c_str(), mon->pos().x, mon->pos().y, PLAYER_POS.x, PLAYER_POS.y, range);
#endif
    //mprf("DOING PATHFIND %d %d",you.pos().x,you.pos().y);
>>>>>>> 4080d7d1
    monster_pathfind mp;
    if (range > 0)
        mp.set_range(range);

<<<<<<< HEAD
    if (mp.init_pathfind(mon, you.pos()))
=======
    if (mp.init_pathfind(mon, PLAYER_POS))
>>>>>>> 4080d7d1
    {
        mon->travel_path = mp.calc_waypoints();
        if (!mon->travel_path.empty())
        {
            // Okay then, we found a path.  Let's use it!
            mon->target = mon->travel_path[0];
            mon->travel_target = MTRAV_PLAYER;
<<<<<<< HEAD
=======
#ifdef DEBUG_PATHFIND
            mprf("Found a path");
#endif
            //mprf("PATH FOUND FOR %s!",mon->name(DESC_PLAIN,true).c_str());
>>>>>>> 4080d7d1
            return (true);
        }
        else
            _set_no_path_found(mon);
    }
    else
        _set_no_path_found(mon);

    //mprf("PATH NOT FOUND FOR %s!",mon->name(DESC_PLAIN,true).c_str());
    // We didn't find a path.
    return (false);
}

static bool _is_level_exit(const coord_def& pos)
{
    // All types of stairs.
    if (feat_is_stair(grd(pos)))
        return (true);

    // Teleportation and shaft traps.
    const trap_type tt = get_trap_type(pos);
    if (tt == TRAP_TELEPORT || tt == TRAP_SHAFT)
        return (true);

    return (false);
}

// Returns true if a monster left the level.
bool pacified_leave_level(monster* mon, std::vector<level_exit> e,
                          int e_index)
{
    // If a pacified monster is leaving the level, and has reached an
    // exit (whether that exit was its target or not), handle it here.
    // Likewise, if a pacified monster is far enough away from the
    // player, make it leave the level.
    if (_is_level_exit(mon->pos())
        || (e_index != -1 && mon->pos() == e[e_index].target)
        || distance(mon->pos(), you.pos()) >= dist_range(LOS_RADIUS * 4))
    {
        make_mons_leave_level(mon);
        return (true);
    }

    return (false);
}

// Counts deep water twice.
static int _count_water_neighbours(coord_def p)
{
    int water_count = 0;
    for (adjacent_iterator ai(p); ai; ++ai)
    {
        if (grd(*ai) == DNGN_SHALLOW_WATER)
            water_count++;
        else if (grd(*ai) == DNGN_DEEP_WATER)
            water_count += 2;
    }
    return (water_count);
}

// Pick the nearest water grid that is surrounded by the most
// water squares within LoS.
bool find_siren_water_target(monster* mon)
{
    ASSERT(mon->type == MONS_SIREN);

    // Moving away could break the entrancement, so don't do this.
    if ((mon->pos() - you.pos()).rdist() >= 6)
        return (false);

    // Already completely surrounded by deep water.
    if (_count_water_neighbours(mon->pos()) >= 16)
        return (true);

    if (mon->travel_target == MTRAV_SIREN)
    {
        coord_def targ_pos(mon->travel_path[mon->travel_path.size() - 1]);
#ifdef DEBUG_PATHFIND
        mprf("siren target is (%d, %d), dist = %d",
             targ_pos.x, targ_pos.y, (int) (mon->pos() - targ_pos).rdist());
#endif
        if ((mon->pos() - targ_pos).rdist() > 2)
            return (true);
    }

    int best_water_count = 0;
    coord_def best_target;
    bool first = true;

    while (true)
    {
        int best_num = 0;
        for (radius_iterator ri(mon->pos(), LOS_RADIUS, true, false);
             ri; ++ri)
        {
            if (!feat_is_water(grd(*ri)))
                continue;

            // In the first iteration only count water grids that are
            // not closer to the player than to the siren.
            if (first && (mon->pos() - *ri).rdist() > (you.pos() - *ri).rdist())
                continue;

            // Counts deep water twice.
            const int water_count = _count_water_neighbours(*ri);
            if (water_count < best_water_count)
                continue;

            if (water_count > best_water_count)
            {
                best_water_count = water_count;
                best_target = *ri;
                best_num = 1;
            }
            else // water_count == best_water_count
            {
                const int old_dist = (mon->pos() - best_target).rdist();
                const int new_dist = (mon->pos() - *ri).rdist();
                if (new_dist > old_dist)
                    continue;

                if (new_dist < old_dist)
                {
                    best_target = *ri;
                    best_num = 1;
                }
                else if (one_chance_in(++best_num))
                    best_target = *ri;
            }
        }

        if (!first || best_water_count > 0)
            break;

        // Else start the second iteration.
        first = false;
    }

    if (!best_water_count)
        return (false);

    // We're already optimally placed.
    if (best_target == mon->pos())
        return (true);

    monster_pathfind mp;
#ifdef WIZARD
    // Remove old highlighted areas to make place for the new ones.
    for (rectangle_iterator ri(1); ri; ++ri)
        env.pgrid(*ri) &= ~(FPROP_HIGHLIGHT);
#endif

    if (mp.init_pathfind(mon, best_target))
    {
        mon->travel_path = mp.calc_waypoints();

        if (!mon->travel_path.empty())
        {
#ifdef WIZARD
            for (unsigned int i = 0; i < mon->travel_path.size(); i++)
                env.pgrid(mon->travel_path[i]) |= FPROP_HIGHLIGHT;
#endif
#ifdef DEBUG_PATHFIND
            mprf("Found a path to (%d, %d) with %d surrounding water squares",
                 best_target.x, best_target.y, best_water_count);
#endif
            // Okay then, we found a path.  Let's use it!
            mon->target = mon->travel_path[0];
            mon->travel_target = MTRAV_SIREN;
            return (true);
        }
    }

    return (false);
}

bool find_wall_target(monster* mon)
{
    ASSERT(mons_wall_shielded(mon));

    if (mon->travel_target == MTRAV_WALL)
    {
        coord_def targ_pos(mon->travel_path[mon->travel_path.size() - 1]);

        // Target grid might have changed since we started, like if the
        // player destroys the wall the monster wants to hide in.
        if (cell_is_solid(targ_pos)
            && monster_habitable_grid(mon, grd(targ_pos)))
        {
            // Wall is still good.
#ifdef DEBUG_PATHFIND
            mprf("%s target is (%d, %d), dist = %d",
                 mon->name(DESC_PLAIN, true).c_str(),
                 targ_pos.x, targ_pos.y, (int) (mon->pos() - targ_pos).rdist());
#endif
            return (true);
        }

        mon->travel_path.clear();
        mon->travel_target = MTRAV_NONE;
    }

    int       best_dist             = INT_MAX;
    bool      best_closer_to_player = false;
    coord_def best_target;

    for (radius_iterator ri(mon->pos(), LOS_RADIUS, true, false);
         ri; ++ri)
    {
        if (!cell_is_solid(*ri)
            || !monster_habitable_grid(mon, grd(*ri)))
        {
            continue;
        }

        int  dist = (mon->pos() - *ri).rdist();
        bool closer_to_player = false;
        if (dist > (you.pos() - *ri).rdist())
            closer_to_player = true;

        if (dist < best_dist)
        {
            best_dist             = dist;
            best_closer_to_player = closer_to_player;
            best_target           = *ri;
        }
        else if (best_closer_to_player && !closer_to_player
                 && dist == best_dist)
        {
            best_closer_to_player = false;
            best_target           = *ri;
        }
    }

    if (best_dist == INT_MAX || !in_bounds(best_target))
        return (false);

    monster_pathfind mp;
#ifdef WIZARD
    // Remove old highlighted areas to make place for the new ones.
    for (rectangle_iterator ri(1); ri; ++ri)
        env.pgrid(*ri) &= ~(FPROP_HIGHLIGHT);
#endif

    if (mp.init_pathfind(mon, best_target))
    {
        mon->travel_path = mp.calc_waypoints();

        if (!mon->travel_path.empty())
        {
#ifdef WIZARD
            for (unsigned int i = 0; i < mon->travel_path.size(); i++)
                env.pgrid(mon->travel_path[i]) |= FPROP_HIGHLIGHT;
#endif
#ifdef DEBUG_PATHFIND
            mprf("Found a path to (%d, %d)", best_target.x, best_target.y);
#endif
            // Okay then, we found a path.  Let's use it!
            mon->target = mon->travel_path[0];
            mon->travel_target = MTRAV_WALL;
            return (true);
        }
    }
    return (false);
}

// Returns true if further handling neeeded.
static bool _handle_monster_travelling(monster* mon,
                                       const dungeon_feature_type can_move)
{
#ifdef DEBUG_PATHFIND
    mprf("Monster %s reached target (%d, %d)",
         mon->name(DESC_PLAIN).c_str(), mon->target.x, mon->target.y);
#endif

    // Hey, we reached our first waypoint!
    if (mon->pos() == mon->travel_path[0])
    {
#ifdef DEBUG_PATHFIND
        mpr("Arrived at first waypoint.");
#endif
        mon->travel_path.erase(mon->travel_path.begin());
        if (mon->travel_path.empty())
        {
#ifdef DEBUG_PATHFIND
            mpr("We reached the end of our path: stop travelling.");
#endif
            mon->travel_target = MTRAV_NONE;
            return (true);
        }
        else
        {
            mon->target = mon->travel_path[0];
#ifdef DEBUG_PATHFIND
            mprf("Next waypoint: (%d, %d)", mon->target.x, mon->target.y);
#endif
            return (false);
        }
    }

    // Can we still see our next waypoint?
    if (!can_go_straight(mon->pos(), mon->travel_path[0], can_move))
    {
#ifdef DEBUG_PATHFIND
        mpr("Can't see waypoint grid.");
#endif
        // Apparently we got sidetracked a bit.
        // Check the waypoints vector backwards and pick the first waypoint
        // we can see.

        // XXX: Note that this might still not be the best thing to do
        // since another path might be even *closer* to our actual target now.
        // Not by much, though, since the original path was optimal (A*) and
        // the distance between the waypoints is rather small.

        int erase = -1;  // Erase how many waypoints?
        const int size = mon->travel_path.size();
        for (int i = size - 1; i >= 0; --i)
        {
            if (can_go_straight(mon->pos(), mon->travel_path[i], can_move))
            {
                mon->target = mon->travel_path[i];
                erase = i;
                break;
            }
        }

        if (erase > 0)
        {
#ifdef DEBUG_PATHFIND
            mprf("Need to erase %d of %d waypoints.",
                 erase, size);
#endif
            // Erase all waypoints that came earlier:
            // we don't need them anymore.
            while (0 < erase--)
                mon->travel_path.erase(mon->travel_path.begin());
        }
        else
        {
            // We can't reach our old path from our current
            // position, so calculate a new path instead.
            monster_pathfind mp;

            // The last coordinate in the path vector is our destination.
            const int len = mon->travel_path.size();
            if (mp.init_pathfind(mon, mon->travel_path[len-1]))
            {
                mon->travel_path = mp.calc_waypoints();
                if (!mon->travel_path.empty())
                {
                    mon->target = mon->travel_path[0];
#ifdef DEBUG_PATHFIND
                    mprf("Next waypoint: (%d, %d)",
                         mon->target.x, mon->target.y);
#endif
                }
                else
                {
                    mon->travel_target = MTRAV_NONE;
                    return (true);
                }
            }
            else
            {
                // Or just forget about the whole thing.
                mon->travel_path.clear();
                mon->travel_target = MTRAV_NONE;
                return (true);
            }
        }
    }

    // Else, we can see the next waypoint and are making good progress.
    // Carry on, then!
    return (false);
}

static bool _choose_random_patrol_target_grid(monster* mon)
{
    const int intel = mons_intel(mon);

    // Zombies will occasionally just stand around.
    // This does not mean that they don't move every second turn. Rather,
    // once they reach their chosen target, there's a 50% chance they'll
    // just remain there until next turn when this function is called
    // again.
    if (intel == I_PLANT && coinflip())
        return (true);

    // If there's no chance we'll find the patrol point, quit right away.
    if (distance(mon->pos(), mon->patrol_point) > dist_range(2 * LOS_RADIUS))
        return (false);

    // Can the monster see the patrol point from its current position?
    const bool patrol_seen = mon->see_cell(mon->patrol_point);

    if (intel == I_PLANT && !patrol_seen)
    {
        // Really stupid monsters won't even try to get back into the
        // patrol zone.
        return (false);
    }

    // While the patrol point is in easy reach, monsters of insect/plant
    // intelligence will only use a range of 5 (distance from the patrol point).
    // Otherwise, try to get back using the full LOS.
    const int  rad      = (intel >= I_ANIMAL || !patrol_seen) ? LOS_RADIUS : 5;
    const bool is_smart = (intel >= I_NORMAL);

    los_def patrol(mon->patrol_point, opacity_monmove(*mon),
                   circle_def(rad, C_ROUND));
    patrol.update();
    los_def lm(mon->pos(), opacity_monmove(*mon));
    if (is_smart || !patrol_seen)
    {
        // For stupid monsters, don't bother if the patrol point is in sight.
        lm.update();
    }

    int count_grids = 0;
    for (radius_iterator ri(mon->patrol_point, LOS_RADIUS, true, false);
         ri; ++ri)
    {
        // Don't bother for the current position. If everything fails,
        // we'll stay here anyway.
        if (*ri == mon->pos())
            continue;

        if (!mon->can_pass_through_feat(grd(*ri)))
            continue;

        // Don't bother moving to squares (currently) occupied by a
        // monster. We'll usually be able to find other target squares
        // (and if we're not, we couldn't move anyway), and this avoids
        // monsters trying to move onto a grid occupied by a plant or
        // sleeping monster.
        if (monster_at(*ri))
            continue;

        if (patrol_seen)
        {
            // If the patrol point can be easily (within LOS) reached
            // from the current position, it suffices if the target is
            // within reach of the patrol point OR the current position:
            // we can easily get there.
            // Only smart monsters will even attempt to move out of the
            // patrol area.
            // NOTE: Either of these can take us into a position where the
            // target cannot be easily reached (e.g. blocked by a wall)
            // and the patrol point is out of sight, too. Such a case
            // will be handled below, though it might take a while until
            // a monster gets out of a deadlock. (5% chance per turn.)
            if (!patrol.see_cell(*ri)
                && (!is_smart || !lm.see_cell(*ri)))
            {
                continue;
            }
        }
        else
        {
            // If, however, the patrol point is out of reach, we have to
            // make sure the new target brings us into reach of it.
            // This means that the target must be reachable BOTH from
            // the patrol point AND the current position.
            if (!patrol.see_cell(*ri)
                || !lm.see_cell(*ri))
            {
                continue;
            }

            // If this fails for all surrounding squares (probably because
            // we're too far away), we fall back to heading directly for
            // the patrol point.
        }

        bool set_target = false;
        if (intel == I_PLANT && *ri == mon->patrol_point)
        {
            // Slightly greater chance to simply head for the centre.
            count_grids += 3;
            if (x_chance_in_y(3, count_grids))
                set_target = true;
        }
        else if (one_chance_in(++count_grids))
            set_target = true;

        if (set_target)
            mon->target = *ri;
    }

    return (count_grids);
}// Returns true if further handling neeeded.
static bool _handle_monster_patrolling(monster* mon)
{
    if (!_choose_random_patrol_target_grid(mon))
    {
        // If we couldn't find a target that is within easy reach
        // of the monster and close to the patrol point, depending
        // on monster intelligence, do one of the following:
        //  * set current position as new patrol point
        //  * forget about patrolling
        //  * head back to patrol point

        if (mons_intel(mon) == I_PLANT)
        {
            // Really stupid monsters forget where they're supposed to be.
            if (mon->friendly())
            {
                // Your ally was told to wait, and wait it will!
                // (Though possibly not where you told it to.)
                mon->patrol_point = mon->pos();
            }
            else
            {
                // Stop patrolling.
                mon->patrol_point.reset();
                mon->travel_target = MTRAV_NONE;
                return (true);
            }
        }
        else
        {
            // It's time to head back!
            // Other than for tracking the player, there's currently
            // no distinction between smart and stupid monsters when
            // it comes to travelling back to the patrol point. This
            // is in part due to the flavour of e.g. bees finding
            // their way back to the Hive (and patrolling should
            // really be restricted to cases like this), and for the
            // other part it's not all that important because we
            // calculate the path once and then follow it home, and
            // the player won't ever see the orderly fashion the
            // bees will trudge along.
            // What he will see is them swarming back to the Hive
            // entrance after some time, and that is what matters.
            monster_pathfind mp;
            if (mp.init_pathfind(mon, mon->patrol_point))
            {
                mon->travel_path = mp.calc_waypoints();
                if (!mon->travel_path.empty())
                {
                    mon->target = mon->travel_path[0];
                    mon->travel_target = MTRAV_PATROL;
                }
                else
                {
                    // We're so close we don't even need a path.
                    mon->target = mon->patrol_point;
                }
            }
            else
            {
                // Stop patrolling.
                mon->patrol_point.reset();
                mon->travel_target = MTRAV_NONE;
                return (true);
            }
        }
    }
    else
    {
#ifdef DEBUG_PATHFIND
        mprf("Monster %s (pp: %d, %d) is now patrolling to (%d, %d)",
             mon->name(DESC_PLAIN).c_str(),
             mon->patrol_point.x, mon->patrol_point.y,
             mon->target.x, mon->target.y);
#endif
    }

    return (false);
}

void set_random_target(monster* mon)
{
    mon->target = random_in_bounds(); // If we don't find anything better.
    for (int tries = 0; tries < 150; ++tries)
    {
        coord_def delta = coord_def(random2(13), random2(13)) - coord_def(6, 6);
        if (delta.origin())
            continue;

        const coord_def newtarget = delta + mon->pos();
        if (!in_bounds(newtarget))
            continue;

        mon->target = newtarget;
        break;
    }
}

void check_wander_target(monster* mon, bool isPacified,
                         dungeon_feature_type can_move)
{
    // default wander behaviour
    if (mon->pos() == mon->target
        || mons_is_batty(mon) || !isPacified && one_chance_in(20))
    {
        bool need_target = true;

        if (!can_move)
        {
            can_move = (mons_amphibious(mon) ? DNGN_DEEP_WATER
                                             : DNGN_SHALLOW_WATER);
        }

        if (mon->is_travelling())
            need_target = _handle_monster_travelling(mon, can_move);

        // If we still need a target because we're not travelling
        // (any more), check for patrol routes instead.
        if (need_target && mon->is_patrolling())
            need_target = _handle_monster_patrolling(mon);

        // XXX: This is really dumb wander behaviour... instead of
        // changing the goal square every turn, better would be to
        // have the monster store a direction and have the monster
        // head in that direction for a while, then shift the
        // direction to the left or right.  We're changing this so
        // wandering monsters at least appear to have some sort of
        // attention span.  -- bwr
        if (need_target)
            set_random_target(mon);
    }
}

static void _find_all_level_exits(std::vector<level_exit> &e)
{
    e.clear();

    for (rectangle_iterator ri(1); ri; ++ri)
    {
        if (!in_bounds(*ri))
            continue;

        if (_is_level_exit(*ri))
            e.push_back(level_exit(*ri, false));
    }
}

int mons_find_nearest_level_exit(const monster* mon,
                                 std::vector<level_exit> &e,
                                 bool reset)
{
    if (e.empty() || reset)
        _find_all_level_exits(e);

    int retval = -1;
    int old_dist = -1;

    for (unsigned int i = 0; i < e.size(); ++i)
    {
        if (e[i].unreachable)
            continue;

        int dist = distance(mon->pos(), e[i].target);

        if (old_dist == -1 || old_dist >= dist)
        {
            // Ignore teleportation and shaft traps that the monster
            // shouldn't know about.
            if (!mons_is_native_in_branch(mon)
                && grd(e[i].target) == DNGN_UNDISCOVERED_TRAP)
            {
                continue;
            }

            retval = i;
            old_dist = dist;
        }
    }

    return (retval);
}

void set_random_slime_target(monster* mon)
{
    // Strictly neutral slimes will go for the nearest item.
    const coord_def pos = mon->pos();
    int mindist = LOS_MAX_RADIUS_SQ + 1;
<<<<<<< HEAD
    for (radius_iterator ri(mon->get_los()); ri; ++ri)
    {
        // XXX: an iterator that spirals out would be nice.
        if (!in_bounds(*ri) || distance(pos, *ri) >= mindist)
            continue;
        if (testbits(env.pgrid(*ri), FPROP_NO_JIYVA))
=======
    for (radius_iterator ri(&mon->get_los()); ri; ++ri)
    {
        // XXX: an iterator that spirals out would be nice.
        if (distance(pos, *ri) >= mindist)
>>>>>>> 4080d7d1
            continue;
        for (stack_iterator si(*ri); si; ++si)
        {
            item_def& item(*si);

            if (is_item_jelly_edible(item))
            {
                mon->target = *ri;
                mindist = distance(pos, *ri);
                break;
            }
        }
    }

    if (mon->target == mon->pos() || mon->target == you.pos())
        set_random_target(mon);
}<|MERGE_RESOLUTION|>--- conflicted
+++ resolved
@@ -93,11 +93,7 @@
 // Check whether there's an unobstructed path to the player (in sight!),
 // either by using an existing travel_path or calculating a new one.
 // Returns true if no further handling necessary, else false.
-<<<<<<< HEAD
 bool try_pathfind(monster* mon, const dungeon_feature_type can_move)
-=======
-bool try_pathfind(monsters *mon, const dungeon_feature_type can_move)
->>>>>>> 4080d7d1
 {
     // Just because we can *see* the player, that doesn't mean
     // we can actually get there.
@@ -106,11 +102,7 @@
     // next turn, and even extend that flag to neighbouring
     // monsters of similar movement restrictions.
 
-<<<<<<< HEAD
-    bool need_pathfind = !can_go_straight(mon->pos(), you.pos(), can_move);
-=======
     bool need_pathfind = !can_go_straight(mon->pos(), PLAYER_POS, can_move);
->>>>>>> 4080d7d1
 
     // Smart monsters that can fire through obstacles won't use
     // pathfinding.
@@ -124,15 +116,11 @@
     // Also don't use pathfinding if the monster can shoot
     // across the blocking terrain, and is smart enough to
     // realise that.
-<<<<<<< HEAD
-    if (need_pathfind
-=======
-    if ((!game_is_zotdef()) && need_pathfind
->>>>>>> 4080d7d1
+    if ((!crawl_state.game_is_zotdef()) && need_pathfind
         && mons_intel(mon) >= I_NORMAL && !mon->friendly()
         && (mons_has_ranged_spell(mon, true)
             || mons_has_ranged_attack(mon))
-        && exists_ray(mon->pos(), you.pos(), opc_solid))
+        && exists_ray(mon->pos(), PLAYER_POS, opc_solid))
     {
         need_pathfind = false;
     }
@@ -156,7 +144,6 @@
     if (_target_is_unreachable(mon) && !one_chance_in(12))
         return (false);
 
-<<<<<<< HEAD
 #ifdef DEBUG_PATHFIND
     mprf("%s: Player out of reach! What now?",
          mon->name(DESC_PLAIN).c_str());
@@ -168,45 +155,17 @@
         const coord_def targ = mon->travel_path[len - 1];
 
         // Current target still valid?
-        if (can_go_straight(targ, you.pos(), can_move))
-=======
-#ifdef DEBUG_PATHFIND
-    mprf("%s: Player out of reach! What now?",
-         mon->name(DESC_PLAIN,true).c_str());
-    mprf("travelling? %d  target %d",mon->is_travelling(),mon->travel_target);
-#endif
-
-    // If we're already on our way, do nothing.
-    if (mon->is_travelling() && mon->travel_target == MTRAV_PLAYER)
-    {
-        const int len = mon->travel_path.size();
-        const coord_def targ = mon->travel_path[len - 1];
-
-#ifdef DEBUG_PATHFIND
-        mprf("Travelling: targ=%d %d, aiming for %d,%d. Straight? %d",
-            targ.x,targ.y,PLAYER_POS.x,PLAYER_POS.y,can_go_straight(targ, PLAYER_POS, can_move));
-#endif
-
-        // Current target still valid?
         if (can_go_straight(targ, PLAYER_POS, can_move))
->>>>>>> 4080d7d1
         {
             // Did we reach the target?
             if (mon->pos() == mon->travel_path[0])
             {
                 // Get next waypoint.
-<<<<<<< HEAD
                 mon->travel_path.erase(mon->travel_path.begin());
-=======
-                mon->travel_path.erase( mon->travel_path.begin() );
->>>>>>> 4080d7d1
 
                 if (!mon->travel_path.empty())
                 {
                     mon->target = mon->travel_path[0];
-#ifdef DEBUG_PATHFIND
-                    mprf("Returning true");
-#endif
                     return (true);
                 }
             }
@@ -214,36 +173,20 @@
                                      can_move))
             {
                 mon->target = mon->travel_path[0];
-<<<<<<< HEAD
-=======
-#ifdef DEBUG_PATHFIND
-                mprf("Returning true");
-#endif
->>>>>>> 4080d7d1
                 return (true);
             }
         }
     }
 
     // Use pathfinding to find a (new) path to the player.
-<<<<<<< HEAD
-    const int dist = distance(mon->pos(), you.pos());
-=======
     const int dist = grid_distance(mon->pos(), PLAYER_POS);
->>>>>>> 4080d7d1
 
 #ifdef DEBUG_PATHFIND
     mprf("Need to calculate a path... (dist = %d)", dist);
 #endif
-<<<<<<< HEAD
-    const int range = mons_tracking_range(mon);
+    // All monsters can find the Orb in Zotdef
+    const int range = (crawl_state.game_is_zotdef() ? 1000 : mons_tracking_range(mon));
     if (range > 0 && dist > dist_range(range))
-=======
-    // All monsters can find the Orb in Zotdef
-    const int range = (game_is_zotdef() ? 1000 : mons_tracking_range(mon));
-    
-    if (range > 0 && dist > range)
->>>>>>> 4080d7d1
     {
         mon->travel_target = MTRAV_UNREACHABLE;
 #ifdef DEBUG_PATHFIND
@@ -255,23 +198,13 @@
 
 #ifdef DEBUG_PATHFIND
     mprf("Need a path for %s from (%d, %d) to (%d, %d), max. dist = %d",
-<<<<<<< HEAD
-         mon->name(DESC_PLAIN).c_str(), mon->pos(), you.pos(), range);
-#endif
-=======
-         mon->name(DESC_PLAIN,true).c_str(), mon->pos().x, mon->pos().y, PLAYER_POS.x, PLAYER_POS.y, range);
-#endif
-    //mprf("DOING PATHFIND %d %d",you.pos().x,you.pos().y);
->>>>>>> 4080d7d1
+         mon->name(DESC_PLAIN).c_str(), mon->pos(), PLAYER_POS, range);
+#endif
     monster_pathfind mp;
     if (range > 0)
         mp.set_range(range);
 
-<<<<<<< HEAD
-    if (mp.init_pathfind(mon, you.pos()))
-=======
     if (mp.init_pathfind(mon, PLAYER_POS))
->>>>>>> 4080d7d1
     {
         mon->travel_path = mp.calc_waypoints();
         if (!mon->travel_path.empty())
@@ -279,13 +212,6 @@
             // Okay then, we found a path.  Let's use it!
             mon->target = mon->travel_path[0];
             mon->travel_target = MTRAV_PLAYER;
-<<<<<<< HEAD
-=======
-#ifdef DEBUG_PATHFIND
-            mprf("Found a path");
-#endif
-            //mprf("PATH FOUND FOR %s!",mon->name(DESC_PLAIN,true).c_str());
->>>>>>> 4080d7d1
             return (true);
         }
         else
@@ -294,7 +220,6 @@
     else
         _set_no_path_found(mon);
 
-    //mprf("PATH NOT FOUND FOR %s!",mon->name(DESC_PLAIN,true).c_str());
     // We didn't find a path.
     return (false);
 }
@@ -966,19 +891,12 @@
     // Strictly neutral slimes will go for the nearest item.
     const coord_def pos = mon->pos();
     int mindist = LOS_MAX_RADIUS_SQ + 1;
-<<<<<<< HEAD
     for (radius_iterator ri(mon->get_los()); ri; ++ri)
     {
         // XXX: an iterator that spirals out would be nice.
         if (!in_bounds(*ri) || distance(pos, *ri) >= mindist)
             continue;
         if (testbits(env.pgrid(*ri), FPROP_NO_JIYVA))
-=======
-    for (radius_iterator ri(&mon->get_los()); ri; ++ri)
-    {
-        // XXX: an iterator that spirals out would be nice.
-        if (distance(pos, *ri) >= mindist)
->>>>>>> 4080d7d1
             continue;
         for (stack_iterator si(*ri); si; ++si)
         {
