/**
 * @file
 * @brief Classes tracking player stashes
**/

#include "AppHdr.h"

#include "artefact.h"
#include "chardump.h"
#include "cio.h"
#include "clua.h"
#include "command.h"
#include "coord.h"
#include "coordit.h"
#include "describe.h"
#include "directn.h"
#include "food.h"
#include "itemname.h"
#include "itemprop.h"
#include "files.h"
#include "godpassive.h"
#include "invent.h"
#include "items.h"
#include "kills.h"
#include "l_libs.h"
#include "libutil.h"
#include "menu.h"
#include "message.h"
#include "misc.h"
#include "mon-util.h"
#include "mon-stuff.h"
#include "notes.h"
#include "options.h"
#include "place.h"
#include "shopping.h"
#include "spl-book.h"
#include "stash.h"
#include "stuff.h"
#include "syscalls.h"
#include "env.h"
#include "tags.h"
#include "terrain.h"
#include "traps.h"
#include "travel.h"
#include "hints.h"
#include "unicode.h"
#include "viewgeom.h"
#include "viewmap.h"

#include <cctype>
#include <cstdio>
#include <sstream>
#include <algorithm>

// Global
StashTracker StashTrack;

void stash_init_new_level()
{
    // If there's an existing stash level for Pan, blow it away.
    StashTrack.remove_level(level_id(LEVEL_PANDEMONIUM));
    StashTrack.remove_level(level_id(LEVEL_PORTAL_VAULT));
}

std::string userdef_annotate_item(const char *s, const item_def *item,
                                  bool exclusive)
{
#ifdef CLUA_BINDINGS
    lua_stack_cleaner cleaner(clua);
    clua_push_item(clua, const_cast<item_def*>(item));
    if (!clua.callfn(s, 1, 1) && !clua.error.empty())
        mprf(MSGCH_ERROR, "Lua error: %s", clua.error.c_str());
    std::string ann;
    if (lua_isstring(clua, -1))
        ann = luaL_checkstring(clua, -1);
    return (ann);
#else
    return ("");
#endif
}

std::string stash_annotate_item(const char *s,
                                const item_def *item,
                                bool exclusive = false)
{
    std::string text = userdef_annotate_item(s, item, exclusive);

    if (item->has_spells())
    {
        formatted_string fs;
        item_def dup = *item;
        spellbook_contents(dup, item->base_type == OBJ_BOOKS ? RBOOK_READ_SPELL
                                                             : RBOOK_USE_STAFF,
                           &fs);
        text += "\n";
        text += fs.tostring(2, -2);
    }

    // Include singular form (royal jelly vs royal jellies).
    if (item->quantity > 1)
    {
        text += "\n";
        text += item->name(DESC_BASENAME);
    }

    return text;
}

void maybe_update_stashes()
{
    if (Options.stash_tracking && !crawl_state.game_is_arena())
    {
        StashTrack.update_visible_stashes(
            Options.stash_tracking == STM_ALL ? StashTracker::ST_AGGRESSIVE
                                              : StashTracker::ST_PASSIVE);
    }
}

bool is_stash(const coord_def& c)
{
    LevelStashes *ls = StashTrack.find_current_level();
    if (ls)
    {
        Stash *s = ls->find_stash(c);
        return (s && s->enabled);
    }
    return (false);
}

std::string get_stash_desc(const coord_def& c)
{
    LevelStashes *ls = StashTrack.find_current_level();
    if (ls)
    {
        Stash *s = ls->find_stash(c);
        if (s)
        {
            const std::string desc = s->description();
            if (!desc.empty())
                return ("[Stash: " + desc + "]");
        }
    }
    return "";
}

void describe_stash(const coord_def& c)
{
    std::string desc = get_stash_desc(c);
    if (!desc.empty())
        mpr(desc.c_str(), MSGCH_EXAMINE_FILTER);
}


std::vector<item_def> Stash::get_items() const
{
    return items;
}

std::vector<item_def> item_list_in_stash(const coord_def& pos)
{
    std::vector<item_def> ret;

    LevelStashes *ls = StashTrack.find_current_level();
    if (ls)
    {
        Stash *s = ls->find_stash(pos);
        if (s)
            ret = s->get_items();
    }

    return ret;
}

static void _fully_identify_item(item_def *item)
{
    if (!item || !item->defined())
        return;

    set_ident_flags(*item, ISFLAG_IDENT_MASK);
    if (item->base_type != OBJ_WEAPONS)
        set_ident_type(*item, ID_KNOWN_TYPE);
}

// ----------------------------------------------------------------------
// Stash
// ----------------------------------------------------------------------

bool Stash::aggressive_verify = true;
std::vector<item_def> Stash::filters;

Stash::Stash(int xp, int yp) : enabled(true), items()
{
    // First, fix what square we're interested in
    if (xp == -1)
    {
        xp = you.pos().x;
        yp = you.pos().y;
    }
    x = xp;
    y = yp;
    abspos = GXM * (int) y + x;

    update();
}

bool Stash::are_items_same(const item_def &a, const item_def &b)
{
    const bool same = a.base_type == b.base_type
        && a.sub_type == b.sub_type
        && a.plus == b.plus
        && a.plus2 == b.plus2
        && a.special == b.special
        && a.colour == b.colour
        && a.flags == b.flags
        && a.quantity == b.quantity;

    // Account for rotting meat when comparing items.
    return (same
            || (a.base_type == b.base_type
                && (a.base_type == OBJ_CORPSES
                    || (a.base_type == OBJ_FOOD && a.sub_type == FOOD_CHUNK
                        && b.sub_type == FOOD_CHUNK))
                && a.plus == b.plus));
}

void Stash::filter(const std::string &str)
{
    std::string base = str;

    uint8_t       subc = 255;
    std::string   subs = "";
    std::string::size_type cpos = base.find(":", 0);
    if (cpos != std::string::npos)
    {
        subc = atoi(subs.c_str());

        base = base.substr(0, cpos);
    }

    const int base_num = atoi(base.c_str());
    if (base_num == 0 && base != "0" || subc == 0 && subs != "0")
    {
        item_types_pair pair = item_types_by_name(str);
        if (pair.base_type == OBJ_UNASSIGNED)
        {
            Options.report_error("Invalid stash filter '" + str + "'");
            return;
        }
        filter(pair.base_type, pair.sub_type);
    }
    else
    {
        const object_class_type basec =
            static_cast<object_class_type>(base_num);
        filter(basec, subc);
    }
}

void Stash::filter(object_class_type base, uint8_t sub)
{
    item_def item;
    item.base_type = base;
    item.sub_type  = sub;

    filters.push_back(item);
}

bool Stash::is_filtered(const item_def &item)
{
    for (int i = 0, count = filters.size(); i < count; ++i)
    {
        const item_def &filter = filters[i];
        if (item.base_type == filter.base_type
            && (filter.sub_type == 255
                || item.sub_type == filter.sub_type))
        {
            if (is_artefact(item))
                return (false);
            if (filter.sub_type != 255 && !item_type_known(item))
                return (false);
            return (true);
        }
    }
    return (false);
}

bool Stash::unverified() const
{
    return (!verified);
}

bool Stash::pickup_eligible() const
{
    for (int i = 0, size = items.size(); i < size; ++i)
        if (item_needs_autopickup(items[i]))
            return (true);

    return (false);
}

bool Stash::is_boring_feature(dungeon_feature_type feature)
{
    switch (feature)
    {
    // Discard spammy dungeon features.
    case DNGN_SHALLOW_WATER:
    case DNGN_DEEP_WATER:
    case DNGN_LAVA:
    case DNGN_OPEN_DOOR:
    case DNGN_STONE_STAIRS_DOWN_I:
    case DNGN_STONE_STAIRS_DOWN_II:
    case DNGN_STONE_STAIRS_DOWN_III:
    case DNGN_STONE_STAIRS_UP_I:
    case DNGN_STONE_STAIRS_UP_II:
    case DNGN_STONE_STAIRS_UP_III:
    case DNGN_ESCAPE_HATCH_DOWN:
    case DNGN_ESCAPE_HATCH_UP:
    case DNGN_ENTER_SHOP:
    case DNGN_ABANDONED_SHOP:
    case DNGN_UNDISCOVERED_TRAP:
        return (true);
    default:
        return (feat_is_solid(feature));
    }
}

static bool _grid_has_mimic_item(const coord_def& pos)
{
    const monster* mon = monster_at(pos);
    return (mon && mons_is_unknown_mimic(mon) && mons_is_item_mimic(mon->type));
}

static bool _grid_has_mimic_shop(const coord_def& pos)
{
    const monster* mon = monster_at(pos);
    return (mon && mons_is_unknown_mimic(mon)
            && mon->type == MONS_SHOP_MIMIC);
}

static bool _grid_has_perceived_item(const coord_def& pos)
{
    return (you.visible_igrd(pos) != NON_ITEM || _grid_has_mimic_item(pos));
}

static bool _grid_has_perceived_multiple_items(const coord_def& pos)
{
    int count = 0;

    if (_grid_has_mimic_item(pos))
        ++count;

    for (stack_iterator si(pos, true); si && count < 2; ++si)
        ++count;

    return (count > 1);
}

void Stash::update()
{
    coord_def p(x,y);
    feat = grd(p);
    trap = NUM_TRAPS;

    const monster* mon = monster_at(p);
    if ((mon && mons_is_unknown_mimic(mon) && mons_is_feat_mimic(mon->type)))
        feat = get_mimic_feat(mon);

    if (is_boring_feature(feat))
        feat = DNGN_FLOOR;

    if (feat_is_trap(feat))
        trap = get_trap_type(p);

    // If this is your position, you know what's on this square
    if (p == you.pos())
    {
        // Zap existing items
        items.clear();

        // Now, grab all items on that square and fill our vector
        for (stack_iterator si(p, true); si; ++si)
            add_item(*si);

        verified = true;
    }
    // If this is not your position, the only thing we can do is verify that
    // what the player sees on the square is the first item in this vector.
    else
    {
        if (!_grid_has_perceived_item(p))
        {
            items.clear();
            verified = true;
            return;
        }

        // There's something on this square. Take a squint at it.
        const item_def *pitem;
        if (_grid_has_mimic_item(p))
            pitem = &get_mimic_item(monster_at(p));
        else
        {
            pitem = &mitm[you.visible_igrd(p)];
            hints_first_item(*pitem);
        }

        const item_def& item = *pitem;

        if (!_grid_has_perceived_multiple_items(p))
            items.clear();

        // We knew of nothing on this square, so we'll assume this is the
        // only item here, but mark it as unverified unless we can see nothing
        // under the item.
        if (items.size() == 0)
        {
            add_item(item);
            // Note that we could be lying here, since we can have
            // a verified falsehood (if there's a mimic.)
            verified = !_grid_has_perceived_multiple_items(p);
            return;
        }

        // There's more than one item in this pile. Check to see if
        // the top item matches what we remember.
        const item_def &first = items[0];
        // Compare these items
        if (!are_items_same(first, item))
        {
            if (aggressive_verify)
            {
                // See if 'item' matches any of the items we have. If it does,
                // we'll just make that the first item and leave 'verified'
                // unchanged.

                // Start from 1 because we've already checked items[0]
                for (int i = 1, count = items.size(); i < count; ++i)
                {
                    if (are_items_same(items[i], item))
                    {
                        // Found it. Swap it to the front of the vector.
                        std::swap(items[i], items[0]);

                        // We don't set verified to true. If this stash was
                        // already unverified, it remains so.
                        return;
                    }
                }
            }

            // If this is unverified, forget last item on stack. This isn't
            // terribly clever, but it prevents the vector swelling forever.
            if (!verified)
                items.pop_back();

            // Items are different. We'll put this item in the front of our
            // vector, and mark this as unverified
            add_item(item, true);
            verified = false;
        }
    }
}

static bool _is_rottable(const item_def &item)
{
    return (item.base_type == OBJ_CORPSES
            || (item.base_type == OBJ_FOOD && item.sub_type == FOOD_CHUNK));
}

static short _min_rot(const item_def &item)
{
    if (item.base_type == OBJ_FOOD)
        return 0;

    if (item.base_type == OBJ_CORPSES && item.sub_type == CORPSE_SKELETON)
        return 0;

    if (!mons_skeleton(item.plus))
        return 0;
    else
        return -200;
}

// Returns the item name for a given item, with any appropriate
// stash-tracking pre/suffixes.
std::string Stash::stash_item_name(const item_def &item)
{
    std::string name = item.name(DESC_NOCAP_A);

    if (!_is_rottable(item))
        return name;

    if (item.plus2 <= _min_rot(item))
    {
        name += " (gone by now)";
        return name;
    }

    // Skeletons show no signs of rotting before they're gone
    if (item.base_type == OBJ_CORPSES && item.sub_type == CORPSE_SKELETON)
        return name;

    // Item was already seen to be rotten
    if (item.special < 100)
        return name;

    if (item.plus2 <= 0)
        name += " (skeletalised by now)";
    else if (item.plus2 < 100)
        name += " (rotten by now)";

    return name;
}

class StashMenu : public InvMenu
{
public:
    StashMenu() : InvMenu(MF_SINGLESELECT), can_travel(false)
    {
        set_type(MT_PICKUP);
        set_tag("stash");       // override "inventory" tag
    }
    unsigned char getkey() const;
public:
    bool can_travel;
protected:
    void draw_title();
    bool process_key(int key);
};

void StashMenu::draw_title()
{
    if (title)
    {
        cgotoxy(1, 1);
        textcolor(title->colour);
        cprintf("%s", title->text.c_str());
        if (title->quantity)
        {
            cprintf(", %d item%s", title->quantity,
                                   title->quantity == 1? "" : "s");
        }
        cprintf(")");

        if (action_cycle == Menu::CYCLE_TOGGLE)
        {
            cprintf("  [a-z: %s  ?/!: %s]",
                    menu_action == ACT_EXAMINE ? "examine" : "shopping",
                    menu_action == ACT_EXAMINE ? "shopping" : "examine");
        }

        if (can_travel)
        {
            if (action_cycle == Menu::CYCLE_TOGGLE)
            {
                // XXX: This won't fit in the title, so it goes into the
                // footer/-more-.  Not ideal, but I don't know where else
                // to put it.
                std::string str = "<w>[ENTER: travel]</w>";
                set_more(formatted_string::parse_string(str));
                flags |= MF_ALWAYS_SHOW_MORE;
            }
            else
                cprintf("  [ENTER: travel]");
        }
    }
}

bool StashMenu::process_key(int key)
{
    if (key == CK_ENTER)
    {
        // Travel activates.
        lastch = 1;
        return (false);
    }
    return Menu::process_key(key);
}

unsigned char StashMenu::getkey() const
{
    return (lastch);
}

static MenuEntry *stash_menu_fixup(MenuEntry *me)
{
    const item_def *item = static_cast<const item_def *>(me->data);
    if (item->base_type == OBJ_GOLD)
    {
        me->quantity = 0;
        me->colour   = DARKGREY;
    }

    return (me);
}

bool Stash::show_menu(const level_pos &prefix, bool can_travel) const
{
    const std::string prefix_str = short_place_name(prefix.id);
    StashMenu menu;

    MenuEntry *mtitle = new MenuEntry("Stash (" + prefix_str, MEL_TITLE);
    menu.can_travel   = can_travel;
    mtitle->quantity  = items.size();
    menu.set_title(mtitle);
    menu.load_items(InvMenu::xlat_itemvect(items), stash_menu_fixup);

    std::vector<MenuEntry*> sel;
    while (true)
    {
        sel = menu.show();
        if (menu.getkey() == 1)
            return (true);

        if (sel.size() != 1)
            break;

        item_def *item = static_cast<item_def *>(sel[0]->data);
        describe_item(*item);
    }
    return (false);
}

std::string Stash::description() const
{
    if (!enabled || items.empty())
        return ("");

    const item_def &item = items[0];
    std::string desc = stash_item_name(item);

    size_t sz = items.size();
    if (sz > 1)
    {
        char additionals[50];
        snprintf(additionals, sizeof additionals,
                " (...%u)",
                 (unsigned int) (sz - 1));
        desc += additionals;
    }
    return (desc);
}

std::string Stash::feature_description() const
{
    if (feat == DNGN_FLOOR)
        return ("");

    return (::feature_description(feat, trap));
}

bool Stash::matches_search(const std::string &prefix,
                           const base_pattern &search,
                           stash_search_result &res) const
{
    if (!enabled || items.empty() && feat == DNGN_FLOOR)
        return (false);

    for (unsigned i = 0; i < items.size(); ++i)
    {
        const item_def &item = items[i];
        if (Stash::is_filtered(item))
            continue;

        const std::string s   = stash_item_name(item);
        const std::string ann =
            stash_annotate_item(STASH_LUA_SEARCH_ANNOTATE, &item);
        if (search.matches(prefix + " " + ann + s))
        {
            if (!res.count++)
                res.match = s;
            res.matches += item.quantity;
            res.set_matching_item(item);
            continue;
        }

        if (is_dumpable_artefact(item, false))
        {
            const std::string desc =
                munge_description(get_item_description(item, false, true));

            if (search.matches(desc))
            {
                if (!res.count++)
                    res.match = s;
                res.matches += item.quantity;
                res.set_matching_item(item);
            }
        }
    }

    if (!res.matches && feat != DNGN_FLOOR)
    {
        const std::string fdesc = feature_description();
        if (!fdesc.empty() && search.matches(fdesc))
        {
            res.match = fdesc;
            res.matches = 1;
        }
    }

    if (res.matches)
    {
        res.stash = this;
        // XXX pos.pos looks lame. Lameness is not solicited.
        res.pos.pos.x = x;
        res.pos.pos.y = y;
    }

    return !!res.matches;
}

void Stash::_update_corpses(int rot_time)
{
    for (int i = items.size() - 1; i >= 0; i--)
    {
        item_def &item = items[i];

        if (!_is_rottable(item))
            continue;

        int new_rot = static_cast<int>(item.plus2) - rot_time;

        if (new_rot <= _min_rot(item))
        {
            items.erase(items.begin() + i);
            continue;
        }
        item.plus2 = static_cast<short>(new_rot);
    }
}

void Stash::_update_identification()
{
    for (int i = items.size() - 1; i >= 0; i--)
        ash_id_item(items[i]);
}

void Stash::add_item(const item_def &item, bool add_to_front)
{
    if (_is_rottable(item))
        StashTrack.update_corpses();

    if (add_to_front)
        items.insert(items.begin(), item);
    else
        items.push_back(item);

    seen_item(item);

    if (!_is_rottable(item))
        return;

    // item.special remains unchanged in the stash, to show how fresh it
    // was when last seen.  It's plus2 that's decayed over time.
    if (add_to_front)
    {
        item_def &it = items.front();
        it.plus2     = it.special;
    }
    else
    {
        item_def &it = items.back();
        it.plus2     = it.special;
    }
}

void Stash::write(FILE *f, int refx, int refy,
                  std::string place, bool identify)
    const
{
    if (!enabled || (items.size() == 0 && verified))
        return;

    bool note_status = notes_are_active();
    activate_notes(false);

    fprintf(f, "(%d, %d%s%s)\n", x - refx, y - refy,
            place.empty() ? "" : ", ", OUTS(place));

    char buf[ITEMNAME_SIZE];
    for (int i = 0; i < (int) items.size(); ++i)
    {
        item_def item = items[i];

        if (identify)
            _fully_identify_item(&item);

        std::string s = stash_item_name(item);
        strncpy(buf, s.c_str(), sizeof buf);

        std::string ann = userdef_annotate_item(STASH_LUA_DUMP_ANNOTATE, &item);

        if (!ann.empty())
        {
            trim_string(ann);
            ann = " " + ann;
        }

        fprintf(f, "  %s%s%s\n", OUTS(buf), OUTS(ann),
            (!verified && (items.size() > 1 || i) ? " (still there?)" : ""));

        if (is_dumpable_artefact(item, false))
        {
            std::string desc =
                munge_description(get_item_description(item, false, true));

            // Kill leading and trailing whitespace
            desc.erase(desc.find_last_not_of(" \n\t") + 1);
            desc.erase(0, desc.find_first_not_of(" \n\t"));
            // If string is not-empty, pad out to a neat indent
            if (desc.length())
            {
                // Walk backwards and prepend indenting spaces to \n characters.
                for (int j = desc.length() - 1; j >= 0; --j)
                    if (desc[j] == '\n')
                        desc.insert(j + 1, " ");

                fprintf(f, "    %s\n", OUTS(desc));
            }
        }
    }

    if (items.size() <= 1 && !verified)
        fprintf(f, "  (unseen)\n");

    activate_notes(note_status);
}

void Stash::save(writer& outf) const
{
    // How many items on this square?
    marshallShort(outf, (short) items.size());

    marshallByte(outf, x);
    marshallByte(outf, y);

    marshallByte(outf, feat);
    marshallByte(outf, trap);

    // Note: Enabled save value is inverted logic, so that it defaults to true
    marshallByte(outf, ((verified? 1 : 0) | (!enabled? 2 : 0)));

    // And dump the items individually. We don't bother saving fields we're
    // not interested in (and don't anticipate being interested in).
    for (unsigned i = 0; i < items.size(); ++i)
        marshallItem(outf, items[i]);
}

void Stash::load(reader& inf)
{
    // How many items?
    int count = unmarshallShort(inf);

    x = unmarshallByte(inf);
    y = unmarshallByte(inf);

    feat =  static_cast<dungeon_feature_type>(unmarshallUByte(inf));
    trap =  static_cast<trap_type>(unmarshallUByte(inf));

    uint8_t flags = unmarshallUByte(inf);
    verified = (flags & 1) != 0;

    // Note: Enabled save value is inverted so it defaults to true.
    enabled  = (flags & 2) == 0;

    abspos = GXM * (int) y + x;

    // Zap out item vector, in case it's in use (however unlikely)
    items.clear();
    // Read in the items
    for (int i = 0; i < count; ++i)
    {
        item_def item;
        unmarshallItem(inf, item);

        items.push_back(item);
    }
}

ShopInfo::ShopInfo(int xp, int yp) : x(xp), y(yp), name(), shoptype(-1),
                                     visited(false), items()
{
    // Most of our initialization will be done externally; this class is really
    // a mildly glorified struct.
    const shop_struct *sh = get_shop(coord_def(x, y));
    if (sh)
        shoptype = sh->type;
}

void ShopInfo::add_item(const item_def &sitem, unsigned price)
{
    shop_item it;
    it.item  = sitem;
    it.price = price;
    items.push_back(it);
}

std::string ShopInfo::shop_item_name(const shop_item &si) const
{
    return make_stringf("%s (%u gold)",
                        Stash::stash_item_name(si.item).c_str(), si.price);
}

std::string ShopInfo::shop_item_desc(const shop_item &si) const
{
    std::string desc;

    const iflags_t oldflags = si.item.flags;

    if (shoptype_identifies_stock(static_cast<shop_type>(this->shoptype)))
        const_cast<shop_item&>(si).item.flags |= ISFLAG_IDENT_MASK;

    if (is_dumpable_artefact(si.item, false))
    {
        desc = munge_description(get_item_description(si.item, false, true));
        trim_string(desc);

        // Walk backwards and prepend indenting spaces to \n characters
        for (int i = desc.length() - 1; i >= 0; --i)
            if (desc[i] == '\n')
                desc.insert(i + 1, " ");
    }

    if (oldflags != si.item.flags)
        const_cast<shop_item&>(si).item.flags = oldflags;

    return desc;
}

void ShopInfo::describe_shop_item(const shop_item &si) const
{
    const iflags_t oldflags = si.item.flags;

    if (shoptype_identifies_stock(static_cast<shop_type>(this->shoptype)))
        const_cast<shop_item&>(si).item.flags |= ISFLAG_IDENT_MASK
            | ISFLAG_NOTED_ID | ISFLAG_NOTED_GET;

    item_def it = static_cast<item_def>(si.item);
    describe_item(it);

    if (oldflags != si.item.flags)
        const_cast<shop_item&>(si).item.flags = oldflags;
}

class ShopItemEntry : public InvEntry
{
    bool on_list;

public:
    ShopItemEntry(const ShopInfo::shop_item &it,
                  const std::string &item_name,
                  menu_letter hotkey, bool _on_list) : InvEntry(it.item)
    {
        text = item_name;
        hotkeys[0] = hotkey;
        on_list = _on_list;
    }

    std::string get_text(const bool = false) const
    {
        ASSERT(level == MEL_ITEM && hotkeys.size());
        char buf[300];
        snprintf(buf, sizeof buf, " %c %c %s",
                 hotkeys[0], on_list ? '$' : '-', text.c_str());
        return std::string(buf);
    }
};

void ShopInfo::fill_out_menu(StashMenu &menu, const level_pos &place) const
{
    menu.clear();

    menu_letter hotkey;
    for (int i = 0, count = items.size(); i < count; ++i)
    {
        bool on_list = shopping_list.is_on_list(items[i].item, &place);
        ShopItemEntry *me = new ShopItemEntry(items[i],
                                              shop_item_name(items[i]),
                                              hotkey++, on_list);
        menu.add_entry(me);
    }
}

bool ShopInfo::show_menu(const level_pos &place,
                         bool can_travel) const
{
    const std::string place_str = short_place_name(place.id);

    StashMenu menu;

    MenuEntry *mtitle = new MenuEntry(name + " (" + place_str, MEL_TITLE);
    menu.can_travel   = can_travel;
    menu.action_cycle = Menu::CYCLE_TOGGLE;
    menu.menu_action  = Menu::ACT_EXAMINE;
    mtitle->quantity  = items.size();
    menu.set_title(mtitle);

    if (items.empty())
    {
        MenuEntry *me = new MenuEntry(
                visited? "  (Shop is empty)" : "  (Shop contents are unknown)",
                MEL_ITEM,
                0,
                0);
        me->colour = DARKGREY;
        menu.add_entry(me);
    }
    else
        fill_out_menu(menu, place);

    std::vector<MenuEntry*> sel;
    while (true)
    {
        sel = menu.show();
        if (menu.getkey() == 1)
            return (true);

        if (sel.size() != 1)
            break;

        const shop_item *item = static_cast<const shop_item *>(sel[0]->data);
        if (menu.menu_action == Menu::ACT_EXAMINE)
            describe_shop_item(*item);
        else
        {
            if (shopping_list.is_on_list(item->item, &place))
                shopping_list.del_thing(item->item, &place);
            else
                shopping_list.add_thing(item->item, item->price, &place);

            // If the shop has identical items (like stacks of food in a
            // food shop) then adding/removing one to the shopping list
            // will have the same effect on the others, so the other
            // identical items will need to be re-coloured.
            fill_out_menu(menu, place);
        }
    }
    return (false);
}

std::string ShopInfo::description() const
{
    return (name);
}

bool ShopInfo::matches_search(const std::string &prefix,
                              const base_pattern &search,
                              stash_search_result &res) const
{
    if (items.empty() && visited)
        return (false);

    bool note_status = notes_are_active();
    activate_notes(false);

    bool match = false;

    for (unsigned i = 0; i < items.size(); ++i)
    {
        if (Stash::is_filtered(items[i].item))
            continue;

        const std::string sname = shop_item_name(items[i]);
        const std::string ann   = stash_annotate_item(STASH_LUA_SEARCH_ANNOTATE,
                                                      &items[i].item, true);

        bool thismatch = false;
        if (search.matches(prefix + " " + ann + sname))
            thismatch = true;
        else
        {
            std::string desc = shop_item_desc(items[i]);
            if (search.matches(desc))
                thismatch = true;
        }

        if (thismatch)
        {
            if (!res.count++)
                res.match = sname;
            res.matches++;
            res.set_matching_item(items[i].item);
        }
    }

    if (!res.matches)
    {
        std::string shoptitle = prefix + " {shop} " + name;
        if (!visited && items.empty())
            shoptitle += "*";
        if (search.matches(shoptitle))
        {
            match = true;
            res.match = name;
        }
    }

    if (match || res.matches)
    {
        res.shop = this;
        res.pos.pos.x = x;
        res.pos.pos.y = y;
    }

    activate_notes(note_status);
    return (match || res.matches);
}

void ShopInfo::write(FILE *f, bool identify) const
{
    bool note_status = notes_are_active();
    activate_notes(false);
    fprintf(f, "[Shop] %s\n", OUTS(name));
    if (items.size() > 0)
    {
        for (unsigned i = 0; i < items.size(); ++i)
        {
            shop_item item = items[i];

            if (identify)
                _fully_identify_item(&item.item);

            fprintf(f, "  %s\n", OUTS(shop_item_name(item)));
            std::string desc = shop_item_desc(item);
            if (!desc.empty())
                fprintf(f, "    %s\n", OUTS(desc));
        }
    }
    else if (visited)
        fprintf(f, "  (Shop is empty)\n");
    else
        fprintf(f, "  (Shop contents are unknown)\n");

    activate_notes(note_status);
}

void ShopInfo::save(writer& outf) const
{
    marshallShort(outf, shoptype);

    int mangledx = (short) x;
    if (!visited)
        mangledx |= 1024;
    marshallShort(outf, mangledx);
    marshallShort(outf, (short) y);

    marshallShort(outf, (short) items.size());

    marshallString4(outf, name);

    for (unsigned i = 0; i < items.size(); ++i)
    {
        marshallItem(outf, items[i].item);
        marshallShort(outf, (short) items[i].price);
    }
}

void ShopInfo::load(reader& inf)
{
    shoptype = unmarshallShort(inf);

    x = unmarshallShort(inf);
    visited = !(x & 1024);
    x &= 0xFF;

    y = unmarshallShort(inf);

    int itemcount = unmarshallShort(inf);

    unmarshallString4(inf, name);
    for (int i = 0; i < itemcount; ++i)
    {
        shop_item item;
        unmarshallItem(inf, item.item);
        item.price = (unsigned) unmarshallShort(inf);
        items.push_back(item);
    }
}

LevelStashes::LevelStashes()
    : m_place(level_id::current()),
      m_stashes(),
      m_shops()
{
}

level_id LevelStashes::where() const
{
    return m_place;
}

Stash *LevelStashes::find_stash(coord_def c)
{
    // FIXME: is this really necessary?
    if (c.x == -1 || c.y == -1)
        c = you.pos();

    const int abspos = (GXM * c.y) + c.x;
    stashes_t::iterator st = m_stashes.find(abspos);
    return (st == m_stashes.end()? NULL : &st->second);
}

const Stash *LevelStashes::find_stash(coord_def c) const
{
    // FIXME: is this really necessary?
    if (c.x == -1 || c.y == -1)
        c = you.pos();

    const int abspos = (GXM * c.y) + c.x;
    stashes_t::const_iterator st = m_stashes.find(abspos);
    return (st == m_stashes.end()? NULL : &st->second);
}

const ShopInfo *LevelStashes::find_shop(const coord_def& c) const
{
    for (unsigned i = 0; i < m_shops.size(); ++i)
        if (m_shops[i].isAt(c))
            return (&m_shops[i]);

    return (NULL);
}

bool LevelStashes::shop_needs_visit(const coord_def& c) const
{
    if (_grid_has_mimic_shop(c))
        return true;

    const ShopInfo *shop = find_shop(c);
    return (shop && !shop->is_visited());
}

bool LevelStashes::needs_visit(const coord_def& c) const
{
    const Stash *s = find_stash(c);
    if (s && (s->unverified() || s->pickup_eligible()))
        return (true);

    return (shop_needs_visit(c));
}

bool LevelStashes::unverified_stash(const coord_def &c) const
{
    const Stash *s = find_stash(c);
    return (s && s->unverified());
}

ShopInfo &LevelStashes::get_shop(const coord_def& c)
{
    for (unsigned i = 0; i < m_shops.size(); ++i)
        if (m_shops[i].isAt(c))
            return m_shops[i];

    ShopInfo si(c.x, c.y);
    si.set_name(shop_name(c));
    m_shops.push_back(si);
    return get_shop(c);
}

// Updates the stash at p. Returns true if there was a stash at p, false
// otherwise.
bool LevelStashes::update_stash(const coord_def& c)
{
    Stash *s = find_stash(c);
    if (s)
    {
        s->update();
        if (s->empty())
            kill_stash(*s);
        return (true);
    }
    return (false);
}

// Removes a Stash from the level.
void LevelStashes::kill_stash(const Stash &s)
{
    m_stashes.erase(s.abs_pos());
}

void LevelStashes::no_stash(int x, int y)
{
    Stash *s = find_stash(coord_def(x, y));
    bool en = false;
    if (s)
    {
        en = s->enabled = !s->enabled;
        s->update();
        if (s->empty())
            kill_stash(*s);
    }
    else
    {
        Stash newStash(x, y);
        newStash.enabled = false;

        m_stashes[ newStash.abs_pos() ] = newStash;
    }

    mpr(en? "I'll no longer ignore what I see on this square."
          : "Ok, I'll ignore what I see on this square.");
}

void LevelStashes::add_stash(int x, int y)
{
    Stash *s = find_stash(coord_def(x, y));
    if (s)
    {
        s->update();
        if (s->empty())
            kill_stash(*s);
    }
    else
    {
        Stash new_stash(x, y);
        if (!new_stash.empty())
            m_stashes[ new_stash.abs_pos() ] = new_stash;
    }
}

bool LevelStashes::is_current() const
{
    return (m_place == level_id::current());
}

std::string LevelStashes::level_name() const
{
    return m_place.describe(true, true);
}

std::string LevelStashes::short_level_name() const
{
    return m_place.describe();
}

int LevelStashes::_num_enabled_stashes() const
{
    int rawcount = m_stashes.size();
    if (!rawcount)
        return (0);

    for (stashes_t::const_iterator iter = m_stashes.begin();
            iter != m_stashes.end(); iter++)
    {
        if (!iter->second.enabled)
            --rawcount;
    }
    return rawcount;
}

void LevelStashes::get_matching_stashes(
        const base_pattern &search,
        std::vector<stash_search_result> &results) const
{
    std::string lplace = "{" + m_place.describe() + "}";
    for (stashes_t::const_iterator iter = m_stashes.begin();
            iter != m_stashes.end(); iter++)
    {
        if (iter->second.enabled)
        {
            stash_search_result res;
            if (iter->second.matches_search(lplace, search, res))
            {
                res.pos.id = m_place;
                results.push_back(res);
            }
        }
    }

    for (unsigned i = 0; i < m_shops.size(); ++i)
    {
        stash_search_result res;
        if (m_shops[i].matches_search(lplace, search, res))
        {
            res.pos.id = m_place;
            results.push_back(res);
        }
    }
}

void LevelStashes::_update_corpses(int rot_time)
{
    for (stashes_t::iterator iter = m_stashes.begin();
            iter != m_stashes.end(); iter++)
    {
        iter->second._update_corpses(rot_time);
    }
}

<<<<<<< HEAD
void LevelStashes::_update_identification()
{
    for (stashes_t::iterator iter = m_stashes.begin();
            iter != m_stashes.end(); iter++)
    {
        iter->second._update_identification();
    }
}

void LevelStashes::write(std::ostream &os, bool identify) const
=======
void LevelStashes::write(FILE *f, bool identify) const
>>>>>>> 5485922b
{
    if (visible_stash_count() == 0)
        return;

    // very unlikely level names will be localized, but hey
    fprintf(f, "%s\n", OUTS(level_name()));

    for (unsigned i = 0; i < m_shops.size(); ++i)
        m_shops[i].write(f, identify);

    if (m_stashes.size())
    {
        const Stash &s = m_stashes.begin()->second;
        int refx = s.getX(), refy = s.getY();
        std::string levname = short_level_name();
        for (stashes_t::const_iterator iter = m_stashes.begin();
             iter != m_stashes.end(); iter++)
        {
            iter->second.write(f, refx, refy, levname, identify);
        }
    }
    fprintf(f, "\n");
}

void LevelStashes::save(writer& outf) const
{
    // How many stashes on this level?
    marshallShort(outf, (short) m_stashes.size());

    m_place.save(outf);

    // And write the individual stashes
    for (stashes_t::const_iterator iter = m_stashes.begin();
         iter != m_stashes.end(); iter++)
    {
        iter->second.save(outf);
    }

    marshallShort(outf, (short) m_shops.size());
    for (unsigned i = 0; i < m_shops.size(); ++i)
        m_shops[i].save(outf);
}

void LevelStashes::load(reader& inf)
{
    int size = unmarshallShort(inf);

    m_place.load(inf);

    m_stashes.clear();
    for (int i = 0; i < size; ++i)
    {
        Stash s;
        s.load(inf);
        if (!s.empty())
            m_stashes[ s.abs_pos() ] = s;
    }

    m_shops.clear();
    int shopc = unmarshallShort(inf);
    for (int i = 0; i < shopc; ++i)
    {
        ShopInfo si(0, 0);
        si.load(inf);
        m_shops.push_back(si);
    }
}

void LevelStashes::remove_shop(const coord_def& c)
{
    const monster* mon = monster_at(c);
    std::string mimic_name;
    bool mimic_shop = false;

    // If there are both shop mimic and normal shop here, then we want to erase
    // just mimic entry.
    if (mon && mon->type == MONS_SHOP_MIMIC)
    {
        mimic_shop = true;
        if (mon->props.exists("shop_name"))
            mimic_name = mon->props["shop_name"].get_string();
    }

    for (unsigned i = 0; i < m_shops.size(); ++i)
        if (m_shops[i].isAt(c)
            && (!mimic_shop || m_shops[i].description() == mimic_name))
        {
            m_shops.erase(m_shops.begin() + i);
            return;
        }
}

LevelStashes &StashTracker::get_current_level()
{
    return (levels[level_id::current()]);
}

LevelStashes *StashTracker::find_level(const level_id &id)
{
    stash_levels_t::iterator i = levels.find(id);
    return (i != levels.end()? &i->second : NULL);
}

LevelStashes *StashTracker::find_current_level()
{
    if (is_level_untrackable())
        return (NULL);

    return find_level(level_id::current());
}


bool StashTracker::update_stash(const coord_def& c)
{
    LevelStashes *lev = find_current_level();
    if (lev)
    {
        bool res = lev->update_stash(c);
        if (!lev->stash_count())
            remove_level();
        return (res);
    }
    return (false);
}

void StashTracker::remove_level(const level_id &place)
{
    levels.erase(place);
}

void StashTracker::no_stash(int x, int y)
{
    if (is_level_untrackable())
        return ;
    LevelStashes &current = get_current_level();
    current.no_stash(x, y);
    if (!current.stash_count())
        remove_level();
}

void StashTracker::add_stash(int x, int y, bool verbose)
{
    if (is_level_untrackable())
        return ;
    LevelStashes &current = get_current_level();
    current.add_stash(x, y);

    if (verbose)
    {
        Stash *s = current.find_stash(coord_def(x, y));
        if (s && s->enabled)
            mpr("Added stash.");
    }

    if (!current.stash_count())
        remove_level();
}

void StashTracker::dump(const char *filename, bool identify) const
{
    FILE *outf = fopen_u(filename, "w");
    if (outf)
    {
        write(outf, identify);
        fclose(outf);
    }
}

void StashTracker::write(FILE *f, bool identify) const
{
    fprintf(f, "%s\n\n", OUTS(you.your_name));
    if (!levels.size())
        fprintf(f, "  You have no stashes.\n");
    else
    {
        for (stash_levels_t::const_iterator iter = levels.begin();
             iter != levels.end(); iter++)
        {
            iter->second.write(f, identify);
        }
    }
}

void StashTracker::save(writer& outf) const
{
    // Time of last corpse update.
    marshallInt(outf, last_corpse_update);

    // How many levels have we?
    marshallShort(outf, (short) levels.size());

    // And ask each level to write itself to the tag
    stash_levels_t::const_iterator iter = levels.begin();
    for (; iter != levels.end(); iter++)
        iter->second.save(outf);
}

void StashTracker::load(reader& inf)
{
    // Time of last corpse update.
    last_corpse_update = unmarshallInt(inf);

    int count = unmarshallShort(inf);

    levels.clear();
    for (int i = 0; i < count; ++i)
    {
        LevelStashes st;
        st.load(inf);
        if (st.stash_count())
            levels[st.where()] = st;
    }
}

void StashTracker::update_visible_stashes(
                                    StashTracker::stash_update_mode mode)
{
    if (is_level_untrackable())
        return;

    LevelStashes *lev = find_current_level();
    coord_def c;
    for (radius_iterator ri(you.get_los()); ri; ++ri)
    {
        dungeon_feature_type feat = grd(*ri);

        const monster* mon = monster_at(*ri);
        if (mon && mons_is_unknown_mimic(mon) && mons_is_feat_mimic(mon->type))
            feat = get_mimic_feat(mon);

        if ((!lev || !lev->update_stash(*ri))
            && mode == ST_AGGRESSIVE
            && (_grid_has_perceived_item(*ri)
                || !Stash::is_boring_feature(feat)))
        {
            if (!lev)
                lev = &get_current_level();
            lev->add_stash(ri->x, ri->y);
        }

        if (feat == DNGN_ENTER_SHOP)
            get_shop(*ri);
    }

    if (lev && !lev->stash_count())
        remove_level();
}

#define SEARCH_SPAM_THRESHOLD 400
static std::string lastsearch;
static input_history search_history(15);

std::string StashTracker::stash_search_prompt()
{
    std::vector<std::string> opts;
    if (!lastsearch.empty())
        opts.push_back(
            make_stringf("Enter for \"%s\"", lastsearch.c_str()));
    if (level_type_is_stash_trackable(you.level_type)
        && lastsearch != ".")
    {
        opts.push_back("? for help");
    }

    std::string prompt_qual =
        comma_separated_line(opts.begin(), opts.end(), ", or ", ", or ");

    if (!prompt_qual.empty())
        prompt_qual = " [" + prompt_qual + "]";

    return (make_stringf("Search for what%s? ", prompt_qual.c_str()));
}

void StashTracker::remove_shop(const coord_def& c)
{
    LevelStashes *lev = find_current_level();
    if (lev)
        lev->remove_shop(c);
}

class stash_search_reader : public line_reader
{
public:
    stash_search_reader(char *buf, size_t sz,
                        int wcol = get_number_of_cols())
        : line_reader(buf, sz, wcol)
    {
    }
protected:
    int process_key(int ch)
    {
        if (ch == '?' && !pos)
        {
            *buffer = 0;
            return (ch);
        }
        return line_reader::process_key(ch);
    }
};

// helper for search_stashes
class compare_by_distance
{
public:
    bool operator()(const stash_search_result& lhs,
                    const stash_search_result& rhs)
    {
        if (lhs.player_distance != rhs.player_distance)
        {
            // Sort by increasing distance
            return (lhs.player_distance < rhs.player_distance);
        }
        else if (lhs.matches != rhs.matches)
        {
            // Then by decreasing number of matches
            return (lhs.matches > rhs.matches);
        }
        else if (lhs.match != rhs.match)
        {
            // Then by name.
            return (lhs.match < rhs.match);
        }
        else
            return (false);
    }
};

// helper for search_stashes
class compare_by_name
{
public:
    bool operator()(const stash_search_result& lhs,
                    const stash_search_result& rhs)
    {
        if (lhs.match != rhs.match)
        {
            // Sort by name
            return (lhs.match < rhs.match);
        }
        else if (lhs.player_distance != rhs.player_distance)
        {
            // Then sort by increasing distance
            return (lhs.player_distance < rhs.player_distance);
        }
        else if (lhs.matches != rhs.matches)
        {
            // Then by decreasing number of matches
            return (lhs.matches > rhs.matches);
        }
        else
            return (false);
    }
};

void StashTracker::search_stashes()
{
    char buf[400];

    this->update_corpses();
    this->update_identification();

    stash_search_reader reader(buf, sizeof buf);

    bool validline = false;
    msgwin_prompt(stash_search_prompt());
    while (true)
    {

        int ret = reader.read_line();
        if (!ret)
        {
            validline = true;
            break;
        }
        else if (ret == '?')
        {
            show_stash_search_help();
            redraw_screen();
        }
        else
        {
            break;
        }
    }
    msgwin_reply(validline ? buf : "");

    mesclr();
    if (!validline || (!*buf && !lastsearch.length()))
        return;

    std::string csearch = *buf? buf : lastsearch;
    std::string help = lastsearch;
    lastsearch = csearch;

    if (csearch == ".")
    {
        if (!level_type_is_stash_trackable(you.level_type))
        {
            mpr("Cannot track items on this level.");
            return;
        }
#if defined(REGEX_PCRE) || defined(REGEX_POSIX)
#define RE_ESCAPE "\\"
#else
#define RE_ESCAPE ""
#endif

        csearch = (RE_ESCAPE "{")
            + level_id::current().describe()
            + (RE_ESCAPE "}");
    }

    std::vector<stash_search_result> results;

    base_pattern *search = NULL;

    text_pattern tpat(csearch, true);
    search = &tpat;

    lua_text_pattern ltpat(csearch);

    if (lua_text_pattern::is_lua_pattern(csearch))
        search = &ltpat;

    if (!search->valid())
    {
        mpr("Your search expression is invalid.", MSGCH_PLAIN);
        lastsearch = help;
        return ;
    }

    get_matching_stashes(*search, results);

    if (results.empty())
    {
        mpr("Can't find anything matching that.", MSGCH_PLAIN);
        return;
    }

    if (results.size() > SEARCH_SPAM_THRESHOLD)
    {
        mpr("Too many matches; use a more specific search.", MSGCH_PLAIN);
        return;
    }

    bool sort_by_dist = true;
    while (true)
    {
        const char* sort_style;
        if (sort_by_dist)
        {
            std::sort(results.begin(), results.end(), compare_by_distance());
            sort_style = "by dist";
        }
        else
        {
            std::sort(results.begin(), results.end(), compare_by_name());
            sort_style = "by name";
        }

        const bool again = display_search_results(results, sort_style);
        if (!again)
            break;
        sort_by_dist = !sort_by_dist;
    }
}

void StashTracker::get_matching_stashes(
        const base_pattern &search,
        std::vector<stash_search_result> &results)
    const
{
    stash_levels_t::const_iterator iter = levels.begin();
    for (; iter != levels.end(); iter++)
    {
        iter->second.get_matching_stashes(search, results);
        if (results.size() > SEARCH_SPAM_THRESHOLD)
            return;
    }

    level_id curr = level_id::current();
    for (unsigned i = 0; i < results.size(); ++i)
    {
        int ldist = level_distance(curr, results[i].pos.id);
        if (ldist == -1)
            ldist = 1000;

        results[i].player_distance = ldist;
    }
}

class StashSearchMenu : public Menu
{
public:
    StashSearchMenu(const char* sort_style_)
        : Menu(), can_travel(true),
          request_toggle_sort_method(false),
          sort_style(sort_style_)
    { }

public:
    bool can_travel;
    bool request_toggle_sort_method;
    const char* sort_style;

protected:
    bool process_key(int key);
    void draw_title();
};

void StashSearchMenu::draw_title()
{
    if (title)
    {
        cgotoxy(1, 1);
        textcolor(title->colour);
        cprintf("%d %s%s, sorted %s",
                title->quantity, title->text.c_str(),
                title->quantity > 1? "es" : "",
                sort_style);

        draw_title_suffix(formatted_string::parse_string(make_stringf(
                 "<lightgrey>  [<w>a-z</w>: %s  <w>?</w>/<w>!</w>: change action  <w>/</w>: change sort]",
                 menu_action == ACT_EXECUTE ? "travel" : "examine")), false);
    }
}


bool StashSearchMenu::process_key(int key)
{
    if (key == '/')
    {
        request_toggle_sort_method = true;
        return (false);
    }

    return Menu::process_key(key);
}

// Returns true to request redisplay with a different sort method
bool StashTracker::display_search_results(
    std::vector<stash_search_result> &results,
    const char* sort_style)
{
    if (results.empty())
        return (false);

    StashSearchMenu stashmenu(sort_style);
    stashmenu.set_tag("stash");
    stashmenu.can_travel   = can_travel_interlevel();
    stashmenu.action_cycle = Menu::CYCLE_TOGGLE;
    stashmenu.menu_action  = Menu::ACT_EXECUTE;
    std::string title = "match";

    MenuEntry *mtitle = new MenuEntry(title, MEL_TITLE);
    // Abuse of the quantity field.
    mtitle->quantity = results.size();
    stashmenu.set_title(mtitle);

    // Don't make a menu so tall that we recycle hotkeys on the same page.
    if (results.size() > 52
        && (stashmenu.maxpagesize() > 52 || stashmenu.maxpagesize() == 0))
    {
        stashmenu.set_maxpagesize(52);
    }

    menu_letter hotkey;
    for (unsigned i = 0; i < results.size(); ++i, ++hotkey)
    {
        stash_search_result &res = results[i];
        std::ostringstream matchtitle;
        matchtitle << "[" << short_place_name(res.pos.id) << "] "
                   << res.match;

        if (res.matches > 1 && res.count > 1)
            matchtitle << " (+" << (res.matches - 1) << ")";

        MenuEntry *me = new MenuEntry(matchtitle.str(), MEL_ITEM, 1, hotkey);
        me->data = &res;

        if (res.shop && !res.shop->is_visited())
            me->colour = CYAN;

        if (res.matching_item.get())
        {
            const item_def &first(*res.matching_item);
            const int itemcol = menu_colour(first.name(DESC_PLAIN).c_str(),
                                            menu_colour_item_prefix(first),
                                            "pickup");
            if (itemcol != -1)
                me->colour = itemcol;
        }

        stashmenu.add_entry(me);
    }

    stashmenu.set_flags(MF_SINGLESELECT);

    std::vector<MenuEntry*> sel;
    while (true)
    {
        sel = stashmenu.show();

        if (stashmenu.request_toggle_sort_method)
            return (true);

        if (sel.size() == 1
            && stashmenu.menu_action == StashSearchMenu::ACT_EXAMINE)
        {
            stash_search_result *res =
                static_cast<stash_search_result *>(sel[0]->data);

            bool dotravel = false;
            if (res->shop)
            {
                dotravel = res->shop->show_menu(res->pos,
                                                can_travel_to(res->pos.id));
            }
            else if (res->stash)
            {
                dotravel = res->stash->show_menu(res->pos,
                                                 can_travel_to(res->pos.id));
            }

            if (dotravel && can_travel_to(res->pos.id))
            {
                redraw_screen();
                level_pos lp = res->pos;
                if (show_map(lp, true, true, true))
                {
                    start_translevel_travel(lp);
                    return (false);
                }
            }
            continue;
        }
        break;
    }

    redraw_screen();
    if (sel.size() == 1 && stashmenu.menu_action == Menu::ACT_EXECUTE)
    {
        const stash_search_result *res =
                static_cast<stash_search_result *>(sel[0]->data);
        level_pos lp = res->pos;
        if (show_map(lp, true, true, true))
            start_translevel_travel(lp);
        else
            return (true);
    }
    return (false);
}

void StashTracker::update_corpses()
{
    if (you.elapsed_time - last_corpse_update < 20)
        return;

    const int rot_time = (you.elapsed_time - last_corpse_update) / 20;

    last_corpse_update = you.elapsed_time;

    for (stash_levels_t::iterator iter = levels.begin();
            iter != levels.end(); iter++)
    {
        iter->second._update_corpses(rot_time);
    }
}

void StashTracker::update_identification()
{
    if (you.religion != GOD_ASHENZARI)
        return;

    for (stash_levels_t::iterator iter = levels.begin();
            iter != levels.end(); iter++)
    {
        iter->second._update_identification();
    }
}

//////////////////////////////////////////////

ST_ItemIterator::ST_ItemIterator()
{
    m_stash_level_it = StashTrack.levels.begin();
    new_level();
    //(*this)++;
}

ST_ItemIterator::operator bool() const
{
    return (m_item != NULL);
}

const item_def& ST_ItemIterator::operator *() const
{
    return (*m_item);
}

const item_def* ST_ItemIterator::operator->() const
{
    return (m_item);
}

const level_id &ST_ItemIterator::place()
{
    return (m_place);
}

const ShopInfo* ST_ItemIterator::shop()
{
    return (m_shop);
}

unsigned        ST_ItemIterator::price()
{
    return (m_price);
}

const ST_ItemIterator& ST_ItemIterator::operator ++ ()
{
    m_item = NULL;
    m_shop = NULL;

    const LevelStashes &ls = m_stash_level_it->second;

    if (m_stash_it == ls.m_stashes.end())
    {
        if (m_shop_it == ls.m_shops.end())
        {
            m_stash_level_it++;
            if (m_stash_level_it == StashTrack.levels.end())
                return (*this);

            new_level();
            return (*this);
        }
        m_shop = &(*m_shop_it);

        if (m_shop_item_it != m_shop->items.end())
        {
            const ShopInfo::shop_item &item = *m_shop_item_it++;
            m_item  = &(item.item);
            ASSERT(m_item->defined());
            m_price = item.price;
            return (*this);
        }

        m_shop_it++;
        if (m_shop_it != ls.m_shops.end())
            m_shop_item_it = m_shop_it->items.begin();

        ++(*this);
    }
    else
    {
        if (m_stash_item_it != m_stash_it->second.items.end())
        {
            m_item = &(*m_stash_item_it++);
            ASSERT(m_item->defined());
            return (*this);
        }

        m_stash_it++;
        if (m_stash_it == ls.m_stashes.end())
        {
            ++(*this);
            return (*this);
        }

        m_stash_item_it = m_stash_it->second.items.begin();
        ++(*this);
    }

    return (*this);
}

void ST_ItemIterator::new_level()
{
    m_item  = NULL;
    m_shop  = NULL;
    m_price = 0;

    if (m_stash_level_it == StashTrack.levels.end())
        return;

    const LevelStashes &ls = m_stash_level_it->second;

    m_place = ls.m_place;

    m_stash_it = ls.m_stashes.begin();
    if (m_stash_it != ls.m_stashes.end())
    {
        m_stash_item_it = m_stash_it->second.items.begin();
        if (m_stash_item_it != m_stash_it->second.items.end())
        {
            m_item = &(*m_stash_item_it++);
            ASSERT(m_item->defined());
        }
    }

    m_shop_it = ls.m_shops.begin();
    if (m_shop_it != ls.m_shops.end())
    {
        const ShopInfo &si = *m_shop_it;

        m_shop_item_it = si.items.begin();

        if (m_item == NULL && m_shop_item_it != si.items.end())
        {
            const ShopInfo::shop_item &item = *m_shop_item_it++;
            m_item  = &(item.item);
            ASSERT(m_item->defined());
            m_price = item.price;
            m_shop  = &si;
        }
    }
}

ST_ItemIterator ST_ItemIterator::operator ++ (int dummy)
{
    const ST_ItemIterator copy = *this;
    ++(*this);
    return (copy);
}<|MERGE_RESOLUTION|>--- conflicted
+++ resolved
@@ -1387,7 +1387,6 @@
     }
 }
 
-<<<<<<< HEAD
 void LevelStashes::_update_identification()
 {
     for (stashes_t::iterator iter = m_stashes.begin();
@@ -1397,10 +1396,7 @@
     }
 }
 
-void LevelStashes::write(std::ostream &os, bool identify) const
-=======
 void LevelStashes::write(FILE *f, bool identify) const
->>>>>>> 5485922b
 {
     if (visible_stash_count() == 0)
         return;
