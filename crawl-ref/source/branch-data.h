#include "colour.h"

const Branch branches[NUM_BRANCHES] =
{
    // Branch struct:
    //  branch id, parent branch, mindepth, maxdepth, depth, absdepth,
    //  branch flags
    //  entry stairs, exit stairs, short name, long name, abbrev name
    //  entry message
    //  floor colour, rock colour
    //  travel shortcut, runes, ambient noise level

    { BRANCH_DUNGEON, NUM_BRANCHES, 0, 0, 15, 0,
      BFLAG_NONE,
      NUM_FEATURES, DNGN_EXIT_DUNGEON, NUM_FEATURES,
      "Dungeon", "the Dungeon", "D",
      nullptr,
      LIGHTGREY, BROWN,
      'D', {}, BRANCH_NOISE_NORMAL },

    { BRANCH_TEMPLE, BRANCH_DUNGEON, 4, 7, 1, 5,
      BFLAG_NO_ITEMS,
      DNGN_ENTER_TEMPLE, DNGN_EXIT_TEMPLE, NUM_FEATURES,
      "Temple", "the Ecumenical Temple", "Temple",
      nullptr,
      LIGHTGREY, BROWN,
      'T', {}, BRANCH_NOISE_NORMAL },

    { BRANCH_ORC, BRANCH_DUNGEON, 9, 12, 2, 10,
      BFLAG_SPOTTY,
      DNGN_ENTER_ORC, DNGN_EXIT_ORC, NUM_FEATURES,
      "Orcish Mines", "the Orcish Mines", "Orc",
      nullptr,
      BROWN, BROWN,
      'O', {}, BRANCH_NOISE_NORMAL },

    { BRANCH_ELF, BRANCH_ORC, 2, 2, 3, 15,
      BFLAG_DANGEROUS_END,
      DNGN_ENTER_ELF, DNGN_EXIT_ELF, NUM_FEATURES,
      "Elven Halls", "the Elven Halls", "Elf",
      nullptr,
      WHITE, ETC_ELVEN_BRICK,
      'E', {}, BRANCH_NOISE_NORMAL },

#if TAG_MAJOR_VERSION == 34
    { BRANCH_DWARF, BRANCH_ELF, -1, -1, 0, 17,
      BFLAG_NONE,
      DNGN_ENTER_DWARF, DNGN_EXIT_DWARF, NUM_FEATURES,
      "Dwarven Hall", "the Dwarven Hall", "Dwarf",
      nullptr,
      BROWN, BROWN,
      'K', {}, BRANCH_NOISE_NORMAL },
#endif

    { BRANCH_LAIR, BRANCH_DUNGEON, 8, 11, 6, 10,
      BFLAG_NONE,
      DNGN_ENTER_LAIR, DNGN_EXIT_LAIR, NUM_FEATURES,
      "Lair", "the Lair of Beasts", "Lair",
      nullptr,
      GREEN, BROWN,
      'L', {}, BRANCH_NOISE_NORMAL },

    { BRANCH_SWAMP, BRANCH_LAIR, 2, 4, 4, 15,
      BFLAG_DANGEROUS_END | BFLAG_SPOTTY,
      DNGN_ENTER_SWAMP, DNGN_EXIT_SWAMP, NUM_FEATURES,
      "Swamp", "the Swamp", "Swamp",
      nullptr,
      BROWN, BROWN,
      'S', { RUNE_SWAMP }, BRANCH_NOISE_NORMAL },

    { BRANCH_SHOALS, BRANCH_LAIR, 2, 4, 4, 15,
      BFLAG_DANGEROUS_END,
      DNGN_ENTER_SHOALS, DNGN_EXIT_SHOALS, NUM_FEATURES,
      "Shoals", "the Shoals", "Shoals",
      nullptr,
      BROWN, BROWN,
      'A', { RUNE_SHOALS }, BRANCH_NOISE_LOUD },

    { BRANCH_SNAKE, BRANCH_LAIR, 2, 4, 4, 15,
      BFLAG_DANGEROUS_END,
      DNGN_ENTER_SNAKE, DNGN_EXIT_SNAKE, NUM_FEATURES,
      "Snake Pit", "the Snake Pit", "Snake",
      nullptr,
      LIGHTGREEN, YELLOW,
      'P', { RUNE_SNAKE }, BRANCH_NOISE_NORMAL },

    { BRANCH_SPIDER, BRANCH_LAIR, 2, 4, 4, 15,
      BFLAG_DANGEROUS_END,
      DNGN_ENTER_SPIDER, DNGN_EXIT_SPIDER, NUM_FEATURES,
      "Spider Nest", "the Spider Nest", "Spider",
      nullptr,
      BROWN, YELLOW,
      'N', { RUNE_SPIDER }, BRANCH_NOISE_NORMAL },

    { BRANCH_SLIME, BRANCH_LAIR, 5, 6, 5, 17,
      BFLAG_NO_ITEMS | BFLAG_DANGEROUS_END | BFLAG_SPOTTY,
      DNGN_ENTER_SLIME, DNGN_EXIT_SLIME, NUM_FEATURES,
      "Slime Pits", "the Pits of Slime", "Slime",
      nullptr,
      GREEN, BROWN,
      'M', { RUNE_SLIME }, BRANCH_NOISE_QUIET },

    { BRANCH_VAULTS, BRANCH_DUNGEON, 13, 14, 5, 19,
      BFLAG_DANGEROUS_END,
      DNGN_ENTER_VAULTS, DNGN_EXIT_VAULTS, NUM_FEATURES,
      "Vaults", "the Vaults", "Vaults",
      nullptr,
      LIGHTGREY, BROWN,
      'V', { RUNE_VAULTS }, BRANCH_NOISE_NORMAL },
#if TAG_MAJOR_VERSION == 34
    { BRANCH_BLADE, BRANCH_VAULTS, 3, 4, 1, 21,
      BFLAG_NO_ITEMS,
      DNGN_ENTER_BLADE, DNGN_EXIT_BLADE, NUM_FEATURES,
      "Hall of Blades", "the Hall of Blades", "Blade",
      nullptr,
      LIGHTGREY, BROWN,
      'B', {}, BRANCH_NOISE_QUIET },
#endif

    { BRANCH_CRYPT, BRANCH_VAULTS, 2, 3, 3, 19,
      BFLAG_DANGEROUS_END,
      DNGN_ENTER_CRYPT, DNGN_EXIT_CRYPT, NUM_FEATURES,
      "Crypt", "the Crypt", "Crypt",
      nullptr,
      LIGHTGREY, BROWN,
      'C', {}, BRANCH_NOISE_QUIET },

    { BRANCH_TOMB, BRANCH_CRYPT, 3, 3, 3, 21,
      BFLAG_ISLANDED | BFLAG_DANGEROUS_END | BFLAG_NO_SHAFTS,
      DNGN_ENTER_TOMB, DNGN_EXIT_TOMB, NUM_FEATURES,
      "Tomb", "the Tomb of the Ancients", "Tomb",
      nullptr,
      BROWN, BROWN,
      'W', { RUNE_TOMB }, BRANCH_NOISE_QUIET },

    { BRANCH_VESTIBULE, NUM_BRANCHES, 27, 27, 1, 27,
      BFLAG_NO_ITEMS,
      DNGN_ENTER_HELL, DNGN_EXIT_HELL, NUM_FEATURES,
      "Hell", "the Vestibule of Hell", "Hell",
      "Welcome to Hell!\nPlease enjoy your stay.",
      LIGHTGREY, LIGHTRED,
      'H', {}, BRANCH_NOISE_NORMAL },

    { BRANCH_DIS, BRANCH_VESTIBULE, 1, 1, 7, 28,
      BFLAG_NO_ITEMS | BFLAG_DANGEROUS_END,
      DNGN_ENTER_DIS, DNGN_ENTER_HELL, DNGN_ENTER_HELL,
      "Dis", "the Iron City of Dis", "Dis",
      nullptr,
      CYAN, BROWN,
      'I', { RUNE_DIS }, BRANCH_NOISE_NORMAL },

    { BRANCH_GEHENNA, BRANCH_VESTIBULE, 1, 1, 7, 28,
      BFLAG_NO_ITEMS | BFLAG_DANGEROUS_END,
      DNGN_ENTER_GEHENNA, DNGN_ENTER_HELL, DNGN_ENTER_HELL,
      "Gehenna", "Gehenna", "Geh",
      nullptr,
      BROWN, RED,
      'G', { RUNE_GEHENNA }, BRANCH_NOISE_NORMAL },

    { BRANCH_COCYTUS, BRANCH_VESTIBULE, 1, 1, 7, 28,
      BFLAG_NO_ITEMS | BFLAG_DANGEROUS_END,
      DNGN_ENTER_COCYTUS, DNGN_ENTER_HELL, DNGN_ENTER_HELL,
      "Cocytus", "Cocytus", "Coc",
      nullptr,
      LIGHTBLUE, LIGHTCYAN,
      'X', { RUNE_COCYTUS }, BRANCH_NOISE_NORMAL },

    { BRANCH_TARTARUS, BRANCH_VESTIBULE, 1, 1, 7, 28,
      BFLAG_NO_ITEMS | BFLAG_DANGEROUS_END,
      DNGN_ENTER_TARTARUS, DNGN_ENTER_HELL, DNGN_ENTER_HELL,
      "Tartarus", "Tartarus", "Tar",
      nullptr,
      MAGENTA, MAGENTA,
      'Y', { RUNE_TARTARUS }, BRANCH_NOISE_NORMAL },

    { BRANCH_ZOT, BRANCH_DEPTHS, 5, 5, 5, 27,
      BFLAG_DANGEROUS_END,
      DNGN_ENTER_ZOT, DNGN_EXIT_ZOT, NUM_FEATURES,
      "Zot", "the Realm of Zot", "Zot",
      "Welcome to the Realm of Zot!\n"
      "You feel the power of the Orb interfering with translocations here.",
      BLACK, BLACK, // set per-map
      'Z', {}, BRANCH_NOISE_NORMAL },
#if TAG_MAJOR_VERSION == 34
    { BRANCH_FOREST, BRANCH_VAULTS, 2, 3, 5, 19,
      BFLAG_SPOTTY,
      DNGN_ENTER_FOREST, DNGN_EXIT_FOREST, NUM_FEATURES,
      "Forest", "the Enchanted Forest", "Forest",
      nullptr,
      BROWN, BROWN,
      'F', {}, BRANCH_NOISE_NORMAL },
#endif

    { BRANCH_ABYSS, NUM_BRANCHES, -1, -1, 5, 24,
      BFLAG_NO_XLEV_TRAVEL | BFLAG_NO_MAP,
      DNGN_ENTER_ABYSS, DNGN_EXIT_ABYSS, DNGN_FLOOR, // can't get trapped in abyss
      "Abyss", "the Abyss", "Abyss",
      nullptr,
      BLACK, BLACK, // set specially
      'J', { RUNE_ABYSSAL }, BRANCH_NOISE_NORMAL },

    { BRANCH_PANDEMONIUM, NUM_BRANCHES, -1, -1, 1, 24,
      BFLAG_NO_XLEV_TRAVEL,
      DNGN_ENTER_PANDEMONIUM, DNGN_EXIT_PANDEMONIUM, DNGN_TRANSIT_PANDEMONIUM,
      "Pandemonium", "Pandemonium", "Pan",
      "You enter the halls of Pandemonium!\n"
      "To return, you must find a gate leading back.",
      BLACK, BLACK, // set specially
      'R', { RUNE_DEMONIC, RUNE_MNOLEG, RUNE_LOM_LOBON, RUNE_CEREBOV,
             RUNE_GLOORX_VLOQ }, BRANCH_NOISE_NORMAL },

    { BRANCH_ZIGGURAT, BRANCH_DEPTHS, 1, 5, 27, 27,
      BFLAG_NO_XLEV_TRAVEL | BFLAG_NO_ITEMS,
      DNGN_ENTER_ZIGGURAT, DNGN_EXIT_ZIGGURAT, DNGN_FLOOR,
      "Ziggurat", "a ziggurat", "Zig",
      "You land on top of a ziggurat so tall you cannot make out the ground.",
      BLACK, BLACK,
      'Q', {}, BRANCH_NOISE_NORMAL },

    { BRANCH_LABYRINTH, NUM_BRANCHES, -1, -1, 1, 15,
      BFLAG_NO_XLEV_TRAVEL | BFLAG_NO_ITEMS | BFLAG_NO_MAP,
      DNGN_ENTER_LABYRINTH, DNGN_EXIT_LABYRINTH, DNGN_EXIT_THROUGH_ABYSS,
      "Labyrinth", "a labyrinth", "Lab",
      // XXX: Ideally, we want to hint at the wall rule (rock > metal),
      //      and that the walls can shift occasionally.
      // Are these too long?
      "As you enter the labyrinth, previously moving walls settle noisily into place.\n"
      "You hear the metallic echo of a distant snort before it fades into the rock.",
      BLACK, BLACK,
      '0', {}, BRANCH_NOISE_NORMAL },

    { BRANCH_BAZAAR, NUM_BRANCHES, -1, -1, 1, 18,
      BFLAG_NO_XLEV_TRAVEL | BFLAG_NO_ITEMS,
      DNGN_ENTER_BAZAAR, DNGN_EXIT_BAZAAR, NUM_FEATURES,
      "Bazaar", "a bazaar", "Bazaar",
      "You enter an inter-dimensional bazaar!",
      BLUE, YELLOW,
      '1', {}, BRANCH_NOISE_NORMAL },

    { BRANCH_TROVE, NUM_BRANCHES, -1, -1, 1, 18,
      BFLAG_NO_XLEV_TRAVEL | BFLAG_NO_ITEMS,
      DNGN_ENTER_TROVE, DNGN_EXIT_TROVE, NUM_FEATURES,
      "Trove", "a treasure trove", "Trove",
      "You enter a treasure trove!",
      DARKGREY, BLUE,
      '2', {}, BRANCH_NOISE_NORMAL },

    { BRANCH_SEWER, NUM_BRANCHES, -1, -1, 1, 4,
      BFLAG_NO_XLEV_TRAVEL | BFLAG_NO_ITEMS,
      DNGN_ENTER_SEWER, DNGN_EXIT_SEWER, NUM_FEATURES,
      "Sewer", "a sewer", "Sewer",
      "You enter a sewer!",
      LIGHTGREY, BLUE,
      '3', {}, BRANCH_NOISE_NORMAL },

    { BRANCH_OSSUARY, NUM_BRANCHES, -1, -1, 1, 6,
      BFLAG_NO_XLEV_TRAVEL | BFLAG_NO_ITEMS,
      DNGN_ENTER_OSSUARY, DNGN_EXIT_OSSUARY, NUM_FEATURES,
      "Ossuary", "an ossuary", "Ossuary",
      "You enter an ossuary!",
      WHITE, YELLOW,
      '4', {}, BRANCH_NOISE_NORMAL },

#if TAG_MAJOR_VERSION > 34
    { BRANCH_OUBLIETTE, NUM_BRANCHES, -1, -1, 1, 5,
      BFLAG_NO_XLEV_TRAVEL | BFLAG_NO_ITEMS,
      DNGN_ENTER_OUBLIETTE, DNGN_EXIT_OUBLIETTE, NUM_FEATURES,
      "Oubliette", "an oubliette", "Oubli",
      "Your help is needed right now!",
      LIGHTGREY, BLUE,
      '9', {}, 0 },
#endif

    { BRANCH_BAILEY, NUM_BRANCHES, -1, -1, 1, 11,
      BFLAG_NO_XLEV_TRAVEL | BFLAG_NO_ITEMS,
      DNGN_ENTER_BAILEY, DNGN_EXIT_BAILEY, NUM_FEATURES,
      "Bailey", "a bailey", "Bailey",
      "You enter a bailey!",
      WHITE, LIGHTRED,
      '5', {}, BRANCH_NOISE_NORMAL },

    { BRANCH_ICE_CAVE, NUM_BRANCHES, -1, -1, 1, 15,
      BFLAG_NO_XLEV_TRAVEL | BFLAG_NO_ITEMS,
      DNGN_ENTER_ICE_CAVE, DNGN_EXIT_ICE_CAVE, NUM_FEATURES,
      "Ice Cave", "an ice cave", "IceCv",
      "You enter an ice cave!",
      BLUE, WHITE,
      '6', {}, BRANCH_NOISE_NORMAL },

    { BRANCH_VOLCANO, NUM_BRANCHES, -1, -1, 1, 14,
      BFLAG_NO_XLEV_TRAVEL | BFLAG_NO_ITEMS,
      DNGN_ENTER_VOLCANO, DNGN_EXIT_VOLCANO, NUM_FEATURES,
      "Volcano", "a volcano", "Volcano",
      "You enter a volcano!",
      RED, RED,
      '7', {}, BRANCH_NOISE_NORMAL },

    { BRANCH_WIZLAB, NUM_BRANCHES, -1, -1, 1, 24,
      BFLAG_NO_XLEV_TRAVEL | BFLAG_NO_ITEMS,
      DNGN_ENTER_WIZLAB, DNGN_EXIT_WIZLAB, NUM_FEATURES,
      "Wizlab", "a wizard's laboratory", "WizLab",
      "You enter a wizard's laboratory!",
      LIGHTGREY, BROWN, // set per-map
      '8', {}, BRANCH_NOISE_NORMAL },

    { BRANCH_DEPTHS, BRANCH_DUNGEON, 15, 15, 5, 22,
      BFLAG_NONE,
      DNGN_ENTER_DEPTHS, DNGN_EXIT_DEPTHS, NUM_FEATURES,
      "Depths", "the Depths", "Depths",
      nullptr,
      LIGHTGREY, BROWN,
<<<<<<< HEAD
      'U', {}, 0 },

#if TAG_MAJOR_VERSION == 34
    { BRANCH_OUBLIETTE, NUM_BRANCHES, -1, -1, 1, 5,
      BFLAG_NO_XLEV_TRAVEL | BFLAG_NO_ITEMS,
      DNGN_ENTER_OUBLIETTE, DNGN_EXIT_OUBLIETTE, NUM_FEATURES,
      "Oubliette", "an oubliette", "Oubli",
      "Your help is needed right now!",
      LIGHTGREY, BLUE,
      '9', {}, 0 },
#endif
=======
      'U', {}, BRANCH_NOISE_NORMAL },

    { BRANCH_DESOLATION, NUM_BRANCHES, -1, -1, 1, 20,
      BFLAG_NO_XLEV_TRAVEL | BFLAG_NO_ITEMS,
      DNGN_ENTER_DESOLATION, DNGN_EXIT_DESOLATION, NUM_FEATURES, // TODO
      "Desolation", "the Desolation of Salt", "Desolation",
      "You enter a great desolation of salt!",
      LIGHTGREY, BROWN, // TODO
      '9', {}, BRANCH_NOISE_LOUD },
>>>>>>> c9b4002d
};<|MERGE_RESOLUTION|>--- conflicted
+++ resolved
@@ -268,7 +268,7 @@
       "Oubliette", "an oubliette", "Oubli",
       "Your help is needed right now!",
       LIGHTGREY, BLUE,
-      '9', {}, 0 },
+      '!', {}, BRANCH_NOISE_NORMAL},
 #endif
 
     { BRANCH_BAILEY, NUM_BRANCHES, -1, -1, 1, 11,
@@ -309,19 +309,6 @@
       "Depths", "the Depths", "Depths",
       nullptr,
       LIGHTGREY, BROWN,
-<<<<<<< HEAD
-      'U', {}, 0 },
-
-#if TAG_MAJOR_VERSION == 34
-    { BRANCH_OUBLIETTE, NUM_BRANCHES, -1, -1, 1, 5,
-      BFLAG_NO_XLEV_TRAVEL | BFLAG_NO_ITEMS,
-      DNGN_ENTER_OUBLIETTE, DNGN_EXIT_OUBLIETTE, NUM_FEATURES,
-      "Oubliette", "an oubliette", "Oubli",
-      "Your help is needed right now!",
-      LIGHTGREY, BLUE,
-      '9', {}, 0 },
-#endif
-=======
       'U', {}, BRANCH_NOISE_NORMAL },
 
     { BRANCH_DESOLATION, NUM_BRANCHES, -1, -1, 1, 20,
@@ -331,5 +318,14 @@
       "You enter a great desolation of salt!",
       LIGHTGREY, BROWN, // TODO
       '9', {}, BRANCH_NOISE_LOUD },
->>>>>>> c9b4002d
+
+#if TAG_MAJOR_VERSION == 34
+    { BRANCH_OUBLIETTE, NUM_BRANCHES, -1, -1, 1, 5,
+      BFLAG_NO_XLEV_TRAVEL | BFLAG_NO_ITEMS,
+      DNGN_ENTER_OUBLIETTE, DNGN_EXIT_OUBLIETTE, NUM_FEATURES,
+      "Oubliette", "an oubliette", "Oubli",
+      "Your help is needed right now!",
+      LIGHTGREY, BLUE,
+      '!', {}, BRANCH_NOISE_NORMAL},
+#endif
 };