--- conflicted
+++ resolved
@@ -1254,17 +1254,7 @@
 
     ASSERT_RANGE(you.hit_points_regeneration, 0, 100);
 
-<<<<<<< HEAD
-    // Pakellas blocks MP regeneration.
-    if (you_worship(GOD_PAKELLAS))
-        return;
-
-    // Don't let DD use guardian spirit for free HP, since their
-    // damage shaving is enough. (due, dpeg)
-    if (you.spirit_shield() && you.species == SP_DEEP_DWARF)
-=======
     if (!player_regenerates_mp())
->>>>>>> b8265c6f
         return;
 
     if (you.magic_points < you.max_magic_points)
