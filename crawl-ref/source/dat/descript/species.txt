--- conflicted
+++ resolved
@@ -75,17 +75,14 @@
 
 A hybrid; human from the chest up, with a scaly, muscular torso trailing off like that of a snake.
 %%%%
-<<<<<<< HEAD
 Nome
 
 A gravel-skinned humanoid able to swim through solid rock.
 %%%%
-=======
 Octopode
 
 A species of amphibious cephalopods. They can wear eight rings, but almost no armour fits them.
 %%%%%%%%
->>>>>>> 6067133c
 Ogre
 
 Large and strong, they're mostly seen as brutes. Ogres are very comfortable with the basics of magic, however.
