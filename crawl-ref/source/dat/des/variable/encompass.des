###############################################################################
# encompass.des: Full level (encompassing) vaults for the main dungeon go here.
#                For encompass vaults that go in branches (eg branch endings)
#                use the des file for that branch.
###############################################################################

# Setups for the below.
{{
    function grunt_profane_halls_setup(e)
        if you.absdepth() >= 24 then
            e.kmons('1 = base draconian / nothing w:20')
            e.kmons('2 = nonbase draconian / base draconian w:20')
            e.kmons('3 = draconian zealot')
        else
            e.kmons('1 = deep elf fighter / deep elf conjurer / '
                    .. 'deep elf summoner / deep elf knight w:5 / '
                    .. 'deep elf annihilator w:5 / '
                    .. 'deep elf demonologist w:5 /'
                    .. 'nothing w:68')
            e.kmons('2 = deep elf knight / deep elf fighter w:20')
            e.kmons('3 = deep elf high priest')
        end
        e.subst('% = * %:20 .')
        e.lua_marker(':', fog_machine { cloud_type = "flame",
                                        pow_min = 10, pow_max = 10, delay = 10,
                                        size = 1, spread_rate = 0,
                                        walk_dist = 0, excl_rad = 0 })
    end
}}

default-depth: D:12-26

###############################################################################
# The River Lethe
#
# Should be turned into a timed, non-announced portal vault
# using the maprot (or unmappable) flag.
#
# The two orange statues are placed for maximum pain -- one you're likely to
# first see while flying, the other is hard to target with disintegration
# through its protective plants.
#
# Lemuel
#
NAME:    lemuel_river_lethe
ORIENT:  encompass
TAGS:    no_rotate
DEPTH:   D:16-26
SUBST:   . = .:100 !:1 6:4
SUBST:   ; = .:200 !:1 1:3
SUBST:   1 = 1:20 .
SUBST:   3 = 3:20 .
KFEAT:   ! = ^
MONS:    plant
MONS:    wolf / warg / hell hound
MONS:    nothing
MONS:    wight w:50 / wraith / shadow wraith / phantasmal warrior /\
         skeletal warrior / flayed ghost
MONS:    dancing weapon
MONS:    human simulacrum w:60 / elf simulacrum / ogre simulacrum /\
         centaur simulacrum / troll simulacrum / vampire / wraith / hungry ghost
MONS:    eye of draining / brain worm / death drake w:5 / shadow /\
         shadow dragon w:1
KITEM:   A = potion of experience / any good_item
KMONS:   A = Maud
KFEAT:   A = >
KFEAT:   B = |
KMONS:   B = neqoxec
KFEAT:   C = b
KMONS:   C = lich w:20/shadow fiend
SUBST:   b = b|
SUBST:   | = |*
ITEM:    any scroll, potion of experience
SHUFFLE: dD/eE/fF/gG
SUBST:   D=+, d=|, E=x, e=%%*, F=x, f=%, G=x, g=%
SHUFFLE: PQ
SUBST:   Q=xw
KMONS:   P = orange crystal statue
KFEAT:   P = floor
KMONS:   k = giant eyeball
KITEM:   k = potion of experience / any good_item
NSUBST:  r = 1:+ / *:x
NSUBST:  R = 1:+ / *:x
MAP
xxxxxxxxxxxxxxxxxxxxxxxxxxxxxxxxxxxxxxxxxxxxxxxxxxxxxxxxxxxxxxxxxxxxxx
xxxxxxxxxxxxxxxxxxxxxxxxxxxxxxxxxxxxxxxxxxxxxxxxxxxxccccccccccccxxxxxx
xxAB.r$xxxwwwxxxxcccccccccccccccccccccccccccxxxxxxxxcc..1....|kcxxxxxx
xwBB.r$$Rwwwwxxxxc.....+...+...........c***c;;xxxxx;cc.....1.||cxxxxxx
xw...r$$Rxwwwxxxxc..C..ccccc...........c***c;;;xxx;;cc.1.1...1.cxxxxxx
xww..r$$Rxwwwwxxxc.....cxxxc...........c***c;;;;xx;;;+.....1..1cxxxxxx
xww..xxxRwwww;xxxc..}..cxxxc...........c...c;;;;xx;;cc..1.111..cxxxxxx
xwww.xxxwww;;;;xxccccccccxxcc+ccc+ccccccc+cc;;;;xx;;cc.11111...cxxxxxx
xwwwxxxwwww;;;;;xxxxxxxxxxxc...c...c.......c;;;;x;;;cc..111H..1cxxxxxx
xwwwxxxwwwww;;7;;xxxxxxxxxxc...c...c.w.....c;;;;;;;;cc.111111..cxxxxxx
xwwwxxxwwwww;;;;;;;xxxxxxxxc...+...c.w.....+;;;;;;;;cc..111..1.cxxxxxx
xwwwxxxwwww;;7;;;;;;;;xxx;;c...c...c.w.....c;;;;;;;;ccccccccccccxxxxxx
xwwwxxxwww;;;;;;;;;;;;;;;;;cc+ccc+cc..w....c;;;;;;;;;;xxxxxxxxxxxxxxxx
xwwwxxxwww;;7;;;;;;;;;;;;;;+.......+..w....cccc;;;;;;xxxxxxxxxxxxxxxxx
xwwwwxx;ww;;;;;;;;;;;;;;;;;cccc+cccc...w...c$$c;;;;;;;;xxxxxxxxxxxxxxx
xwwwwxx;w;;7;;;;cccc;;;;;;;c.......c...w...c$$c;;;;;;;;;;;xxxxxxxxxxwx
xwwwwxx;;;;;;;;cccccc;;;;;;c.......c+ccwwccc+cc;;;;;;;;;;;;;xxxxxxxxwx
xwwwwxx;;;7;;;cc*4.+;;;;;;;c.......c.c..ww....c;;;;;7;;;;;;;;xxxxxxwwx
xxwwwwx;;;;;;;;cccccc;;;;;;c6.6.6.6c.c...ww...c;;;;;;;;;;;;;;;xxxxxwwx
xxxwwwxx;;;;;;;;cccc;;;;;;;ccccccccc.c...ww...c;;;;;;;;;;;;;;;xxxxxwwx
xxxwwwxx;;;;;;;;;;;;;;;;;;;c$$+....+.c....www.c;;;;;;;ccccccccxxxxxwwx
xxxwwxx;;cccc;;;;;;;;;;;;;;c$$cccccc.c.....wwwc;;;;;;;c.....$$Dddxxwwx
xxxwwwx;cccccc;;;;;;xx;;;;;c$$c....c+cccccccwww;;;;;;;c.....$$xdd+wwwx
xxxwwwxcc*4.+;;;;;;xxxx;;;;cccc....c.....c...www;;ccccc.......xxxxxwwx
xxxwwwxxcccccc;;;;xxxxx;;;;;;;c....c.....+...www;;c...c.......xeexxwwx
xxxwwwxx;cccc;;;;xxxxxx;;;;;;;c....c.....c...www;cc.66c.......Eee+wwwx
xxxwwwxx;;;;;;;;xxx5..c;;;;;;;cccccc.....cccwww;;;+.66+.......xxxxxwwx
xxxwwwxx;;;;;;;;;xx5..c;;;;;;;;;;;;c.....c;wwww;;cc.66c.......Fffxxwwx
xxxwwwxx;;;;;;;;;;x5..+;;;;;;;;;;;;cccccccwwww;;;;c...c.......xff+wwwx
xxxwwwxx;cccc;;;;xxx..c;;;;;;;;;;;;;;;;;wwwwww;;;;ccccc.......xxxxxwwx
xxxwwwxxcccccc;;;;;xx.c;;;;;;;;;;;;;;;;wwwwwww;;;;;;;;c.....$$xggxxwwx
xxxwwwxcc*4.+;;;;;;xxxx;;;;;;;;;;;;;;;wwwwwwwww;;;;;;;c.....$$Ggg+wwwx
xxxwwwxxcccccc;;;;xxxwxx;;;;;;x;;;;;wwwwwwwwwww;;;;;;;ccccccccxxxxxwwx
xxxwwwxxxcccc;;x;;;xwwxxx;;;;;xx7wwwwwwwwwwwwww;;;;;;;;;;;;;;;xwwwwwwx
xxxwwwxxxxwww;;;;;;wwwwxw;;;;xxxwwwwwwwwwwwxxwww;;;;7;;;;;wwwwwwwwwwwx
xxxwwwxxxxxwwwwwwwxwwwwwwwwwxxxwwwwwwwwwwwwxxxwwwwww;;wwwwwwwwwwwwwwxx
xxxxwwwwxxxxwwwwwwwwwwwwwwwwwwwwwwwwwwwwwwxxxxwwwwwwwwwwwwwwwwwwwwwxxx
xxxxwwwwwwwwwwwwwwwwwwwwwwwwwwwwwxwwwwwwwxxxxxwwwwwwwwwwwwwwwwwwwxxxxx
xxxxwwwwwwwwwwwwwwwwwwwwwwwwwwwwwwwwwwwwwwxxxwwwwwwwwwwwwwwwwwwxxxxxxx
xxxxxwwwwwwwwwwwwwwwwQxwwwwwwwxxwwwwwwwwwwwwwwwwwwwwwwwwwwwwwwxxxxxxxx
xxxxxxwwwwwwwwwwwwwxxxxwwwwwwwwwwwwwxxxPwwwwwwwwwwxxwwwwwwwwxxxxxxxxxx
xxxxxxxwwwwwxxxxxxxxxxwwwwwwwxxwwwwxxxxxwwwwwwwwwxxxwwxwwwwxxxxxxxxxxx
xxxxxxxx;7;;xxx222xxxxxxwwwwxxwww2222xxxxx22wwwwwwxxxxxxxxxxxxxxxxxxxx
xxxxxxxx;;;xxx;;;;;xx2222wwwwww;;;;;;;;xxxx22;;;;wwwwxxxxxxxxxxxxxxxxx
xxxxxxxxx;xxxx;;;;;;;;;;;;ww;;;;;;;;;;;;;;;;;;;;;;;;wwwxxxxxxxxxxxxxxx
xxxxxxxxxxxx;;;;2;;;;;;;;;;;;;;;;;);;;;;;2;;;;;;;;;;wwwxxxxxxxxxxxxxxx
xxxxxxxxxxxx;;;;;;;;;;;;;;;;;;;;;[](;;;;;;;;;;;;;;;;2wxxxxxxxxxxxxxxxx
xxxxxxxxxxxxxxxxxxxxxxxxxxxxxxxxxx+xxxxxxxxxxxxxxxxxxxxxxxxxxxxxxxxxxx
xxxxxxxxxxxxxxxxxxxxxxxxxxxxxxxxxx.xxxxxxxxxxxxxxxxxxxxxxxxxxxxxxxxxxx
xxxxxxxxxxxxxxxxxxxxxxxxxxxxxxxxxx{xxxxxxxxxxxxxxxxxxxxxxxxxxxxxxxxxxx
xxxxxxxxxxxxxxxxxxxxxxxxxxxxxxxxxx.xxxxxxxxxxxxxxxxxxxxxxxxxxxxxxxxxxx
xxxxxxxxxxxxxxxxxxxxxxxxxxxxxxxxxxxxxxxxxxxxxxxxxxxxxxxxxxxxxxxxxxxxxx
ENDMAP

##############################################################
# Sea of Fire
#
# By minmay.
#
# All arrivals from above (and one from below) bubbles just lead to downward
# escape hatches.  The other two staircases from below lead to bubbles with
# some loot.  For the main fight, you have to fly or teleport.
# The opposition is nasty, but this map is deep enough.
NAME:    minmay_sea_of_fire
TAGS:    no_rotate
ORIENT:  encompass
DEPTH:   D:16-24
MONS:    hell hound / nothing
MONS:    lindwurm
MONS:    fire drake / steam dragon w:1
MONS:    fire giant / dragon / mottled dragon w:5 / efreet w:2
MONS:    smoke demon
MONS:    hell knight / nothing w:5
KMONS:   7 = molten gargoyle
KFEAT:   7 = l
KMONS:   8 = iron golem
KMONS:   9 = Xtahua, hellephant
KMONS:   $ = 0 / nothing w:90
KITEM:   $ = $
NSUBST:  = = 1:= / *:v
SUBST:   = = +v
SUBST:   ' : l.
: _G.set_random_mon_list("fire bat w:30 / fire drake / dragon / hell hound / " ..
:     "efreet / fire crab / fire giant w:3 / mottled dragon / " ..
:     "fire elemental / crimson imp / fire vortex / molten gargoyle")
MAP
xxxxxxxxxxxxxxxxxxxxxxxxxxxxxxxxxxxxxxxxxxvvvvvvvvvvvvvvvvvvvvxxxxxxxxxxxxxxxxxx
xxxxxxxxxxxxxxxllllxxxxxxxxxlllllxxxll.3..v$$$$$$$$v......0..vxxxxxx.....xxxxxxx
xxxxxxxxxxxxxllllllllllxxxxllllllllllll...=$$$$$$$$+....0....vxxxx....0....xxxxx
xxxxxxxxxxxlllllxxllllllllllllllllllllllllvv=$$$$$$v..vvvvv.0vxll0..>.......xxxx
xxxxxxxxxlllllllllllllllllllllllllllllllllllv$$$$$$v4.v...v..vllll.....x..0..xxx
xxxxxxxllxxxxxllllllllllllllllllllllllllllllvvv$$$$v..v.].v..vllllll.0.......xxx
xxxxxxlxxx..1xxx..lllxx.0..llxxlllllllllllllllv$$$$v......v..vlllllllll.......xx
xxxxxlxx..1.....x...........xx..llllllllllllllvvvvvvvvvvvvv++vllllllllxx.0.x..xx
xxxxlxx..xxxx1..1.x........0......lllllllllllllxxxxxllxxxll.3llllllllllxxxxx..xx
xxxxlx.1xx{.x.........x............llllllllllllllxxllllllll..llllllllllllxxxx.xx
xxxxlx..xxx.xl1..1..............2>.lllllllllllllllllllll.......lllllllllllxxx..x
xxxllxx..1.xxl.........0.....0.....lllllxllllllllllll...x..........lllllllxx...x
xxxlllxx..xxlll1...x.............xlllllxxllllllllllx........x...xll.llllllx[...x
xxlllllxxxxlllllll........0....llxxllxxxllllllllll.....x...xx6.6xlll.lllllxxx..x
xllllllllllllllllllll....x.llll.llxxxxxxllllllllllx...xx6.6xxx..xxll.llllllxxxxx
xllllllllllllllllllllllllllllll.llllxxlllllllllllxx6.6xx..xxxxxxxxlll.lllllllxxx
xlllllllllllllllllllllllllllllll.llllllllllllllllxxxx.xxxxxxxxxxxxllll.lllllllxx
xxllllllllllllllllllllllllllllll.lllllllllllllllxxxxxxxxxxxxxxxxxllllll..lllllxx
xxxllllllllllxxllllllllllllllllxx.llllllllllllllxxxxxxxxxxxxxxxxllllllx..ll...xx
xxxlllllllllxxxxllllllllllllllxxxx...llllllllllllxxxxxxxxxxxxxllllllll..3..lll<x
xxlllllllll..>xxlllllllvvvvvvvvvvxxx3.xxxllllllllllxxxxxxlllllllllllllll..lllllx
xlllllllll....xxllllllxv..0....*vxxxxxxvvvvvvvvlllllllllllllllllllllllllllllllxx
xlllllllll..3..xllllllxv..0...4*vxxxxxxv.4v...vlllllllvvv7vvv7vvv7vvv7vvv7vvvlxx
xxlllllllll....llllllxxv..vvvvvvvvvvvvvv..v.}.vxllllllvvvvvvvvvvvvvvvvvvvvvvvllx
xxllllllllll..lllllllxxv...........0......v...vxllllllvv.4***||v...v9.**|||vvllx
xxllllllllllllllllllllxv....0.0.....0.....v...vxxlllll7v4.***||v.>.v...***|v7llx
xxxllllllllllllllllllllv.vv.....vvvvvvvv......vxxlllllvv..vvvvvv...vv....*vvvllx
xxxllllllllllllllllllllv..v.0.0.vlxxxxxv......vxllllllvv4......vv+vv.......vvlxx
xxxllllllllxxllllllllllv4<v.....vllllxxvvvvvvvvlllllllvv...4...v...v.......vvlxx
xxxlllllllxxxxxllllllllvvvv..vvvvlllllxxxlllllllllllll7vvvvv..vv...vvvv++vvv7lxx
xxllllllllxxxxllllllllllll..3.llllllllllllllllllllllllvv4.....v6...6v8....8vvlxx
xllllllllllxxllllllllllllll..llllllllllllllllllllxxlllvv......v.....v......vvllx
xllllllllllllllllllllllllllll.llllllllllllllllllxxxxllvv......v6...6v......vvllx
xxlllllllllllllllllllllllllll.lllllllllllllllllxxxxxll7v......v.....v8....8v7llx
xxllllllllllllllllllllllllllx.xllllll...lllllllxxxxlllvv.....4v6...6vvv++vvvvllx
xlllllllllllllllxxlllllllll...xxllll..0....xlllllxxlllvv..vvvvvv...vv......vvlxx
xllllllllllllllxxxxlllllll.xxx.xll......xx....llllllllvv.......v...v.......vvlxx
xllllllxxllllllxxvvvvllll.lxxxl...lll..xx...0..lllllll7v..............v..v.v7lxx
xxlllllxxxlllllllv00v.l..llllllllllll...0......lllllllvv.......v...v.......vvlxx
xxlllllllllllllllv00v..lllllllllllllll.........lllllllvv......vv...vv......vvlxx
xxxllllllllllllllvvv.vvvlllllllllllllll..x....llllllllvv1vvvv1v3...3v.v..v.vvlxx
xxx...lllllllllllv**v00vlllllllllllllll..0..xlllllllll7v1v**v1v.....v......v7lxx
xxx1....lllllllllv**v00vllllllllllllllll.....lllllllllvv1....1v.....v4....4vvlxx
xxxx.x.1.llllllllvvvvvvvllllllllllllllxx...0..lllllllxvvvvvvvvv.....vvvvvvvvvllx
xxxx1..xxxxxlllllllxxxxxllllllllllllllxxxx....llllllxxvvv7vvv7v+++++v7vvv7vvvllx
xxxx..xxxxxxxxllllllxxllllllllxxxllllllxxxx..llllllxxxxxlllllll8...8lllllllllllx
xxxx.3xxxxxxxxxxlllllllllllllxxxxxllllllxx.llllllllxxxxlllllllll8.8llllllllllllx
xxx...xxxxxxxxxxxllllllllllllxxxxxlllllll.lllllllllllxxlllllllllllllllllllllllxx
xxx..xxxxxxxxxxxxxlllllllllllllxxxlllllll.llllllllllllllllllllllllllllllllllllxx
xx...xxx>%%xxxxxxxllllllllllllllllllllll.lllllllllllllllllllllllllllllllllllllxx
xx...xxxx%%.xxxxxxlllllllllllllllllllllll.lllllllllllllllllxxlllllllxxxxxllllllx
x.1..xxxxxx.xxxxxllllllllxxllllllllllllll.lllllllllllllllllxxxxllllxxxxxxxxllllx
x.....xx...xxxxxlllllllllxxxlllllllllllll.llllll....lllllllxxxlllllxxx$$$xlxlllx
x.x.1...xxxxxxxxlllllllll..xllllllllllll.lllllll.0....lllllllllllllxx$$$$$xxllxx
x......xxxxxxxxlllllll...x......llllllll.llllll.x...0.llllllllllllxxx$>$$xxxllxx
x.1..x..xxxxxxlllllll.ll.....lll.lllll...xlllll...>...llllllllllllxx$$$$xxxlllxx
xx........llll''''ll'lll.v++vllll..l...3...ll...0...x.llllllllllllxxx$$xxxxlllxx
xx.1..........llll''lllvvv..vvvllll....x.....xx....0..xxlllllllllllxxxxxxxlllxxx
xxx........xllllllllllvv......vvllllxx...xxxxxxx..x..xxxxxllllllllllxxxllllllxxx
xxxx..x.1..xxlllllllllv.0......vlllllxxxxxxxxxxxx....xxxxlllllllllllllllllllxxxx
xxx.......1.xxlllllllvv...vv0..vvlllllxxxxllxxxxxx.xxxxllllllllllllllllllllxxxxx
xxx.x..3....xxlllllllv...v%%v..0vllllllllllllllxxxxxxxlllllllllllllllllllxxxxxxx
xx..x.......xlllllllxv0..v%%v...vllllllllllllllllxxxxlll..1.llll..1.llllxxx...xx
xx.xx...x..llllllllxxvv...vv...vvllllllllllllllllllllll1llll.1...x....lxxx).x..x
x.xxxx1...lllllllllxxxv..0.....vllllllllllll.xlllllll..llllllll.1....xxxxxxxxx1x
x.xxxxxx..lllllllllllxvv.....0vvlllllllllll....lll..1lllllllllll..xx1....xxx1..x
x.xxxxxxxllllllllllllllvvv..vvvllllllllllll..5....llllllllllllxxxxxxxx...1....xx
xx(xxxxxxxxllllllllllllllv++v...lllllllllxxxx<..llllllllllllxxxxxxxxxxxxx..1.xxx
xxxxxxxxxxxxxxxllllxxxlll........llllxxxxxxxxx...llllllllxxxxxxxxxxxxxxxxxxxxxxx
xxxxxxxxxxxxxxxxxxxxxxxxxxxxxxxxxxxxxxxxxxxxxxxxxxxxxxxxxxxxxxxxxxxxxxxxxxxxxxxx
ENDMAP

##############################################################################
# The New Box Level (dp)
#
NAME:    box_level_dp
DEPTH:   D:20-26
ORIENT:  encompass
TAGS:    no_pool_fixup no_rotate
NSUBST:  A = 1:+ / *:b
NSUBST:  B = 1:+ / *:b
NSUBST:  C = 1:+ / *:b
NSUBST:  D = 1:+ / *:b
NSUBST:  E = 1:+ / *:x
KFEAT:   ^ = teleport trap / Zot trap
SUBST:   ':''l. , '=l.
SUBST:   ":""W. , "=Ww..
ITEM:    ring of teleportation
ITEM:    royal jelly / honeycomb w:20 / nothing w:30
ITEM:    scroll of teleportation
KFEAT:   T = teleport trap
KMONS:   w = electric eel / jellyfish / nothing w:120
KFEAT:   w = w
KMONS:   l = fire vortex / lava snake / lava fish / fire elemental w:1 /\
             nothing w:50
KFEAT:   l = l
KMONS:   z = killer bee
KITEM:   z = royal jelly / honeycomb w:20 / nothing w:120
: if crawl.one_chance_in(3) then
KMONS:   ! = orc / orc warrior / orc knight / nothing w:30
KMONS:   & = orc warlord / orc knight / nothing w:20
: elseif crawl.coinflip() then
KMONS:   ! = yaktaur / nothing
KMONS:   & = yaktaur captain / nothing
: else
KMONS:   ! = naga / nothing
KMONS:   & = naga warrior / greater naga
: end
SUBST:   * = * % % $ $ f
SUBST:   ; = 9 0
SUBST:   !=%$, &=*%
SUBST:   V = *
COLOUR:  a = yellow
TILE:    a = wall_wax
SUBST:   a = x
MAP
xxxxxxxxxxxxxxxxxxxxxxxxxxxxxxxxxxxxxxxxxxxxxxxxxxxxxxxxxxxxxxxxxxxxxx
x.......xccccccxxxxxxx.........................................w"..xxx
x.(...{.xc....cbbbbbxx................xxx...................."w......x
x.......++.U..++.].++.....'''....'l'....xxx................."ww"..)..x
x...[...xc....cbbbbbxx...'''..''lllll'....xx...vvEvvEv......"ww"....xx
x.......xcccccccxxxxxx.......'llllllll.....x...vd...9v...."www".....xx
xxxxxxxxxxxxxxxxxxxxxx.......'lllllll'.....x...E.....E.."ww.w".....xxx
x.............................'lllll'.....xx...v9...Vv.www..w".....xxx
x....""w.............".xxx......'ll'......x....vvEEEEvwww.www.....xxxx
x.."wwwww"..........w....xxxx............xx....."wwwwwwww.ww"....xxxxx
x.wwwwwwww"........w........xxxxxxx....xxx........"www"...ww"...xxxxxx
x..wwwwwww"......"ww......""......xxxxxx....."...........ww"....xxxxxx
xx..""ww".......www....."wwwwwwwwww........."www"......wwwww"....xxxxx
xxx.........."wwww"..""wwwwwwwwwwwwwwwwww".www"...wwwwwwwwwwww.....xxx
xxxxx....""wwwwwwwwwwwwwwww.......wwwwwwwwwwwwwwwwwwwwwww.....xx....xx
xxx..""wwwwwwwwwwwwwwww"......G.G......"wwwwxxww".........xxxxx.....xx
x."wwwwwwwwwwwwwxxx__xxxxxxxxxx+xxxxxxxxxxxxxxxxxxxxxxxxxxxxxxxxx....x
xwwwwwwww".."wwwxww.."w........................................>xx...x
xxwwww""....."xwxw"...ww........................................xx...x
xxww".........xxxw..............................................xx..xx
xww............xx"w...ccccccccccccccccccncccccccccccccccccc.....xx..xx
xw"...xxx.......x..w..c^..*...*...*...*...*...*...*...*...c.....x...xx
xw....x!x..xxx..x..w..c...................................c.....x...xx
xxx...x+x..x!x..x.....c*..;...;...;...;...;...;...;...;..*c.....xx..xx
xxx....1..1+!x..x.....c...................................c.....xx...x
x..........xxx.xx.....c.......bbbbbbbbbb.bbbbbbbbbb.......c.....xx..xx
x..xxxx........xx.....c.......bTTTTTTTTTbTTTTTTTTTb.......c.....x...xx
x..x!!+1..xxxx..x.....c*..;...bTbbbAbbbTbTbbbBbbbTb...;..*c.....x..xxx
x..xxxx..1+!!x..x.....c.......bTb8...|bTbTb|...8bTb.......c.....xx.xxx
x.........xxxx..x.....c.......bTA|...|ATbTB|...|BTb.......c.....xx.xxx
x.......1.......x.....c.......bTb|...8bTbTb8...|bTb.......c.....x...xx
xxx....121....xxx.....c*..;...bTbbbAbbnTbTnbbBbbbTb...;..*c.....x...xx
x!x...cc+cc...xxx.....c.......bTTTTTTTTTbTTTTTTTTTb.......c.....xx..xx
x&+1..c!2!c...xxx.....n........bbbbbbbbbTbbbbbbbbb........n.....x..xxx
x!x...c&&&c...xxx.....c.......bTTTTTTTTTbTTTTTTTTTb.......c.....x..xxx
xxx...ccccc...xxx.....c*..;...bTbbbDbbnTbTnbbCbbbTb...;..*c.....x.xxxx
x...............x.....c.......bTb|...8bTbTb|...8bTb.......c.....x.xxxx
xx...1...xxxx...x.....c.......bTD|...|DTbTC|...|CTb.......c.....x..x.x
xx..x+x.1+!!x...x.....c.......bTb8...|bTbTb8...|bTb.......c.....xx...x
x...x!x..xxxx...x.....c*..;...bTbbbDbbbTbTbbbCbbbTb...;..*c.....xxx.xx
x...xxx.........x.....c.......bTTTTTTTTTbTTTTTTTTTb.......c.....xxx.xx
x.........xxxxxxx.....c.......bbbbbbbbbb.bbbbbbbbbb.......c.....xxx..x
xxxx......x***99+.....c...................................c.....xxxx.x
xxxx..xx..xxxxxxx.....c*..;...;...;...;...;...;...;...;..*c.....x....x
x.....xx........x.....c...................................c.....x.xx.x
x.xx.....xxx....x.....c...*...*...*...*...*...*...*...*..^c.....x.xx+x
x.xx....1+!x..xxx.....ccccccccccccccccccncccccccccccccccccc.....xxx..x
x....xx..xxx..xxx...............................................xx..xx
x....xx.......xxx.........................................z..z..x....x
xx............xxx<.............................................zxa...x
xx..x......xx...xxxxxxxxxxxxxxxxxxxxxxxxxxxxxxxxxxxxxxxxxxxxxxxxxazzxx
xxx........xx.....xxx...xx.x..xx...xxaaaaaaaeaaea.a..aaaaaaaaaaaaazzxx
xxxx..xx..............x...x...xx.xx.xaaazazzaaza.a.aa.za.z.aaaa.a.aazx
xxxxxxxxxxx....x..xx.x.xx.x..x..xx}..xaeazaazzazzaa..aa..aa....z.aeaxx
xxxxxxxxxxxxxxxxxxxxxxxxxxxxxxxxxxxxxxxxxxxxxxxxxxxxxxxxxxxxxxxxxxxxxx
ENDMAP

##############################################################################
# A mockup of the Forest branch (1KB)
#
NAME:    spriggan_forest
DEPTH:   D:19-26
ORIENT:  encompass
TAGS:    no_pool_fixup
MONS:    spriggan, spriggan rider, spriggan druid, spriggan berserker
MONS:    spriggan air mage, spriggan defender, the Enchantress
SUBST:   . = .:300 / 1:2 / 2:1 / 3:1 / 4:1 / 5:1
SUBST:   T = t / t / P / .
KMONS:   P = plant / plant / bush / nothing
KMONS:   R = plant
KMONS:   Q = bush
KMONS:   d = spriggan spells:pain;bolt_of_draining;animate_dead name:necromancer n_suf col:magenta
KMONS:   e = bat skeleton name:skeletal_bat n_rpl n_spe n_des n_zom
KMONS:   K = giant firefly
KITEM:   f = dagger / short sword / sabre / flail / whip / blowgun / bow
KITEM:   g = robe / cloak / cap / buckler / steam dragon armour w:1
KMONS:   L = spriggan col:white name:baker n_suf ; robe . dagger
KITEM:   h = bread ration q:2
KMONS:   M = yak
KMONS:   N = spriggan name:shepherd n_suf ; robe . quarterstaff
KITEM:   i = cheese q:3
COLOUR:  "MN = green
COLOUR:  C = white
KFEAT:   C = stone_wall
TILE:    C = wall_marble
KFEAT:   _ = altar_trog
: _G.set_random_mon_list("place:Forest:3")
MAP
tttttttttttttttttttttttttttttttttttttttttttttttttttttttttttttttttttttttttttttttt
tttttttttttttttttttttttttttttttttttttttttttttttttttttttttttttttttttttttttttttttt
ttttPP.Tttt...tttttttttttttttttttttttttttttttttttttttttttttttttTTTTTttTTTTtttttt
tccccT.....ttt..ttttttttttttttttttttttttttttttTtTTtttttttQTtttTT.T.Ttt.T.TTTtttt
tc%4c...Tttttttt.ttttttttttttttttttttttttttttT*....QQPtt..ccccc....cccc.TT.Ttttt
tc..+..Ttttttttt..ttttttttttttttttttttttCCCCCCCCCCCCCC....c..1c....c.1c.t.TTtttt
tc.4c...Ttttttt.t..tttttttttttttttttttttC.6.C6..6C$*|CtT..c.1.+....+..cT.TT.tttt
tcccct.Tttttt..tttt........tttttttttttttC7..+....+$*|Ctt..ccccc....cccc.TT.Ttttt
tttT..tttttt.tttttttttttttt.ttttttttttttC.6.C6..6C$*|CttQ..................ttttt
ttTPTTtttt...ttttttttttttttt..ttttttttttCCCCCC++CCCCCCttttccccc....cccc......ttt
ttTTtttttt..ttttttttttttttttt.ttttttttttCgggC....CfffCttttchxLc....c1.c.....tttt
tttttttt...ttttttttttttttttttt.tttttttttCggg+..1.+fffCttttch..+....+.5c..1...ttt
tttttt.tttt..ttttttttttttttttt.tttttttttCgggC1...CfffCttttccccc....cccc...1.tttt
tttttt.ttttt.tttttttttttttt.....ttttttttCCCCCC++CCCCCCttttt...................tt
ttttt.ttttt..ttttttttttt...tttT..tttttttCR.....1....RCccccccccc....Y.........ttt
ttt..tttttt..ttttttttt..tttttttt.tttttttC..1........1CcKxKxKxKc......2......tttt
tt.ttttttt.tttttttt...ttttttttttt.ttttttCR1..5..5..1RCc.22.1..c.....22......tttt
tt.tttttt.ttttttt...1.tttttttttttt.tttttCCCCCC++CCCCCCc+ccccccc....2.2.....ttttt
ttt.tttt..tttttt...22..tttttttttttt.tttt..................................tttttt
tttt..[t.ttttttt..1..2.)tttttttttttt.....................................ttttttt
ttttt....ttttttt.t.1...tttttttttttt.tt..TTttttt............Y..........ttt.tttttt
ttttttt..tttttt.tttttttttttttttttt.tttttttttttttttttt...............tttttt...ttt
ttttttttt..ttt.tttttttttttttttt....ttttttttttttttttttttt.........tttttttttttt(tt
ttttttttttt...tttttttttttttttt.tt..ttttttttttttttttttttttttt....tttttttttttttttt
tttttttttttttt.tttttttttttttt.tttt.tttttttttttttttttttttttt.tt...ttttttttttttttt
tttttttttttttt.ttttttttttttt.WWWWt.ttttttttttttttttttttttt.ttttt...ttttttttttttt
ttttttttttttt.tttttttttttttt.Wwwwt.ttttttttttttttttttttt..ttttttt..ttttttttttttt
tttttttttttttt.ttttttttttttt.tWWWWt..tttttttttttttttt.t.ttttttttt..ttttttttttttt
tttttttttttttT.ttttttttttttt.ttWwwwwt.tttttttttttttttt.ttttttttttt..tttttttttttt
ttttttttttttt..ttttttttttttt.tttwwwwww.ttttttttttttttt.ttttttttttt..tttttttttttt
tttttttttttt...tttttttttttt.tttwwwwwwww.....tttttttttt.ttttttttttt.ttttttttttttt
ttttttttt.....ttttttttttttt.ttttwwwwwwwwwwwt.tttttttt.ttttttttttt.t.tttttttttttt
ttttttt..tt..tttttttttttttt.ttwwwwwwwwwwwwwwt.tttttt.ttttttttttt..tt....tttttttt
ttttT..tttttttttttttttttttt.ttwwwwwwwwwwwwwwt.......tttttttttttt.ttttttt...ttttt
tttt....tttttttttttttttttttt.wwwwwwwwwwwwwwww..tttttttttttttttt.ttttttttt.33tttt
ttt....T..3...tttttttttttttt.wwwwwwwwwwwwwwwt.ttttttttttttttttt.ttttttttt3..tttt
tttT...ttttttt....tttttttttt.wwwwwwwwwwwwwwt.ttttttttttttttttt.ttttttttttt..tttt
ttt..]..ttttttttt......ttttt.Wwwwwwwwwwwwtt.tttttttttttttttttt.ttttttttttt.ttttt
ttt........tttttttttttt.......WWwwwwwwwttt.tttttttttttttttt...tttttttttttttttttt
tttt..111.tttttttttttttttttttt...........ttttttttttttt.....ttttttttttttttt..tttt
ttttT.1...tttttttttttttttttttttttt.tttttttttttttttttt.ttt.ttttttttttttttttt.tttt
ttttTT.1....ttttttttttttttttttttt.tttttttttttttttttt.ttttt.ttttttttttttttt..tttt
ttttttt.tttt...ttttttttttttttttt..tttttttttttttttt..ttttttt..ttttttttttttt.ttttt
tttttt.tttttttt...ttttttttttttt.tttttttttttttttt..ttttttttttt....tttttttt.tttttt
ttttt..tttttttttt.ttttttttttttt.tttttttttttttttt.ttttttttttttttt.........ttttttt
ttttt.ttttttttttt.tttttttttttt.3.tttttttttttttt.ttttttttttttttt.ttt..t..tttttttt
tttt..tttttttttt..tttttttttttt3G3ttttttttttttt.tttttt.tttttttt.ttttttt....tttttt
ttttt.ttttttttt..ttttttttttttt.3.tttttttttttt.t.tttttt.....tt.tttttttttt...ttttt
tttt.tttttttttt.t..tttttttttttttttttttttttt..ttt.tttttttttt...ttttttttttt..ttttt
tttt.ttttttttt..ttt...ttttttttttttttttttttt.ttttt.ttttttttwwwtttttttttttt...tttt
ttttt.tttttttt.tttttt...tttttttttttttttt...tttttt.tttttttttwwttttttttttttt..tttt
ttttt.tttttttt{tttttttt......ttttttttt.....ttttt.ttttttttttttttttttttttttt.ttttt
tttt.tttttttttttttttttttTT..t...tttt..tttttttttt.tttttttttttttttttttttttt.tttttt
tttt.ttttttttttttttttttttt.ttttt....ttttttttttttt.ttttttttttttttttttttttt.cccctt
ttttt.ttttttttttttttttttt.tttttttttt.tttttttttttt..tttttttt..tt...ttttttt.+.1ctt
tttttt.ttttttttttttttttt.tttttttttt..tttttttttttttt.tttttt.t...ttt..tttttTc1%ctt
ttttttt.ttttttttttttttt.ttttttttttt....xxxxxtttttttt..tttt...tttttt.ttttttcccctt
ttttttt.tttttttttttttt.ttttttttttttT...x..4xtttttttttt....ttttttttt.tttttttxxxxx
ttttttt.tttttttttttttt.ttttttttttttT...+...xtttttttttttttttttttttttt.tttxxxxxxxx
txxxtt.ttttttttttt....ttttttttttttttt.tx..4xttttttttttttttttttttttttt..xxxxxxxxx
txi+"""""""tt......t.....ttttttttttttt.x.4_xttttttttttttttttttttttttt....xxxxxxx
txxx""""""""".tttttttt..TTtttttttttttttxxxxxttttttttttttttttttttttt......}xxxxxx
ttt""N"""""""TTtttttttt....ttttttttttttttttttttttttttttttttttttt.....xxxxxxxxxxx
ttT""MM"MM"TTTttttttttttttt..tttttttttttttttttttttt...ttttttttt....xxxxxxxxxxxxx
tt""""M""""Tttttttttttttttttt..ttt.......ttttttttt.......tttt...xxxxxxxxexxxexxx
tt".MM""NTTtttttttttttttttttttt....tttt.......ttt...ttttt.......xxxxx..exxxxeexx
tt""M""""Ttttttttttttttttttttttttttttttt...ttt..t..ttttttttxxxxx......xx.exx..xx
ttt""""TTTtttttttttttttttttttttttttttttttttttttt.tttttttxxxxxxxxxx....xxx.d.xxxx
tttttttttttttttttttttttttttttttttttttttttttttttttttttttttxxxxxxxxxxxxxxxxxxxxxxx
ENDMAP

################################################################################
# Zero! Nine! Eight!
#
NAME:    hangedman_slaughterboxes
TAGS:    no_pool_fixup no_monster_gen no_item_gen patrolling
ORIENT:  encompass
DEPTH:   D:16-26
MONS:    butterfly, plant
KMONS:   S = 0 band
KMONS:   # = 9 band
KFEAT:   ^ = stone_arch
KFEAT:   - = enter_vaults
SHUFFLE: :;, `~, 34, 67, !?, XZ / yz
SUBST:   % = %:40 $:20 ., * = *:30 %, | = |:30 *
SHUFFLE: ABCDE / BADCE / AGHIC / ACGHE, BDF
SUBST:   ACF = ., BDGHI = x, E : .x
SHUFFLE: JKLMN / KJMLN / JPQRL / JLPQN, KMO
SUBST:   JLO = ., KMPQR = x, N : .x
SHUFFLE: cdefg / dcfeg / cijke / ceijg, dfh
SUBST:   ceh = ., dfijk = x, g : .x
SHUFFLE: nopqr / onqpr / ntuvp / nptur, oqs
SUBST:   nps = ., oqtuv = x, r : .x
SUBST:   X = xx', y= x'', Z = xx., z = x..
SUBST:   ;` = ., :~ = x, T = TTV, U = TUU
SUBST:   7? = ., 36! = 0, Y : 09, 5 = 09, 4 = 9
SUBST:   = : ttx2, " : WW', _  = C, @ = G
NSUBST:  ' = 7:S / 2:# / 6 = S:2 #:1 .:2 / *:.
: if you.absdepth() > 20 then
SUBST:   & : a:45 c:8 vb x:2, a : c:15 vb
MARKER:  ^ = lua:props_marker { portal=1 }
: else
SUBST:   & : a:80 x:15 c:3 v:1 b:1, a : c:38 v:2 b:2
:    if you.where() == dgn.level_name(dgn.br_entrance("Vaults")) then
NSUBST:  ^ = 1:- / *:^
:    end
: end
MAP
   xxxxxxxxxxxxxxx      xxxxx       xxxxx
  xxxxxxxxxxxxxxxxx    xxxxxxx    xxxxxxaaaaaaaaaaaaaaa
 xxxZZZZZZZZZZZZxxxxxxxxxXXXxxxxxxxxxZZaaaaaaaaaaaaaaaaa
xxxZ............ZxxxxxxXX'''XXxxxxxZZ..aaalalalalalalaaaa
xxZ..`x~x`x~x`x..ZZXXXX'''x'''XXZZZ....aalllllllllllllaaaa
xxZ.`x........`....'''''''x''''''......aal%%%%*****|||laaa
xxZ.x..~xxx`x.x....'x'''x'''x'''x...{..aal%........38|llaa
xxZ.~.~x''''`.~...x'''x'''x'''x''.x..[.aal%.&4&&..&&3|laaa
xxZ.x.x'`~`'x.x....'x'''x'''x'''x...(..aal%.48&&.&&&.*llaa
xxZ.`.x'~0~'x.`....''''''''''''''......aal%.&&&...&..*laaa
xxZ.x.x'`~`'x.x..aaaaaaaaaaaaaaaaaaaaaaaal%.&&.|.....*llaa
xxZ.~.`''''x~.~.aaaaraaaaaaaEaaaaaaaaaaal&&.....|.&&.*laaa
xxZ.x.x`xxx~..x.aa9...0.&.0..67aalllllll&&&+.....&&&.%llaa
xxZ.`........x`.aa.nop.&+&.ADC6aal%%%%%%&&.m+...&&84.%laaa
xxZ.x`x~x`x~x`..ar.qrq..&..BEB.Eal%90&...+m.m+..&&4&.%llaa
xxZ.............aa.pon.&+&.CDA.aal%0.&.0..+m.m+......%laaa
xxxZ.......aaaaaaa....9.&.....0aal%&&......+m.&&%%%%%%llaa
 xxxZ.....aaaaNaaaa.a.aaaa.&.&.aal%......<..+&&&lllllllaaa
 xxxZ.BAD.aa9....aaa+a+a0a&+&+&aaaaa+a+a5....&&laaaaaaaaaax
  xxX'CEA'aa.JKL..aaa....a.&.&.aaaa.a.aaa..0.%laaaaaaaaaaxx
  xxX'DCB'aN.MNM.a+acde..a...!?.&......a+....%laa.......Zxx
  xxX'''''aa.LKJ..a.fgf.%a.nop!&+&.]1U..a..&&%laa..)....Zxx
  xxX'''''aa....9a+.edc0%a.qrq..&..1@1.a+.&.0%laa.>.>..Zxxx
  xxX'LKJ'aa.&.&.aa...08*a.pon.&+&.U1}..a.&09%laa......Zxx
  xxX'MNM'aa&+&+&a0..%%*aa9.....&......aa%%%%%laa..x..Zxxx
 xxxX'JKL'aa.&.&.aaaaaaaa+aaaaaaa..&.&.aallllllaa.....Xxx
 xxX''''''aa....0.&.....0aa&...+.a&+&+&aaaaaaaaaa'x'x'Xxx
 xxX''''''aa.ABC.&+&.JKL.aY&.&.a+a.&.&.aaaaaEaaaa'''''Xxx
 xxX'CBA''aE.DED..&..MNM.a..efc..a...!?.&.0..67aa''x''Xxx
 xxX'DED''aa.CBA.&+&.LKJ.a.&dgf&.a.nqp!&+&.ABC6aa''''''Xxx
 xxX'ABC''aa9.....&.0....a%0cde..a.oro..&..DED.Ea'x'x''Xxxx
 xxX''''''aaaaEaaaaa.&.&.a*80&.&&a.pqn.&+&.CBA.aa'''''''Xxx
 xxX''''''aaaaaaaaaa&+&+&a|*%..Yaa9.....&.....0aa''x'xx'Xxx
 xxX'pon''aawwwwwwaa.&.&.aaaaaaaa+aaaaaaaa.&.&.aa'''''''Xxx
 xxX'qrq''aaw2112waa....5.&.....0aa*%%..0a&+&+&aa'x'x''Xxxx
 xxX'nop''aaw..T.Wa..DCB.&+&.JML.a*80...aa.&.&.aa''''''Xxx
 xxX''''''aaw....W+a.AEC..&..KNK.a%0cfe.+a9...0aa''x''Xxx
 xxX''''''aaw.2..Wa..BAD.&+&.LMJ.a%.dgd.a..nqp.aa'''''Xxx
 xxxX'edc'aaw....W+a......&.0....a..efca+a.oro.ra'x'x'Xxx
  xxX'fgf'aaw...@waaa.a.aaaa.&.&.a....aaa..pqn.aa'''''Xxx
  xxX'cde'aaw._..wwa+a+aaaaa&+&+&a0a+a+aaa....9aa..x..Zxxx
  xxX'''''aaw....@wwWWWWwwaa.&.&.aaaa.a.aaaaraaaa.....Zxxxx
  xxX'''''.aW......@....2waa....0.&.9....aaaaaaa.......Zxxx
  xxX'cde'.+W.._.......T1waa.ADC.&+&.JML.aa.............Zxx
  xxZ'fgd'.+W....._..2..1waE.BEB..&..KNK.Na..;x:x;x:x;x.Zxx
 xxxZ.efc..aww..........2waa.CDA.&+&.LMJ.aa.;x........;.Zxx
xxxxZ......aawWWWwwwwwwwwwaa9.....&.....9aa.x..:xxx;x.x.Zxx
xxxX'''='..aaa++aaaaaaaaaaaaaaEaaaaaaaNaaaa.:.:x'''';.:.Zxx
xxX''''''........aaaaaaaaaaaaaaaaaaaaaaaaa..x.x';:;'x.x.Zxx
xxX''''''=....''''''''''''''''''''''''''....;.x':0:'x.;.Zxx
xxX'='^'''''.cde''efc''''''''''''LMJ''BAD...x.x';:;'x.x.Zxx
xxX'''""'''=.fgd''dgd''pqn''CDA''KNK''CEA...:.;''''x:.x.Zxx
xxX'''""^'''.efc''cfe''oro''BEB''JML''DCB...x.x;xxx:..x.Zxx
xxX''^''''''..'''''''''nqp''ADC'''''''''....;........x;.Zxx
xxX'''''='''ZZZXXXXXXX''''''''''XXXXXXXXZZ..x;x:x;x:x;..Zxx
xxxX'''''''XxxxxxxxxxxXXXXXXXXXXxxxxxxxxxxZ............Zxxx
 xxxXXXXXXXxxxxxxxxxxxxxxxxxxxxxxxxxxxxxxxxZZZZZZZZZZZZxxx
  xxxxxxxxxxx        xxxxxxxxxxxxx       xxxxxxxxxxxxxxxx
   xxxxxxxxx                              xxxxxxxxxxxxxx
ENDMAP

################################################################################
# Profane Halls, by Grunt.
#
default-depth:

NAME: grunt_profane_halls
TAGS: no_monster_gen
DEPTH: D:19-27
ORIENT: encompass
SHUFFLE: {[(<
: if you.absdepth() == 27 then
SUBST: }])> = G
: else
SHUFFLE: }])>
: end
SUBVAULT: d : grunt_profane_temple
SUBVAULT: e : grunt_profane_temple
SUBVAULT: f : grunt_profane_temple
SUBVAULT: g : grunt_profane_temple
NSUBST: D = 1:K / 1:L / 1:M / 1:N
: grunt_profane_halls_setup(_G)
: if you.absdepth() >= 24 then
KMONS: K = storm dragon
KMONS: L = shadow dragon
KMONS: M = quicksilver dragon
KMONS: N = golden dragon
: else
KMONS: K = deep elf blademaster
KMONS: L = deep elf master archer
KMONS: M = deep elf death mage
KMONS: N = deep elf sorcerer
: end
KMONS: 0 = 0 band w:15 / nothing
KMONS: 9 = 9 band / 0 band
KMASK: 1290KLMN = !no_monster_gen
: if you.absdepth() == 27 then
SUBVAULT: H : grunt_zot_portal
: else
SUBVAULT: H : grunt_profane_loot
: end
MAP
ccccccccccccccccccccccccccccccccccccccccccccccccccccccccccccccccccccccccccccccc
ccccccccccccccccccccccccccccccccccccccccccccccccccccccccccccccccccccccccccccccc
ccccccccccccccccccccccccccccccccccccccccccccccccccccccccccccccccccccccccccccccc
ccccccccccccccccccccccccccccccccccccccccccccccccccccccccccccccccccccccccccccccc
ccccccccccccccccccccccccccccccccdddddddddddddddcccccccccccccccccccccccccccccccc
ccccccccccccccccccccccccccccccccdddddddddddddddcccccccccccccccccccccccccccccccc
ccccccccccccccc.ccccccccccccccccdddddddddddddddcccccccccccccccc.ccccccccccccccc
cccccccccccccc..ccccccccccccccccdddddddddddddddcccccccccccccccc..cccccccccccccc
ccccccccccccc.G.cccGcGcGGcGcGcccdddddddddddddddcccGcGcGGcGcGccc.G.ccccccccccccc
ccccccccc.......c..............cdddddddddddddddc..............c.......ccccccccc
ccccccccc.{.....+......0.......+ddddddddddddddd+.......0......+.....[.ccccccccc
ccccccccc.......+......0.......+ddddddddddddddd+.......0......+.......ccccccccc
ccccccccc...U...c..............cdddddddddddddddc..............c...U...ccccccccc
cccccccc........cccGcGcGGcGcGcccdddddddddddddddcccGcGcGGcGcGccc........cccccccc
ccccccc.G.....}.ccccccccccccccccdddddddddddddddcccccccccccccccc.].....G.ccccccc
cccccc..........cccccccccccccccccdddddddddddddccccccccccccccccc..........cccccc
cccccccccc++ccccccccccccccccc...cdddddddddddddc...ccccccccccccccccc++cccccccccc
ccccccccc....ccccccccccccc......+ddddddddddddd+......ccccccccccccc....ccccccccc
ccccccccG....Gccccccccccc.......++ddddddddddd++.......cccccccccccG....Gcccccccc
ccccccccc....cccccccccc%...9.....+ddddddddddd+.....9...%cccccccccc....ccccccccc
ccccccccG....GccccccccU*.........ccdddddddddcc.........*UccccccccG....Gcccccccc
ccccccccc.00.cccccccc%*.......cccccdddddddddccccc.......*%cccccccc.00.ccccccccc
ccccccccG....Gcccccc........ccc%%.ccdddddddcc.%%ccc........ccccccG....Gcccccccc
ccccccccc....cccccc.......++c......ccdddddcc......c++.......cccccc....ccccccccc
ccccccccG....Gcccc...9...c+.........ccccccc.........+c...9...ccccG....Gcccccccc
ccccccccc....cccc.......cc........1....:....1........cc.......cccc....ccccccccc
cccccccccc++ccccc......cc..............1..............cc......ccccc++cccccccccc
cccceeeeeeeeeeecc++...cc.....G....1..G...G..1....G.....cc...++ccfffffffffffcccc
cccceeeeeeeeeeeeee++ccc%...........G...D...G...........%ccc++ffffffffffffffcccc
cccceeeeeeeeeeeeeeeeccc%.....1..1.2.........2.1..1.....%cccffffffffffffffffcccc
cccceeeeeeeeeeeeeeeeeecc.........G.:%HHHHH%:.G.........ccffffffffffffffffffcccc
cccceeeeeeeeeeeeeeeeeeecc..........%HHHHHHH%..........ccfffffffffffffffffffcccc
cccceeeeeeeeeeeeeeeeeeeec.......G..HHHHHHHHH..G.......cffffffffffffffffffffcccc
cccceeeeeeeeeeeeeeeeeeeec..........HHHHHHHHH..........cffffffffffffffffffffcccc
cccceeeeeeeeeeeeeeeeeeeec:.G..1..D.HHHHHHHHH.D..1..G.:cffffffffffffffffffffcccc
cccceeeeeeeeeeeeeeeeeeeec..........HHHHHHHHH..........cffffffffffffffffffffcccc
cccceeeeeeeeeeeeeeeeeeeec.......G..HHHHHHHHH..G.......cffffffffffffffffffffcccc
cccceeeeeeeeeeeeeeeeeeecc..........%HHHHHHH%..........ccfffffffffffffffffffcccc
cccceeeeeeeeeeeeeeeeeecc.........G.:%HHHHH%:.G.........ccffffffffffffffffffcccc
cccceeeeeeeeeeeeeeeeccc%.....1..1.2.........2.1..1.....%cccffffffffffffffffcccc
cccceeeeeeeeeeeeee++ccc%...........G...D...G...........%ccc++ffffffffffffffcccc
cccceeeeeeeeeeecc++...cc.....G....1..G...G..1....G.....cc...++ccfffffffffffcccc
cccccccccc++ccccc......cc..............1..............cc......ccccc++cccccccccc
ccccccccc....cccc.......cc........1....:....1........cc.......cccc....ccccccccc
ccccccccG....Gcccc...9...c+.........ccccccc.........+c...9...ccccG....Gcccccccc
ccccccccc....cccccc.......++c......ccgggggcc......c++.......cccccc....ccccccccc
ccccccccG....Gcccccc........ccc%%.ccgggggggcc.%%ccc........ccccccG....Gcccccccc
ccccccccc.00.cccccccc%*.......cccccgggggggggccccc.......*%cccccccc.00.ccccccccc
ccccccccG....GccccccccU*.........ccgggggggggcc.........*UccccccccG....Gcccccccc
ccccccccc....cccccccccc%...9.....+ggggggggggg+.....9...%cccccccccc....ccccccccc
ccccccccG....Gccccccccccc.......++ggggggggggg++.......cccccccccccG....Gcccccccc
ccccccccc....ccccccccccccc......+ggggggggggggg+......ccccccccccccc....ccccccccc
cccccccccc++ccccccccccccccccc...cgggggggggggggc...ccccccccccccccccc++cccccccccc
cccccc..........cccccccccccccccccgggggggggggggccccccccccccccccc..........cccccc
ccccccc.G.....).ccccccccccccccccgggggggggggggggcccccccccccccccc.>.....G.ccccccc
cccccccc........cccGcGcGGcGcGcccgggggggggggggggccGcGccGGcGcGccc........cccccccc
ccccccccc...U...c..............cgggggggggggggggc..............c...U...ccccccccc
ccccccccc.......+......0.......+ggggggggggggggg+.......0......+.......ccccccccc
ccccccccc.(.....+......0.......+ggggggggggggggg+.......0......+.....<.ccccccccc
ccccccccc.......c..............cgggggggggggggggc..............c.......ccccccccc
ccccccccccccc.G.cccGcGcGGcGcGcccgggggggggggggggccGcGccGGcGcGccc.G.ccccccccccccc
cccccccccccccc..ccccccccccccccccgggggggggggggggcccccccccccccccc..cccccccccccccc
ccccccccccccccc.ccccccccccccccccgggggggggggggggcccccccccccccccc.ccccccccccccccc
ccccccccccccccccccccccccccccccccgggggggggggggggcccccccccccccccccccccccccccccccc
ccccccccccccccccccccccccccccccccgggggggggggggggcccccccccccccccccccccccccccccccc
ccccccccccccccccccccccccccccccccccccccccccccccccccccccccccccccccccccccccccccccc
ccccccccccccccccccccccccccccccccccccccccccccccccccccccccccccccccccccccccccccccc
ccccccccccccccccccccccccccccccccccccccccccccccccccccccccccccccccccccccccccccccc
ccccccccccccccccccccccccccccccccccccccccccccccccccccccccccccccccccccccccccccccc
ENDMAP

# Here just in case people want to see the original base layout.
NAME: grunt_profane_temple_base
TAGS: grunt_profane_temple allow_dup
WEIGHT: 0
: grunt_profane_halls_setup(_G)
KFEAT: A = stone_arch
MARKER: A = lua:props_marker { portal=1 }
KMASK: 12345 = !no_monster_gen
MAP
%%...........%%
%G...........G%
...............
......1.1......
...............
.......U.......
...............
..1.........1..
...............
....1.....1....
.....G...G.....
 .............
 ....G...G....
 .............
  ...G...G...
  ...........
   ..G...G..
   ....B....
    .:%3%:.
     %2A2%
ENDMAP

NAME: grunt_profane_temple_geh
TAGS: grunt_profane_temple no_monster_gen
: grunt_profane_halls_setup(_G)
NSUBST: 5 = 1:6 / *:5
KMONS: 4 = red devil / hell hound / flaming corpse w:5
KMONS: 5 = sun demon
KMONS: 6 = hellion / balrug
KFEAT: A = stone_arch
MARKER: A = lua:props_marker { portal=1 }
KMASK: 12345 = !no_monster_gen
MAP
ll...l%%%l...ll
l....l%%%l....l
...............
..ll...5...ll..
..l4..lll..4l..
..l..lllll..l..
..l.5lllll5.l..
..l..lllll..l..
..l4..lll..4l..
..ll...5...ll..
...............
 ....l...l....
 ....l4.4l....
 ....l...l....
  ...l4.4l...
  ...l...l...
   ..l4.4l..
   ....B....
    .:%3%:.
     %2A2%
ENDMAP

NAME: grunt_profane_temple_coc
TAGS: grunt_profane_temple no_monster_gen
: grunt_profane_halls_setup(_G)
<<<<<<< HEAD
NSUBST: 5 = 1:6 / *:5
KMONS: 4 = blue devil / large simulacrum / small simulacrum / freezing wraith
KMONS: 5 = ice devil
KMONS: 6 = blizzard demon / ice dragon
=======
KMONS: 4 = blue devil / simulacrum w:20 / freezing wraith
KMONS: 5 = blizzard demon / ice dragon
>>>>>>> 6a66c87f
KMONS: 8 = ice statue name:chilling_statue name_replace name_descriptor \
           hd:15 spells:bolt_of_cold;ozocubu's_refrigeration;\
           ozocubu's_refrigeration;freezing_cloud;\
           ozocubu's_refrigeration;ozocubu's_refrigeration \
           tile:mons_chilling_statue
KFEAT: A = stone_arch
MARKER: A = lua:props_marker { portal=1 }
KMASK: 12345 = !no_monster_gen
MAP
wwww.......wwww
www....5....www
ww...........ww
w...4.www.4...w
.....wwwww.....
....ww%%%ww....
..4.ww%8%ww.4..
....ww%%%ww....
.....wwwww.....
....4.www.4....
...W.......W...
 ..WW.5.5.WW..
 ...W.....W...
 ...WW...WW...
  ..4W4.4W4..
  ...W...W...
   .........
   ....B....
    .:%3%:.
     %2A2%
ENDMAP

NAME: grunt_profane_temple_tar
TAGS: grunt_profane_temple no_monster_gen
: grunt_profane_halls_setup(_G)
<<<<<<< HEAD
NSUBST: 5 = 1:6 / *:5
KMONS: 4 = skeletal warrior w:5 / small skeleton / large skeleton / \
           small zombie / large zombie / flying skull band
KMONS: 5 = soul eater
KMONS: 6 = tormentor / reaper / lich w:5 / bone dragon w:2
=======
KMONS: 4 = skeletal warrior w:5 / skeleton w:20 / zombie w:20 / flying skull band
KMONS: 5 = bone dragon / tormentor / lich w:5
>>>>>>> 6a66c87f
KFEAT: A = stone_arch
MARKER: A = lua:props_marker { portal=1 }
KMASK: 12345 = !no_monster_gen
MAP
.%%%.......%%%.
.ccc...4...ccc.
...............
.4....ccc....4.
.....c...c.....
...4..5V5..4...
.....c...c.....
.4....ccc....4.
...............
.ccc...4...ccc.
..5..G...G..5..
 .....4.4.....
 ....G...G....
 .............
  ...G...G...
  ...........
   ..G...G..
   ....B....
    .:%3%:.
     %2A2%
ENDMAP

NAME: grunt_profane_temple_dis
TAGS: grunt_profane_temple no_monster_gen
: grunt_profane_halls_setup(_G)
NSUBST: 5 = 1:6 / *:5
KMONS: 4 = iron devil
KMONS: 5 = skeletal warrior
KMONS: 6 = iron dragon / iron troll / iron troll
KFEAT: A = stone_arch
MARKER: A = lua:props_marker { portal=1 }
COLOUR: G = cyan
TILE: G = dngn_statue_iron_golem
: set_feature_name("granite_statue", "iron statue")
KMASK: 12345 = !no_monster_gen
MAP
%%.5.......5.%%
%G...........G%
.....4...4.....
....4.v.v.4....
.....v...v.....
...4...G...4...
.....v...v.....
....4.v.v.4....
.....4...4.....
...............
.G...G...G...G.
 ..5.......5..
 ....G...G....
 .............
  ...G...G...
  ...........
   ..G...G..
   ....B....
    .:%3%:.
     %2A2%
ENDMAP

NAME: grunt_profane_loot
TAGS: grunt_profane_loot no_monster_gen
: grunt_profane_halls_setup(_G)
SHUFFLE: }])>
SHUFFLE: KLMN
: if you.absdepth() >= 24 then
KMONS: K = storm dragon
KMONS: L = shadow dragon
KMONS: M = quicksilver dragon
KMONS: N = golden dragon
: else
KMONS: K = deep elf blademaster
KMONS: L = deep elf master archer
KMONS: M = deep elf death mage
KMONS: N = deep elf sorcerer
: end
KITEM: KLMN> = acquire any
KITEM: 12 = any
MAP
  cc+cc
 cc1%1cc
cc2%K%2cc
c1%***%1c
+%L*>*N%+
c1%***%1c
cc2%M%2cc
 cc1%1cc
  cc+cc
ENDMAP

NAME: grunt_zot_portal
TAGS: grunt_zot_portal
COLOUR: c = lightmagenta
TILE: c = wall_zot_magenta
COLOUR: JO.1+ = magenta
FTILE: JO.1+ = floor_hall
KFEAT: O = enter_zot
KMONS: 1 = place:Zot:1 band
MARKER: J = lua:fog_machine { cloud_type = "magical condensation", \
                              pow_min = 3, pow_max = 5, \
                              delay_min = 5, delay_max = 15, \
                              size = 1, walk_dist = 4, \
                              spread_rate = 70 }
MAP
  cc+cc
 cc...cc
ccJ.1.Jcc
c.......c
+.1.O.1.+
c.......c
ccJ.1.Jcc
 cc...cc
  cc+cc
ENDMAP

################################################################################
# You are in a maze of twisty little passages, all alike.
#
NAME: grunt_twisty_little_passages
TAGS: no_monster_gen
DEPTH: D:16-26
ORIENT: encompass
SHUFFLE: defghijk
SUBST: def = c
SUBST: ghi = v
SUBST: jk = b
SHUFFLE: {[(<
SHUFFLE: }] / )> / HI / JK
SHUFFLE: }]
SHUFFLE: )>
SHUFFLE: HI
SHUFFLE: JK
: if you.where() == dgn.level_name(dgn.br_entrance("Vaults")) then
KFEAT: H = enter_vaults
: else
KFEAT: H = stone_arch
MARKER: H = lua:props_marker { portal=1 }
: end
KITEM: J = acquire any
KFEAT: IK = stone_arch
MARKER: I = lua:props_marker { portal=1 }
MARKER: K = lua:props_marker { portal=1 }
KMONS: 8 = 8 band
KMONS: 9 = 9 band
KMONS: 0 = 0 band
KMASK: 098 = !no_monster_gen
NSUBST: | = 2:*
SUBST: % = %.
MAP
cccccccccccccccccccccccccccccccccccccccccccccccccccccccccccccccccccccccccccccccc
cccccccccccccccccccccccccccccccccccccccccccccccccccccccccccccccccccccccccccccccc
cccccccccccccccccccccccccccccccccccccccccccccccccccccccccccccccccccccccccccccccc
ccccdeeeeeeeeeeeeeeeeeefffffffffffffffffffffffffffffffffffffffffkkkkkkkkkkkkcccc
ccccddeeeeeeeeeeeeeeeeecffffffffffffffffffffffffffffffffffffffffkkkkkkkkkkkkcccc
ccccdd.....eeee........ecff%%.................................%%ik......{.kkcccc
ccccdd.9....eee.0.......ecf%%..0...........................0...%ik.......[kkcccc
ccccdd..ce...eee....ee...ecf....ffffffffffffffffffffffffff......ik..kk....kkcccc
ccccdd..dce...eee...eee...ecf...ffffffffffffffffffffffffff..8...ik..kkk...kkcccc
ccccdd...dce...eee...eee...ecf...ffff..............%*ffff.....0.ik...kkk..kkcccc
ccccddc...dce...eee...eee...ecf...fff...89.........%%fff........ikk...kkkkkkcccc
ccccddcc...dce...eee...eee...ecf...fff......ff......fff.....ii..ikkk...kkkkkcccc
ccccddccc...dce...eee...eee...ecf...fff.}].fff.....fff.....iii..ikkkk...kkkkcccc
ccccddcccc...dce...eee...eee.0.ecf...fff|*fff.0...fff.....iiii..ikkkkk...kkkcccc
ccccdd..ccc...dce...ee...eee...eecf...ffffff.....fff.....iiiii..ik..kkk...kkcccc
ccccdd.0.ccc..dgge......eee...eeeecf...ffff.....fff.....iiiiii..ik.0.kkk..kkcccc
ccccdd....cc..dggge..0.eee...eee..ecf...ff.....fff..0..iii%*ii..ik....kk..kkcccc
ccccdd........dgggce..eee...eee.0..ecf.0......fff.....iii.%%ii..ik........kkcccc
ccccdd........dg%%gceeee...eee......ecf......fff.....iii....ii..ik........kkcccc
ccccdd..dd....dg%%.gcee...eee...ee...ecf.%%.fff.....iii.....ii..ik..kk....kkcccc
ccccdd..ddd.0.dg....gce.0.eee.0.eee...ecf%%fff.....iii......ii..ik..kkk.0.kkcccc
ccccdd...ddd..dg.....gce...eee...eee...ecffff.....iii.......ii..ik...kkk..kkcccc
ccccddd...dddddg.0....gce...eee...eee...ecff.....iii...0....ii..ikk...kkkkkkcccc
ccccdddd...ddddg..gg...gce...eee...eee...ec.....iii.....ii..ii..ikkk...kkkkkcccc
ccccddddd...dddg..ggg...gce...eee...eee....0...iii.....iii..ii..ikkkk...kkkkcccc
ccccdddddd...ddg..gggg...gce...eee...eee.9....iii.....iii...ii..ikkkkk...kkkcccc
ccccdd..ddd...dg..ggggg...gce...eee...eee....cii%%...iii....ii..ik..kkk...kkcccc
ccccdd.0.ddd..dg..gg.ggg...gce...ee.0.eee...jjci%%..iii|).9.ii..ik.0.kkk..kkcccc
ccccdd....dd..dg..gg..ggg...gce......eee...jjjjci...iii*>.8.ii..ik....kk..kkcccc
ccccdd........dg..gg...ggg...gce.0..eee...jjj..jci.0.iii....ii..ik........kkcccc
ccccdd........dg..gg....ggg.0.gce..eee...jjj..0.jci...iii...ii..ik........kkcccc
ccccdd..dd....dg..gg.8.H*ggg...gceeee...jjj......jci...iii..ii..ik..kk....kkcccc
ccccdd..ddd.0.dg..gg.9.I|ggg..%%gcee...jjj.0.jj...jci...iiiiii..ik..kkk.0.kkcccc
ccccdd...ddd..dg..gg....ggg...%%ggc....jjj...jjj...jci...iiiii..ik...kkk..kkcccc
ccccddd...dddddg..gg...ggg.....ggg....9.jjj...jjj...jci...iiii..ikk...kkkkkkcccc
ccccdddd...ddddg..gg..ggg.....ggg...0....jjj...jjj...jci...iii..ikkk...kkkkkcccc
ccccddddd...dddg..gg..gg.....ggg.....cj...jjj...jjj...jci...ii..ikkkk...kkkkcccc
ccccdddddd...ddg..gg....0...ggg.....hhcj...jjj...jjj...jci....0.ikkkkk...kkkcccc
ccccdd..ddd...dg..gg.......ggg.....hhhhcj...jjj...jjj...jci.....ik..kkk...kkcccc
ccccdd.0.ddd..dg..gg......ggg.....hhh%%hcj...jjj.0.jjj...jci....ik.0.kkk..kkcccc
ccccdd....dd..dg..gg.....ggg.....hhh.%%.hcj...jj...jjj.0.jjci.%%ik....kk..kkcccc
ccccdd........dg..gg....ggg.....hhh......hcj......jjj...jjjjci%%ik........kkcccc
ccccdd........dg..gg%%.ggg.....hhh......0.hcj..0.jjj...jjj..jciiik........kkcccc
ccccdd..dd....dg..gg*%ggg..0..hhh.....hh...hcj..jjj...jjj.0..jcckk..kk....kkcccc
ccccdd..ddd.0.dg..gggggg.....hhh.....hhhh...hcjjjj...jjj......jckk..kkk.0.kkcccc
ccccdd...ddd..dg..ggggg.....hhh.....hhhhhh...hcjj...jjj...jj...jck...kkk..kkcccc
ccccddd...dddddg..gggg.....hhh...0.hhh*|hhh...hcj.0.jjj...jjj...jck...kkkkkkcccc
ccccdddd...ddddg..ggg.....hhh.....hhh.JK.hhh...hcj...jjj...jjj...jck...kkkkkcccc
ccccddddd...dddg..gg.....hhh......hh......hhh...hcj...jjj...jjj...jck...kkkkcccc
ccccdddddd...ddg........hhh%%.........89...hhh...hcj...jjj...jjj...jck...kkkcccc
ccccdd..ddd...dg.0.....hhhh*%..............hhhh...hcj...jjj...jjj...jck...kkcccc
ccccdd...ddd..dg...8..hhhhhhhhhhhhhhhhhhhhhhhhhh...hcj...jjj...jjj...jck..kkcccc
ccccdd....dd..dg......hhhhhhhhhhhhhhhhhhhhhhhhhh....hcj...jj....jjj...jc..kkcccc
ccccdd(.......dg%...0...........................0..%%hcj.......0.jjj....9.kkcccc
ccccdd.<......dg%%.................................%%hhcj........jjjj.....kkcccc
ccccdddddddddddchhhhhhhhhhhhhhhhhhhhhhhhhhhhhhhhhhhhhhhhcjjjjjjjjjjjjjjjjjkkcccc
ccccdddddddddddhhhhhhhhhhhhhhhhhhhhhhhhhhhhhhhhhhhhhhhhhhjjjjjjjjjjjjjjjjjjkcccc
cccccccccccccccccccccccccccccccccccccccccccccccccccccccccccccccccccccccccccccccc
cccccccccccccccccccccccccccccccccccccccccccccccccccccccccccccccccccccccccccccccc
cccccccccccccccccccccccccccccccccccccccccccccccccccccccccccccccccccccccccccccccc
ENDMAP

###############################################################################
#  This vault excercises varied old ideas for the Vaults branch:
#  a primarily humanoid-based monster set, a focus on placing groups,
#  and a pattern-based layout emphasizing lots of distinct rooms.
#  Of course, HangedMan twisted these ideas thoroughly.
#  Many thanks to elliott for writing the band placement lua!
#
NAME:    hangedman_spin_cycle
TAGS:    no_monster_gen no_item_gen no_trap_gen patrolling
DEPTH:   D:16-26
ORIENT:  encompass
KMONS:   - = plant
KMONS:   _ = plant col:random name:demonic name_adjective tile:mons_demonic_plant
KMONS:   no = human ; dart ego:exploding w:21 | dart ego:dispersal w:2 | \
                      dart ego:none w:1 | wand of lightning w:1 . \
                      mundane flail | mundane falchion | mundane trident . \
                      mundane ring mail | mundane scale mail | mundane chain mail / \
              human ; mundane blowgun . needle ego:confusion | \
                      needle ego:slow | needle ego:poisoned . \
                      mundane flail | mundane falchion | mundane trident . \
                      mundane ring mail | mundane scale mail | mundane chain mail
KMONS:   p = giant eyeball
KMONS:   q : great orb of eyes w:7 / guardian serpent w:3
KMONS:   r = vault guard
: local bands = {
:     [42 - you.absdepth() * 2] =
:         { "cyclops", "kobold demonologist", "naga", "Azrael", "Kirke" },
:     [65 - you.absdepth() * 3] =
:         { "boggart", "deep elf fighter", "necromancer" },
:     [29 - you.absdepth()] =
:         { "centaur warrior", "orc knight", "ogre mage", "skeletal warrior",
:           "yaktaur", "deep troll" },
:     [you.absdepth() * 2 - 37] =
:         { "deep elf knight", "orc high priest" },
:     [you.absdepth() * 2 - 40] =
:         { "harpy", "hell knight", "ghoul", "naga mage", "naga warrior",
:           "orc warlord", "vampire mage", "yaktaur captain" },
:     [you.absdepth() - 20] =
:         { "deep dwarf death knight", "deep elf high priest",
:           "merfolk impaler", "merfolk javelineer", "Margery", "Saint Roka" },
: }
: local kmonsters = {}
: for weight, monsters in pairs(bands) do
:     if weight > 0 then
:         for _, mons in ipairs(monsters) do
:             if not you.uniques(mons) then
:                 table.insert(kmonsters, mons .. " band w:" .. weight)
:             end
:         end
:     end
: end
: kmons("s = " .. table.concat(kmonsters, " / "))
KITEM:   ? = any ring randart w:390 / ring of hunger unrand:ring_of_the_octopus_king
KITEM:   ! = ring of invisibility / ring of regeneration / \
             ring of teleport control / ring of slaying / \
             ring of wizardry / any good_item ring no_uniq w:75
KITEM:   | = | / any good_item
KFEAT:   ^ = known teleport trap
KFEAT:   ~ = teleport trap
KFEAT:   aD = stone_arch
KFEAT:   A = enter_hell
KFEAT:   & = enter_pandemonium
KFEAT:   @ = enter_abyss
KFEAT:   B = enter_vaults
KFEAT:   C : C / any shop
SHUFFLE: <d` / {e1 / (f2 / [g3, >h4 / }i5 / )j6 / ]k7, (f2 / )j6, 15
: if you.absdepth() > 20 then
SUBST:   ( = D
MARKER:  D = lua:props_marker { portal=1 }
:     if crawl.random2(you.depth()-15) > (you.depth()-18) then
SUBST:   A&@ = a, _ = -, l = W
:     else
SHUFFLE: aA&@
:     end
: else
SUBST:   A&@ = a, _ = -, l = W
:     if you.where() == dgn.level_name(dgn.br_entrance("Vaults")) then
NSUBST:  ( = 1:B / *:(
SUBST:   f = r, 2 = '
:     end
: end
SUBST:   {} = **|||, ( = T, ) : TTCCC, [ = !, ] = ?
NSUBST:  < = 1:{ / 1:( / 1:[, > = 1:} / 1:) / 1:]
SUBST:   d = 0, e = 009, f = %, g = 0, h = 0, i = 009, j = %, k = 0
SUBST:   ` = >, 1 = 9988s, 2 = 009, 3 = s, 4 = `, 5 = 998ss, 6 = 009, 7 = s
SHUFFLE: })]` / {([>, ?!, no / pq, pq / pq / pq / qp / pp / qq
SHUFFLE: LM / LM / LM / LM / LM / LM / LM / ML / ML / MM
SHUFFLE: NO / NO / NO / NO / NO / NO / NO / ON / ON / OO
SHUFFLE: PQ / PQ / PQ / PQ / PQ / QP, RS / RS / RS / RS / SR
SUBST:   LNPR : x, MOQS : ~, J : ~xxx, K : ~xxxx, c : x:7 c:1, v : v:7 c:1
NSUBST:  ~ = 2:~ / 1:~. / 75:H / 225:I / *:.
SUBST:   H = ~ .:4490, I = ~ .:9990
COLOUR:  "-_ = green
COLOUR:  '`089rs%*|!? = white
FTILE:   ^"aA@&-_U = floor_grass
: if crawl.coinflip() then
FTILE:   '`<{([>})]089rs%*|!?BCTDEF = floor_vault
: else
FTILE:   '`<{([>})]089rs%*|!?BCTDEF = floor_pebble_darkgray
: end
MAP
                          vvvvvvv
                         vv'%<%'vv
                 vvvv    vd'''''dv    vvvv
                vv%'vvvvvv'''`'''vvvvvv'%vv
               vv{''evvcccc+ccc+ccccvvg''[vv
               v%'1'''cc...........cc'''3'%v
               v'''cc+c.......N.....c+cc'''v
               vve'c.....L~~~~OO~......c'gvv
                vv'+....~MM~~~~N~~~....+'vv
          xxxx xcccc..~~~~L~~~~OO~~~~..ccv  xxxx
         xxJJxxx~~~..~~~~~MM~~~~N~~Q~~..ccxxxKKxx
         xJJJJxx~~~~px~~~~~L~~~~OO~~x~~~~~xxKKKKx
         xJJJJx~~~~~xn~~~~~MM~~~~N~~~P~~~~~xKKKKx
         xxJJ~~~~~~~~~~~~~~.L...~~~~~~~~~~~~~KKxx
    vvvv  xxx~www~~~~~~~~~.......~~~~~~~~www~xxxx
   vv%'vv xx~~www~x~~~.....c+c+c....~~~x~www~~~xx vvvvv
  vv(''fvvc~~~ww~R~~~.....cc'''cc.....~~R~ww~~~~cvv'%vvv
  v%'2'''cc~~~~~RS~~..c+ccc''4''ccc+c..~SR~~~~~~cvf''(vv
  v'''cc+c.~~~~x~~...cc''kch'''hci''cc..~~x~~~~~c'''2'%v
  vvf'c....~~~~~~....+'7''cc%>%cc''5'+..~~~~~~~.c+cc'''v
   vv'+...~~P~~~..c+cck''%bbbbbbb%''ic...~~~~xq....c'fvv
   vvcc..~~x~~~..cc'jbbb%]bbbbbbb}%bbc+c..~~~ox~...+'vv
   vcc...~Q~~~~..+'6'bbbbbbblllbbbbbbj'cc..~~~~~~..ccvv
   vc....~~~~~~..c'''%bbbbbbl^lbbbbbb'6'+..~~~~~~...ccv
 vvvc...~~~ON~~..cj'%)bblllll"llllbb%'''c..~~~~~~....cv
vvg'c..~~ONO~~..ccccbbbbla""""""Albb)%'jc..~~~~~~~...cvvv
v'''+..ONO~~~..cc'icbbbbl"""U"_""lbbbbcccc..~~~~~ML..c'evv
v%''c.NO~~~~~..+'''%bblll"_""""""lbbbbck'cc..~~MLM~..+'''v
v['3c..~~~~~ML.c'5'}bbl^"""""""U"lllbb%'''+..MLM~~~..c''%v
v%''c..~~~MLM..+'''%bblll"U"""""""^lbb]'7'c.LM~~~~~..c1'{v
v'''+..~MLM~~..cc'icbbbbl""""""_"lllbb%'''+..~~~~~ON.c''%v
vvg'c..LM~~~~~..ccccbbbbl""_"U"""lbbbbck'cc..~~~ONO..+'''v
 vvvc...~~~~~~~..ch'%>bbl@""""""&lbbbbcccc..~~ONO~~..c'evv
   vc....~~~~~~..c'''%bbllll"lllllbb>%'hc..~~NO~~~~..cvvv
   vcc...~~~~~~..+'4'bbbbbbl^lbbbbbb%'''c..~~~~~~~...cv
   vvcc..~~~~~~..cc'hbbbbbblllbbbbbbb'4'+..~~~~Q~...ccv
  vvv'+...~xo~~~..c+cbb%]bbbbbbb}%bbbh'cc..~~~x~~..ccvv
  vvd'c....qx~~~~...ck''%bbbbbbb%''icc+c..~~~P~~...+'vvv
  v'''cc+c.~~~~~~~..+'7''cc%)%cc''5'+....~~~~~~....c'dvv
  v%'`'''c~~~~~x~~..cc''kcj'''jci''cc...~~x~~~~.c+cc'''v
  vv<''dvc~~~~~~RS~..c+ccc''6''ccc+c..~~SR~~~~~cc'''`'%v
   vv%'vvc~~~~ww~R~~.....cc'''cc.....~~~R~ww~~~cvvd''<vv
    vvvv cxx~~www~x~~.....c+c+c.....~~~x~www~~xx vv'%vv
          xxx~www~~~~~~~~.......~~~~~~~~~www~xxx  vvvv
         xxKK~~~~~~~~~~~~~..L..~~~~~~~~~~~~~~JJxx
         xKKKKx~~~~~P~~~N~~~MM~~~~~~nx~~~~~xJJJJx
         xKKKKxx~~~~~x~~OO~~~L~~~~~~xp~~~~xxJJJJx
         xxKKxxxxc..~~Q~~N~~~MM~~~~~~..~~~xxxJJxx
          xxxx  vcc..~~~~OO~~~L~~~~~..ccccc xxxx
               vv'+....~~~N~~~MM~~....+'vv
              vve'c.....~~OO~~~L~.....c'gvv
              v'''cc+c.....N.......c+cc'''v
              v%'1'''cc...........cc'''3'%v
              vv{''evvcccc+ccc+ccccvvg''[vv
               vv%'vvvvvv'''2'''vvvvvv'%vv
                vvvv    vf'''''fv    vvvv
                        vv'%(%'vv
                         vvvvvvv
ENDMAP

################################################################################
# A bizarre, imposing crystal construct, radiating great elemental magic
# that lures in and alters enemies often rare, strange, and nasty.
# Vaguely, vaguely inspired by Crawl Alternative's Jade Caves
# and the non-livings sets for the proposed Radiant Caverns.
# Stairs and greater threats are scattered throughout the level:
# anticipating dangers and skipping through the level may be quite difficult.
#
NAME:    hangedman_crystal_crosses_colossus
TAGS:    no_monster_gen no_item_gen no_pool_fixup
DEPTH:   D:16-26
ORIENT:  encompass
MONS:    deep elf conjurer / deep elf knight w:5 / wizard / ogre mage / \
         centaur warrior ; bow ego:flame | bow ego:frost . arrow / \
         two-headed ogre w:5 ; great mace ego:freezing ident:type . \
         great mace ego:flaming ident:type / efreet w:5 / \
         rakshasa w:5 ; wand of flame | wand of frost | nothing
MONS:    very ugly thing w:20 / shapeshifter / unseen horror w:15 / \
         chaos spawn / fire elemental / water elemental w:5 / \
         air elemental / earth elemental w:5 / \
         insubstantial wisp / gargoyle w:5 / wolf spider simulacrum w:3 / \
         elephant simulacrum w:3 / deep troll simulacrum w:3 / \
         lindwurm perm_ench:shapeshifter w:7 / lindwurm w:3 / \
         dancing weapon w:5 ; trident ego:flaming | trident ego:freezing | \
         war axe ego:flaming | war axe w:15 ego:freezing |  \
         scimitar w:15 ego:freezing | scimitar ego:flaming | \
         dire flail w:5 ego:flaming | dire flail w:5 ego:freezing
MONS:    frost giant w:5 / fire giant w:5 / naga mage / hell knight / \
         base draconian w:20 / spriggan air mage / deep troll earth mage / \
         yaktaur captain ; crossbow ego:flame | crossbow ego:frost . bolt / \
         rakshasa w:5 ; wand of fire | wand of cold | \
         glaive w:2 ego:flaming | glaive w:2 ego:freezing
MONS:    lorocyproca w:5 / dragon perm_ench:shapeshifter w:12 / dragon w:3 / \
         ice dragon perm_ench:shapeshifter w:12 / ice dragon w:3 / \
         metal gargoyle w:5 / glowing shapeshifter / ghost moth w:1 / \
         boulder beetle / anaconda simulacrum w:4 / harpy simulacrum w:4 / \
         hydra simulacrum w:4 / dragon simulacrum w:3 / fire crab /  \
         dancing weapon w:15 ; glaive ego:flaming | glaive ego:freezing | \
         battleaxe w:5 ego:flaming | battleaxe ego:freezing | \
         great sword ego:flaming | great sword w:5 ego:freezing | \
         great mace ego:flaming | great mace ego:freezing
KMONS:   A = fire giant ; battleaxe ego:freezing ident:type
KMONS:   B = frost giant ; great sword ego:flaming ident:type
KMONS:   C = rakshasa ; robe good_item . wand of cold | wand of fire | \
                      wand of lightning . \
                      glaive ego:freezing | glaive ego:flaming . \
                      potion of heal wounds | potion of might | \
                      potion of speed | nothing w:20
KMONS:   D = lich
KMONS:   E = deep elf annihilator ; robe randart | mundane ice dragon armour | \
                                  mundane fire dragon armour | robe w:1 . \
                                  scimitar ego:flaming | scimitar ego:freezing
KMONS:   F = ettin ; great mace ego:flaming ident:type . \
                     great mace ego:freezing ident:type
KMONS:   G = deep elf blademaster ; mundane crystal plate armour . \
                                  sabre ego:flaming ident:type . \
                                  sabre ego:freezing ident:type
KMONS:   H = ancient lich w:5 / lich
KMONS:   I = titan
KMONS:   J = golden dragon w:19 / golden dragon perm_ench:shapeshifter w:1 / \
             quicksilver dragon w:14 / \
             quicksilver dragon perm_ench:shapeshifter w:1
KMONS:   K = glowing shapeshifter hd:16 / glowing shapeshifter hd:15
KMONS:   L = crystal golem
KFEAT:   V = enter_vaults
SHUFFLE: ABCD
NSUBST:  "~ = 1:{ / 1:[ / 1:( / 1:} / 1:] / 1:) / 1:<<. / 1:>>. / 3:T
:  if you.absdepth() > 20 then
NSUBST:  A = 1:A / 1:F / *:1, B = 1:B / 1:G / *:1
NSUBST:  C = 1:CC1 / 1:H / *:1, D = 1:D / 1:II1 / *:1
MARKER:  T = lua:props_marker { portal=1 }
: _G.set_random_mon_list("place:D:" .. you.absdepth() .. " w:150 / " ..
:   "fire giant / frost giant / base draconian w:5 / rakshasa w:5 / " ..
:   "glowing shapeshifter w:8 / simulacrum w:5 / dancing weapon w:2 / " ..
:   "fire crab w:5 / boulder beetle / chaos spawn / very ugly thing band w:5")
:  else
NSUBST:  A = 1:A / *:1, B = 1:B / *:1, C = 1:C / *:1, D = 1:DD3 / *:1
: _G.set_random_mon_list("place:D:" .. you.absdepth() .. " w:130 / " ..
:   "deep elf conjurer / deep elf knight w:5 / rakshasa w:5 / " ..
:   "shapeshifter w:5 / simulacrum w:5 / air elemental w:5 / " ..
:   "lindwurm w:5 / boulder beetle w:5 / chaos spawn / ugly thing band")
:    if you.where() == dgn.level_name(dgn.br_entrance("Vaults")) then
NSUBST:  T = 1:V / *:T
:    end
:  end
SHUFFLE: ABCDEF, GHIJKL, "X / ~Y / ^Z, +-=
SUBST:   "X = bX..., ~Y = bbY.., ^Z = b., v : v:3 b:2, c : c:3 b:2, d = c
SUBST:   + = +:14 .:1, - = +:4 .:1, = = +:2 .:3, * = *:9 |:1, % = %:14 *:5 .:1
SHUFFLE: XY
SUBST:   X : w:60 l., Y : l:40 w., l = lll., 1 : 1:99 .:1
KPROP:   l = no_cloud_gen
:  local Z = you.absdepth()
:  if you.absdepth() * 4 - 74 <= 0 then
:    subst("1 = 1:" .. math.max(72 - Z * 3, 3) ..
:             " 2:" .. math.max(52 - Z * 2, 3))
:  elseif you.absdepth() * 4 - 78 <= 0 then
:    subst("1 = 1:" .. math.max(72 - Z * 3, 3) ..
:             " 2:" .. math.max(52 - Z * 2, 3) ..
:             " 3:" .. Z * 4 - 74)
:  else
:    subst("1 = 1:" .. math.max(72 - Z * 3, 3) ..
:             " 2:" .. math.max(52 - Z * 2, 3) ..
:             " 3:" .. Z * 4 - 74 .. " 4:" .. Z * 4 - 78)
:  end
TILE:    b = wall_emerald
TILE:    c = wall_crystal_squares
TILE:    v = dngn_metal_wall_darkgray
LFLOORTILE: floor_pebble_green
LFLOORCOL:  white
MAP
                                          bbb
                                         bbYbb
                                         b.%.b
                                         b.Y.b
          bbb                            b.B.b    bbb
         bbXbb                       bbbbc...cbbbbbYbb
         b.%.b                      bb...........b...b
         b.X.b                      bY.Y...Y...Y.-.Y.b
         b.A.b    bbb               bb...........b...b
     bbbbc...cbbbbbXbb               bb-bb...bbbbb...cbbbb
    bb...........b...b               b...b.1.b...........bb
    bX.X...X...X.-.X.b               b.Y.b.Y.b%Y1..Y..BY%Yb
    bb...........b...b    bbb        b...b.%.b...........bb
     bb-bb...bbbbb...bbbbbbXbb   bbbbb...bbbbvbbbb...cbbbb
     b...b.1.b....1......b...b  bb......1....b.%.b...b
     b.X.b.X.b%"...X...X.-.X.b  bY.Y...Y...~%b.~.b.Y.b
     b...b.%.b......1....b...b  bb....1......b...b...b
 bbbbc...bbbbvbbbb...bbbbb...bbbbbb-bb...bbbbb...bb-bb
bb...........b.%.b...b....1......b...b...b......1....bb
bX%XA..X..1X%b.".b.".b%"...X...X.+.Z.b.~.b%~...Y...Y.Yb
bb...........b...b.%.b......1....b...b.%.b....1......bb
 bbbbc...bbbbb...bbbbvbbbb...bbbbb...bbbbvbbbb...bbbbb
     b...b....1......b.%.b...b......1....b.%.b...b
     b.X.-.X...X..."%b.Z.b.".b.Z...Z...Z%b.~.b.Y.b
     b...b......1....b...b.%.b....B......b...b...b
     bbXbbbbbb...bbbbb...bbbbv+d+b...bbbbb...bb-bb
      bbb    b...b....1......b...b...b......1....bb
             b.X.-.Z...Z...Z%b.Z.b.Z.b%~...Y...Y.Yb
             b...b......A....b...b.%.b....1......bb
             bbXbbb+bb...bbbbb...bbbbvbbbb...bbbbb
              bbbb...b...+....A*B....+...b...b
                 b.Y.b.Z.d.Z..*Z*..Z.d.Z.b.Y.b
                 b...b...+....C*D....+...b...bbbb
             bbbbb...bbbbvbbbb...bbbbb...bb+bbbXbb
            bb......1....b.%.b...b....D......b...b
            bY.Y...Y...~%b.Z.b.Z.b%Z...Z...Z.=.X.b
            bb....1......b...b...b......1....b...b    bbb
             bb=bb...bbbbb...b+d+vbbbb...bbbbb...bbbbbbXbb
             b...b...b......C....b.%.b...b....1......b...b
             b.Y.b.~.b%Z...Z...Z.b.".b.Z.b%"...X...X.=.X.b
             b...b.%.b....1......b...b.%.b......1....b...b
         bbbbb...bbbbvbbbb...bbbbb...bbbbvbbbb...bbbbb...cbbbb
        bb......1....b.%.b...b....1......b.%.b...b...........bb
        bY.Y...Y...~%b.Y.b.Z.+.X...X..."%b.".b.".b%X1..X..DX%Xb
        bb....1......b...b...b......1....b...b.%.b...........bb
         bb=bb...bbbbb...bb=bbbbbb...bbbbb...bbbbvbbbb...cbbbb
         b...b...b......1....bb  b...b....1......b.%.b...b
         b.Y.b.~.b%~...Y...~.Yb  b.X.=.X...X..."%b.X.b.X.b
         b...b.%.b....1......bb  b...b......1....b.1.b...b
     bbbbc...bbbbvbbbb...bbbbb   bbXbbbbbb...bbbbb...bb=bb
    bb...........b.%.b...b        bbb    b...b...........bb
    bY%YC..Y..1Y%b.Y.b.Y.b               b.X.=.X...X...X.Xb
    bb...........b.1.b...b               b...b...........bb
     bbbbc...bbbbb...bb=bb               bbXbbbbbc...cbbbb
         b...b...........bb               bbb    b.D.b
         b.Y.=.Y...Y...Y.Yb                      b.X.b
         b...b...........bb                      b.%.b
         bbYbbbbbc...cbbbb                       bbXbb
          bbb    b.C.b                            bbb
                 b.Y.b
                 b.%.b
                 bbYbb
                  bbb
ENDMAP

################################################################################
# Giving players the runaround...

default-depth:

NAME: grunt_runaround
TAGS: no_monster_gen
DEPTH: D:16-27
ORIENT: encompass
SUBVAULT: B : grunt_runaround_doors_1
SUBVAULT: C : grunt_runaround_doors_2
SUBVAULT: D : grunt_runaround_doors_3
SUBVAULT: E : grunt_runaround_doors_4
: if you.absdepth() == 27 then
KFEAT:  Z = stone_wall
TILE:   Z = wall_zot_magenta
COLOUR: Z = lightmagenta
SUBVAULT: F : grunt_runaround_zot
NSUBST: < = 1:{ / 1:[ / 1:( / 2:< / *=A
: elseif you.where() == dgn.level_name(dgn.br_entrance("Vaults")) then
KFEAT: Z = metal_wall
SUBVAULT: F : grunt_runaround_vaults
NSUBST: < = 1:{ / 1:[ / 1:( / 1:] / 1:) / *=A
: else
KFEAT: Z = metal_wall
SUBVAULT: F : grunt_runaround_loot
NSUBST: < = 1:{ / 1:[ / 1:( / 1:] / 1:) / *=A
: end
{{
local room_centres = { 'd', 'e', 'f', 'g', 'h', 'i', 'j', 'k',
                       'H', 'I', 'J', 'K', 'L', 'M', 'N', 'O',
                       'P', 'Q', 'R', 'S', 'T', 'U', 'V', 'W' }
for i = 1, #room_centres do
  subst(room_centres[i] .. ' : .:21 w l c v b:2')
end
}}
#KMASK: 09 = !no_monster_gen
SUBST: 0 = 0.
SUBST: 9 = 90
KMONS: 0 = 0 band
: if you.where() == dgn.level_name(dgn.br_entrance("Vaults")) then
KMONS: 9 = human hd:8 ; ring mail w:5 | scale mail | chain mail w:5 \
                        . long sword | falchion | war axe | broad axe | \
                          mace | flail \
                        . nothing w:20 | buckler | shield
: else
KMONS: 9 = 9 band
: end
KFEAT: G = granite_statue / fountain_blue / fountain_sparkling w:1 / \
           floor w:21
MARKER: A = lua:props_marker { portal=1 }
KFEAT:  A = floor
MAP
                  cccccccccccccccc
                ccc.......<......ccc
             cccc..................cccc
           ccc..c..0.dddGddGddd.0..c..ccc
          cc....BB................BB....cc
         cc...0..c.cBBccccccccBBc.c..0...cc
        cc......cccc.....cc.....cccc......cc
       cc..kk.ccc...HH...CC...II...ccc.ee..cc
      cc<.Gk.BB..HHGH..0.CC.0..IGII..BB.eG.<cc
     cc..kk.cc...H.......cc.......I...cc.ee..cc
    cc..Gk.cc..0....cCCccccccCCc....0..cc.eG..cc
   cc..kk.ccc.....ccc..........ccc.....ccc.ee..cc
   c...k.cccCC..CCc.c..0.QQ.0..c.cCC..CCccc.e...c
  cc....Bc..CCccc...DD..QGGQ..DD...cccCC..cB....cc
  c..0.cB....ccc..0..c........c..0..ccc....Bc.0..c
  c....c..0..cc.PP...cDDccccDDc...RR.cc..0..c....c
 cccB.cc....Cc.PG..DDc...ZZ...cDD..GR.cC....cc.Bccc
 c..Bcc.OO..C..P..cc...9.EE.9...cc..R..C..JJ.ccB..c
cc....c.O..cc.0..ccZ..9G.EE.G9..Zcc..0.cc..J.c....cc
c..0.cc.G..c....DcZEE....ZZ....EEZcD....c..G.cc.0..c
c....B.OO.cccD..D..EEZZEEZZEEZZEE..D..Dccc.JJ.B....c
c..j.B.O..C..Dccc...ZZZFFFFFFZZZ...cccD..C..J.B.f..c
c..j.c....C....D..9.ZZFFFFFFFFZZ.9..D....C....c.f..c
c..j.c..0.c.0..D.9G.EFFFFFFFFFFE.G9.D..0.c.0..c.f..c
c..G.c....c..W.c....EFFFFFFFFFFE....c.S..c....c.G..c
c<.j.ccCCcc.WG.cZEEZZFFFFFFFFFFZZEEZc.GS.ccCCcc.f..c
c..j.ccCCcc.WG.cZEEZZFFFFFFFFFFZZEEZc.GS.ccCCcc.f.<c
c..G.c....c..W.c....EFFFFFFFFFFE....c.S..c....c.G..c
c..j.c..0.c.0..D.9G.EFFFFFFFFFFE.G9.D..0.c.0..c.f..c
c..j.c....C....D..9.ZZFFFFFFFFZZ.9..D....C....c.f..c
c..j.B.N..C..Dccc...ZZZFFFFFFZZZ...cccD..C..K.B.f..c
c....B.NN.cccD..D..EEZZEEZZEEZZEE..D..Dccc.KK.B....c
c..0.cc.G..c....DcZEE....ZZ....EEZcD....c..G.cc.0..c
cc....c.N..cc.0..ccZ..9G.EE.G9..Zcc..0.cc..K.c....cc
 c..Bcc.NN..C..V..cc...9.EE.9...cc..T..C..KK.ccB..c
 cccB.cc....Cc.VG..DDc...ZZ...cDD..GT.cC....cc.Bccc
  c....c..0..cc.VV...cDDccccDDc...TT.cc..0..c....c
  c..0.cB....ccc..0..c........c..0..ccc....Bc.0..c
  cc....Bc..CCccc...DD..UGGU..DD...cccCC..cB....cc
   c...i.cccCC..CCc.c..0.UU.0..c.cCC..CCccc.g...c
   cc..ii.ccc.....ccc..........ccc.....ccc.gg..cc
    cc..Gi.cc..0....cCCccccccCCc....0..cc.gG..cc
     cc..ii.cc...M.......cc.......L...cc.gg..cc
      cc<.Gi.BB..MMGM..0.CC.0..LGLL..BB.gG.<cc
       cc..ii.ccc...MM...CC...LL...ccc.gg..cc
        cc......cccc.....cc.....cccc......cc
         cc...0..c.cBBccccccccBBc.c..0...cc
          cc....BB................BB....cc
           ccc..c..0.hhhGhhGhhh.0..c..ccc
             cccc..................cccc
                ccc......<.......ccc
                  cccccccccccccccc
ENDMAP

NAME: grunt_runaround_doors_1
TAGS: grunt_runaround_doors_1 allow_dup
: map("            AA                BB")
: map("                II        JJ")
: map(" ")
: map(" ")
: map("         XX                      KK")
: map(" ")
: map(" ")
: map(" ")
: map(" ")
: map("    W                                  L")
: map("    W                                  L")
: map(" ")
: map("H                                          C")
: map("H                                          C")
: map(" ")
: map(" ")
: map(" V                                        M")
: map(" V                                        M")
: map(" ")
: map(" ")
: map(" ")
: map(" ")
: map(" ")
: map(" ")
: map(" ")
: map(" ")
: map(" U                                        N")
: map(" U                                        N")
: map(" ")
: map("")
: map("G                                          D")
: map("G                                          D")
: map(" ")
: map("    T                                  O")
: map("    T                                  O")
: map(" ")
: map(" ")
: map(" ")
: map(" ")
: map("         SS                      PP")
: map(" ")
: map(" ")
: map("                RR        QQ")
: map("            FF                EE")
SHUFFLE: ABCDEFGH
SHUFFLE: IJKLMNOPQRSTUVWX
SUBST: ABCDEFGI : +, HJKLMNOPQRSTUVWX : c

NAME: grunt_runaround_doors_2
TAGS: grunt_runaround_doors_2 allow_dup
: map("                  AA")
: map("                  AA")
: map(" ")
: map("              XX      II")
: map(" ")
: map("     HH  WW                JJ  BB")
: map("     HH                        BB")
: map(" ")
: map(" ")
: map("     V                          K")
: map("     V                          K")
: map(" ")
: map(" ")
: map(" ")
: map("   U                              L")
: map("   U                              L")
: map(" ")
: map(" ")
: map("GG                                  CC")
: map("GG                                  CC")
: map(" ")
: map(" ")
: map("   T                              M")
: map("   T                              M")
: map(" ")
: map(" ")
: map(" ")
: map("     S                          N")
: map("     S                          N")
: map(" ")
: map(" ")
: map("     FF                        DD")
: map("     FF  RR                OO  DD")
: map(" ")
: map("              QQ      PP")
: map(" ")
: map("                  EE")
: map("                  EE")
SHUFFLE: ABCDEFGH
SHUFFLE: IJKLMNOPQRSTUVWX
SUBST: ABCDEFGI : +, HJKLMNOPQRSTUVWX : c

NAME: grunt_runaround_doors_3
TAGS: grunt_runaround_doors_3 allow_dup
: map("       AA        BB")
: map(" ")
: map("         II    JJ")
: map("      XX          KK")
: map(" ")
: map(" ")
: map("   W                  L")
: map("H  W                  L  C")
: map("H                        C")
: map("  V                    M")
: map("  V                    M")
: map(" ")
: map(" ")
: map(" ")
: map(" ")
: map("  U                    N")
: map("  U                    N")
: map("G                        D")
: map("G  T                  O  D")
: map("   T                  O")
: map(" ")
: map(" ")
: map("      SS          PP")
: map("         RR    QQ")
: map(" ")
: map("       FF        EE")
SHUFFLE: ABCDEFGH
SHUFFLE: IJKLMNOPQRSTUVWX
SUBST: ABCDEFGI : +, HJKLMNOPQRSTUVWX : c

NAME: grunt_runaround_doors_4
TAGS: grunt_runaround_doors_4 allow_dup
: map("        AA ")
: map("        AA")
: map("  HH          BB")
: map("  HH  PP  II  BB")
: map(" ")
: map(" ")
: map("   O          J")
: map("   O          J")
: map("GG              CC")
: map("GG              CC")
: map("   N          K")
: map("   N          K")
: map(" ")
: map(" ")
: map("  FF  MM  LL  DD")
: map("  FF          DD")
: map("        EE")
: map("        EE")
SHUFFLE: ABCDEFGH
SHUFFLE: IJKLMNOP
SUBST:   ABCDEFGI : +, HJKLMNOP : Z
: if you.absdepth() == 27 then
KFEAT:  Z = stone_wall
TILE:   Z = wall_zot_magenta
COLOUR: Z = lightmagenta
: else
KFEAT:  Z = metal_wall
: end

NAME: grunt_runaround_loot
TAGS: grunt_runaround_loot allow_dup
SHUFFLE: }>de
SUBST: de = %
NSUBST: % = 4:| / 8:* / *=%
KMONS: 9 = 9 band
KMONS: 8 = 8 band
MAP
  ......
 ..9..9..
..8.%%.8..
.9.%%%%.9.
..%%}>%%..
..%%de%%..
.9.%%%%.9.
..8.%%.8..
 ..9..9..
  ......
ENDMAP

NAME: grunt_runaround_vaults
TAGS: grunt_runaround_vaults allow_dup
SHUFFLE: }Ode
SUBST: de = %
NSUBST: % = 4:* / 8:% / *=.
KFEAT: O = enter_vaults
MONS: vault guard
MAP
  ......
 ..1..1..
....%%....
.1.%%%%.1.
..%%}O%%..
..%%de%%..
.1.%%%%.1.
....%%....
 ..1..1..
  ......
ENDMAP

NAME: grunt_runaround_zot
TAGS: grunt_runaround_zot allow_dup
COLOUR: .1defghijO = magenta
FTILE: .1defghijO = floor_hall
SHUFFLE: defg
SHUFFLE: Ohij
SUBST: hij = .
NSUBST: 1 = 1:2 / *=1
KFEAT: O = enter_zot
KMONS: d = golden dragon
KMONS: e = quicksilver dragon
KMONS: f = storm dragon
KMONS: g = shadow dragon
MONS: base draconian
MONS: nonbase draconian
MAP
  ......
 ..1..1..
..d....e..
.1......1.
....Oh....
....ij....
.1......1.
..f....g..
 ..1..1..
  ......
ENDMAP<|MERGE_RESOLUTION|>--- conflicted
+++ resolved
@@ -720,15 +720,10 @@
 NAME: grunt_profane_temple_coc
 TAGS: grunt_profane_temple no_monster_gen
 : grunt_profane_halls_setup(_G)
-<<<<<<< HEAD
 NSUBST: 5 = 1:6 / *:5
-KMONS: 4 = blue devil / large simulacrum / small simulacrum / freezing wraith
+KMONS: 4 = blue devil / simulacrum w:20 / freezing wraith
 KMONS: 5 = ice devil
 KMONS: 6 = blizzard demon / ice dragon
-=======
-KMONS: 4 = blue devil / simulacrum w:20 / freezing wraith
-KMONS: 5 = blizzard demon / ice dragon
->>>>>>> 6a66c87f
 KMONS: 8 = ice statue name:chilling_statue name_replace name_descriptor \
            hd:15 spells:bolt_of_cold;ozocubu's_refrigeration;\
            ozocubu's_refrigeration;freezing_cloud;\
@@ -763,16 +758,10 @@
 NAME: grunt_profane_temple_tar
 TAGS: grunt_profane_temple no_monster_gen
 : grunt_profane_halls_setup(_G)
-<<<<<<< HEAD
 NSUBST: 5 = 1:6 / *:5
-KMONS: 4 = skeletal warrior w:5 / small skeleton / large skeleton / \
-           small zombie / large zombie / flying skull band
+KMONS: 4 = skeletal warrior w:5 / skeleton w:20 / zombie w:20 / flying skull band
 KMONS: 5 = soul eater
 KMONS: 6 = tormentor / reaper / lich w:5 / bone dragon w:2
-=======
-KMONS: 4 = skeletal warrior w:5 / skeleton w:20 / zombie w:20 / flying skull band
-KMONS: 5 = bone dragon / tormentor / lich w:5
->>>>>>> 6a66c87f
 KFEAT: A = stone_arch
 MARKER: A = lua:props_marker { portal=1 }
 KMASK: 12345 = !no_monster_gen
