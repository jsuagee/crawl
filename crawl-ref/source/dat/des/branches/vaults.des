--- conflicted
+++ resolved
@@ -43,32 +43,6 @@
     end
   end
 
-<<<<<<< HEAD
-=======
-  -- Header for st's "greater box" vaults
-  function box_setup(e)
-    e.tags("no_item_gen")
-    e.tags("transparent")
-    e.depth("Vaults:1-7")
-    e.weight("20")
-    e.kfeat("& = runed_door")
-    e.subst("% = %%%**|$")
-    e.kmons("7 = patrolling vault guard")
-    e.kmons("Z = frost giant / fire giant / titan w:5 / ettin / shadow dragon /\
-             golden dragon w:5 / storm dragon / quicksilver dragon w:2 /\
-             iron dragon w:2 / swamp dragon / dragon / ice dragon /\
-             catoblepas / moth of wrath w:1 / ghost moth w:1 /\
-             eye of draining / giant eyeball / eye of devastation /\
-             giant orange brain / greater naga / guardian serpent /\
-             vampire knight / vampire mage / deep elf sorcerer /\
-             deep elf death mage / deep elf demonologist /\
-             deep elf annihilator / deep elf high priest / orc warlord /\
-             base draconian w:15 / sphinx / shapeshifter /\
-             glowing shapeshifter")
-    e.subst("0 = 0:9 Z:1")
-    e.subst("9 = 9:3 Z:1")
-  end
->>>>>>> f4c54933
 }}
 
 ###############################################################################
@@ -323,355 +297,7 @@
 ENDMAP
 
 ###############################################################################
-<<<<<<< HEAD
 # Vaults:$ last level of the vaults -- dungeon.cc will change all these 'x's
-=======
-# Vaults arrivals - keep these less threatening than Vaults entries
-###############################################################################
-
-NAME:   grunt_vaults_arrival_checkpoint
-TAGS:   extra uniq_vaults_arrival no_monster_gen no_item_gen no_trap_gen
-MONS:   vault guard
-DEPTH:  Vaults:1
-ORIENT: float
-MAP
-   .@.
-vvvv+vvvv
-vvv...vvv
-vvv...vvv
-vvvn+nvvv
-v..1.1..v
-vT.....Tv
-v.......v
-vvvn+nvvv
-vvv...vvv
-vvv[{(vvv
-vvvvvvvvv
-ENDMAP
-
-# With apologies to NetHack.
-# You'd expect the second room to be completely full of monsters,
-# but that would be just a little unfair.
-# The rock padding is to (roughly) line it up with the corner of
-# a layout_city map.
-NAME:   grunt_vaults_arrival_ludios
-WEIGHT: 5
-TAGS:   extra uniq_vaults_arrival no_monster_gen no_item_gen no_trap_gen \
-        generate_awake
-DEPTH:  Vaults:1
-SUBST:  0 = 00.
-ORIENT: southwest
-MAP
-xxxxxxxxvvvvvvv.@
-xxxxxxxxv.0.0.v..
-xxxxxxxxv0.0.0+..
-xxxxxxxxv.0.0.v..
-xxxxxxxxv0.0.0v..
-xxxxxxxxv..v+vvvv
-xxxxxxxxv%%v...(v
-xxxxxxxxv%%v..{[v
-xxxxxxxxvvvvvvvvv
-xxxxxxxxxxxxxxxxx
-xxxxxxxxxxxxxxxxx
-xxxxxxxxxxxxxxxxx
-xxxxxxxxxxxxxxxxx
-xxxxxxxxxxxxxxxxx
-xxxxxxxxxxxxxxxxx
-xxxxxxxxxxxxxxxxx
-xxxxxxxxxxxxxxxxx
-ENDMAP
-
-###############################################################################
-# Vaults specific vaults
-###############################################################################
-
-############################################################
-# Jelly drop Vaults version
-#
-NAME:   lemuel_jelly_drop_b
-MONS:   jelly generate_awake
-TAGS:   uniq_jelly_drop no_wall_fixup
-WEIGHT: 5
-KFEAT:  a = teleport trap
-DEPTH:  Vaults
-MAP
-vvvvvvvvvvvv
-vvv......vvv
-vv.vvvvvv.vv
-v1v.....vv.v
-vvvvvvvv.v.v
-vav111111vav
-v.v.vvvvvvvv
-v.vv.....v1v
-vv.vvvvvv.vv
-vvv......vvv
-vvvvvvvvvvvv
-ENDMAP
-
-############################################################
-# The Hell Knights are playing the Vault tonight. Rock! \m/ (Shiori)
-#
-NAME:   metal_show
-ORIENT: float
-DEPTH:  Vaults:3-7
-TAGS:   no_monster_gen no_item_gen no_wall_fixup
-COLOUR: M = magenta
-COLOUR: K = magenta
-FTILE:  M = floor_rough_red, K = floor_rough_red, # = floor_rough_red
-MARKER: # = lua:fog_machine{\
-            pow_max = 15, delay_min = 100, delay_max = 150, \
-            size = 2, size_buildup_amnt = 10, \
-            size_buildup_time = 1000 }
-KFEAT:  # = fountain_blood
-# the talent:
-: if crawl.one_chance_in(10) then
-NSUBST: M = M / K.
-: else
-SUBST:  M = .
-: end
-KMONS:  K = patrolling hell knight
-KMONS:  M = patrolling Margery
-# the staff-- manager and bartender:
-KMONS:  S = human; robe
-# the bouncers:
-KMONS:  B: iron troll / cyclops / stone giant / minotaur / vault guard
-# the fans:
-SUBST:  F = 011112223334455679.........
-MONS:   human; leather armour|ring mail . dagger|club|whip|nothing
-MONS:   elf; robe|leather armour . w:24 quarterstaff|w:1 lajatang|w:75 nothing
-# these are Sludge Elves.
-MONS:   ghoul / necrophage / rotting hulk / vampire
-MONS:   wizard / necromancer
-MONS:   big kobold / kobold demonologist
-MONS:   deep elf fighter / w:5 deep elf knight / w:3 deep elf mage /\
-        w:2 deep elf priest
-MONS:   Ijyb / Blork the orc / Urug / Erolcha / Snorg / Terence / Jessica /\
-        Sigmund / Psyche / Erica / Agnes / Maud / Louise / Rupert /\
-        Wiglaf / Norris / goblin
-KITEM:  ! = any potion / potion of confusion, \
-            any potion / potion of paralysis, any potion / potion of slowing
-KITEM:  $ = q:132 gold / q:66 gold / q:33 gold
-MAP
-@...............
-.vvvvvvvvvvvvv..
-.v!+.MMMM.+S$v...
-.v!v.KKKK.v$$vF...
-.vvvv#MM#vvvvvFF..
-.v..FFFFFFvFFvFF..
-.v!mFvFFvFvFF+BF..
-.v!mFFFFFFvFFvFF..
-.v!mFFFFFFvFF+BF..
-.v!mFvFFvFvFFvFF..
-.v!mFFFFFFvFF+BF..
-.vSmFFFFFFvFFvFF..
-.vvvvvBBvvvFFvFF..
-.vFFFFFFFFFFFvF..
-.vvvvvvvvvvvvv..
-@...............
-ENDMAP
-
-#############################################################
-# The Teleporter! There's some nice loot, but you'll have to fight your way to
-# it.
-NAME:       the_teleporter
-{{
--- Lua marker magic!
-local m_marker = TriggerableFunction:new {
-  func="teleporter_vault_action_fn",
-  data = {teleport_spot=1},
-  repeated=true }
-local e_marker = TriggerableFunction:new {
-  func="teleporter_vault_action_fn",
-  data = {teleport_spot=2},
-  repeated=true }
-m_marker:add_triggerer(DgnTriggerer:new { type="player_move" })
-e_marker:add_triggerer(DgnTriggerer:new { type="player_move" })
-
-lua_marker('M', m_marker)
-lua_marker('E', e_marker)
-
--- And the slaves.
-lua_marker('e', portal_desc { teleport_spot=1})
-lua_marker('m', portal_desc { teleport_spot=2})
-}}
-ORIENT:     float
-DEPTH:      Vaults:3-7
-TAGS:       no_monster_gen no_item_gen uniq_the_teleporter \
-            patrolling
-KFEAT:      ME = teleporter
-MONS:       iron golem / crystal golem / stone golem
-SUBST:      em = U
-MARKER:     v = lua:props_marker { veto_shatter="veto" }
-MAP
-.........                                   .........
-.vvvvvvv.                                   .ccccccc.
-.vvvEvvv.                                   .cccMccc.
-.vvv+vvv.                                   .ccc+ccc.
-.vU...Uv.                                   .c00100c.
-.v.|*|.v.                                   .c01m10c.
-.v.*e*.v.                                   .c00100c.
-.v.|*|.v.                                   .ccc+ccc.
-.vU...Uv.                                   ...@@@...
-.vvvvvvv.
-.........
-ENDMAP
-
-#############################################################
-# st's box vaults
-#
-
-# 32 monsters, 38 %
-NAME:    st_greater_box_1
-NSUBST:  ' = 5:9 / 3:0 / *:., " = 8:9 / *:., - = 8:9 / *:., 8 = 2:8 / *:.
-: box_setup(_G)
-MAP
-................................
-.vvvvvvvvvvvvvvvvvvvvvvvvvvvvvv.
-.v''''''''''''''''''''''''''''v.
-.v''''''''''''''''''''''''''''v.
-.v''''''''''''''''''''''''''''v.
-.v''''''''''''''''''''''''''''v.
-.vvvv&&vvvv''''''''''vv&&vvvvvv.
-.v""""""""v''''''''''v----v-8-v.
-.v""""""""v''''''''''v----v---v.
-.v""""""""vvvvv&&vvvvv----v---v.
-.v""""""""v%%%v77v---v----v---v.
-.v""""""""v%%%v77v------------v.
-.v""""""""v%%%v77v------------v.
-.v""""""""v"""v&&v------------v.
-.v"""""""""""8v..v------------v.
-.v""""""""""""v..v------------v.
-.v""""""""v"""v..v------------v.
-.v""""""""v%%%v..v-----8------v.
-.v""""""""v%%%v..v$%%%%%%%%%%$v.
-.v"""8""""v%%%v..v$%%%%%%%%%%$v.
-.vvvvvvvvvvvvvv&&vvvvvvvvvvvvvv.
-...............@@...............
-ENDMAP
-
-# 32 monsters, 36 %
-NAME:    st_greater_box_2
-SHUFFLE: ab
-SUBST:   a = +, b = v, c : v., d : v.
-NSUBST:  ' = 8:9 / *:., " = 8:9 / *:., - = 8:9 / *:., 8 = 2:8 / *:.
-: box_setup(_G)
-MAP
-................................
-.vvvvvvvvvvvvvvvvvvvvvvvvvvvvvv.
-.v%%%---v"""""""8""""""v---%%%v.
-.v%%%---+""""""""""""""+---%%%v.
-.v%%%8--v""""""""""""""v--8%%%v.
-.v------vvvvvvvaavvvvvvv------v.
-.v------v''''''''''''''v------v.
-.vvbbvvvb'c''''dd''''c'vvvvbbvv.
-.v""""v'''c''''dd''''c'''v""""v.
-.v""""v'ccc''''''''''ccc'v""""v.
-.v""""a'''''dd''8'dd'''''a"""8v.
-.v8"""a'''''dd'8''dd'''''a""""v.
-.v""""v'ccc''''''''''ccc'v""""v.
-.v""""v'''c''''dd''''c'''v""""v.
-.vv++vvvv'c''''dd''''c'bvvv++vv.
-.v------v''''''''''''''v------v.
-.v------vvvvvvv&&vvvvvvv------v.
-.v%%%8--v..7........7..v--8%%%v.
-.v%%%---v..7........7..v---%%%v.
-.v%%%---v..7........7..v---%%%v.
-.vvvvvvvvvvvvvv&&vvvvvvvvvvvvvv.
-...............@@...............
-ENDMAP
-
-# 36 monsters, 42 %
-NAME:    st_greater_box_3
-NSUBST:  ' = 12:9 / *:., " = 10:9 / *:.
-: box_setup(_G)
-MAP
-................................
-.vvvvvvvvvvvvvvvvvvvvvvvvvvvvvv.
-.vv''''vv''''vv77vv..9..9..vv"v.
-.v''''vv''''vv....vv......vv""v.
-.v...vv''''vv......vv....vv"""v.
-.v...v....vv........vv++vv""""v.
-.v...+....&7...vv...7&..+"""""v.
-.v...+....&7...vv...7&..+"""""v.
-.v...v....vv........vv++vv""""v.
-.v...vv''''vv......vv""""vv"""v.
-.v''''vv''''vv....vv""""""vv""v.
-.vv''''vv''''vv77vv""""""""vv+v.
-.vvv''''vv''''v&&v""""""""""+8v.
-.v%vv''''vv''vv..vv""""""""vv+v.
-.v%%vv''''vvvv....vv""""""vv$$v.
-.v%%%vv''''vv......vv""""vv$%%v.
-.v%%%%vv'''v0......0vv++vv%%%%v.
-.v%%$%$vv++vv......vv$%%$vv%%%v.
-.v%%%$&v....vv....vv$%%%%$vv%%v.
-.v%%$vv.....8vv..vv$%%%%%%$vv%v.
-.vvvvvvvvvvvvvv++vvvvvvvvvvvvvv.
-...............@@...............
-ENDMAP
-
-# 31 monsters, 28 %, 8 |
-NAME:    st_greater_box_4
-NSUBST:  ' = 5:9 / 3:0 / *:., " = 8:9 / *:., - = 8:9 / 2:8 / *:.
-: box_setup(_G)
-MAP
-................................
-.vvvvvvvvvvvvvvvvvvvvvvvvvvvvvv.
-.v%$%$v------------------v%$%$v.
-.v$%$%v------------------v$%$%v.
-.v%|%$+------------------+%|%$v.
-.v$%|%+------------------+$%|%v.
-.v%$%$v------------------v%$%$v.
-.v$%$%v------------------v$%$%v.
-.vvvvvvvvvvvvvv&&vvvvvvvvvvvvvv.
-.v......."""""""""""""".......v.
-.v......."""""""""""""".......v.
-.v+vvvv+vvvvvvvvvvvvvvvv+vvvv+v.
-.v''''v""""""v%||%v""""""v''''v.
-.v''''v""""""+%||%+""""""v''''v.
-.vvvv+vvvvvvvvvvvvvvvvvvvv+vvvv.
-.v.......''''''''''''''.......v.
-.v.......''''''''''''''.......v.
-.v++vvvvvvvvvvvvvvvvvvvvvvvv++v.
-.v........77........77........v.
-.v........7..........7........v.
-.vvvvvvvvvvvvvv&&vvvvvvvvvvvvvv.
-...............@@...............
-ENDMAP
-
-# 26 monsters, 36 %
-NAME:    st_greater_box_5
-NSUBST:  ' = 15:9 / 3:8 / *:.
-SHUFFLE: abc
-SUBST:   a = +, b = v, c = v
-: box_setup(_G)
-MAP
-................................
-.vvvvvvvvvvvvvvvvvvvvvvvvvvvvvv.
-.v%$%$v''''''''''''''''''v%$%$v.
-.v$%$%+''''''''''''''''''+$%$%v.
-.v%$%$v''''''''''''''''''v%$%$v.
-.vvvvvv''''''''''''''''''vvvvvv.
-.v%%%%v''''''''''''''''''v%%%%v.
-.v%%%%+''''''''''''''''''+%%%%v.
-.v%%%%v''''''''''''''''''v%%%%v.
-.vvvvvv''''''''98''''''''vvvvvv.
-.v$$$$v''''''''''''''''''v$$$$v.
-.v$$$$+''''''''''''''''''+$$$$v.
-.v$$$$v''''''''''''''''''v$$$$v.
-.vvvvvv''''''''''''''''''vvvvvv.
-.v....v''''''''''''''''''v....v.
-.v....+''''''''''''''''''+....v.
-.v....v''''''''''''''''''v....v.
-.vavvvvvvvcvvvvbbvvvvcvvvvvvvav.
-.v.........77......77.........v.
-.v.........7........7.........v.
-.vvvvvvvvvvvvvv&&vvvvvvvvvvvvvv.
-...............@@...............
-ENDMAP
-
-###############################################################################
-# Vaults:8 last level of the vaults -- dungeon.cc will change all these 'x's
->>>>>>> f4c54933
 ###############################################################################
 #
 # This map traditionally allows controlled teleports. Even with the now
@@ -826,17 +452,10 @@
 
 ############################################################
 # about 2 |
-<<<<<<< HEAD
 NAME: vaults_end_classical_cross
 TAGS: vaults_end_quadrant
-NSUBST:  U = 1:. / *:xxxx=
-NSUBST:  V = 1:. / *:xxxx=
-=======
-NAME: vault8_classical_cross
-TAGS: vault8_quadrant
 NSUBST:  U = 1:. / *:xxxx.
 NSUBST:  V = 1:. / *:xxxx.
->>>>>>> f4c54933
 SUBST:   - = 8 9 .:20
 : vaults_end_loot(_G)
 : vaults_end_rune(_G)
