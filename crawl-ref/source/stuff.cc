--- conflicted
+++ resolved
@@ -411,11 +411,7 @@
 #if (defined(TARGET_OS_WINDOWS) && !defined(USE_TILE)) \
      || defined(TARGET_OS_DOS) \
      || defined(DGL_PAUSE_AFTER_ERROR)
-<<<<<<< HEAD
     if (exit_code && !crawl_state.game_is_arena()
-=======
-    if (exit_code && !crawl_state.arena
->>>>>>> 4080d7d1
         && !crawl_state.seen_hups && !crawl_state.test)
     {
         fprintf(stderr, "Hit Enter to continue...\n");
@@ -429,7 +425,6 @@
     exit(exit_code);
 }
 
-<<<<<<< HEAD
 void game_ended()
 {
     if (!crawl_state.seen_hups)
@@ -463,8 +458,6 @@
     }
 }
 
-=======
->>>>>>> 4080d7d1
 // Print error message on the screen.
 // Ugly, but better than not showing anything at all. (jpeg)
 void print_error_screen(const char *message, ...)
@@ -488,11 +481,7 @@
     //       any formatting!
     error_msg = replace_all(error_msg, "<", "<<");
 
-<<<<<<< HEAD
     error_msg += "\n\n\nHit any key to exit...\n";
-=======
-    error_msg += EOL EOL EOL "Hit any key to exit..." EOL;
->>>>>>> 4080d7d1
 
     // Break message into correctly sized lines.
     int width = 80;
@@ -506,11 +495,7 @@
     // And finally output the message.
     clrscr();
     formatted_string::parse_string(error_msg, false).display();
-<<<<<<< HEAD
     getchm();
-=======
-    getch();
->>>>>>> 4080d7d1
 }
 
 void redraw_screen(void)
@@ -711,9 +696,6 @@
     case MSG_TOO_HUNGRY:
         mpr("You're too hungry.");
         break;
-    case MSG_NO_SPELLS:
-        mpr("You don't know any spells.");
-        break;
     }
 }
 
@@ -869,8 +851,6 @@
 {
     if (!crawl_state.is_repeating_cmd())
         interrupt_activity(AI_FORCE_INTERRUPT);
-
-    mouse_control mc(MOUSE_MODE_MORE);
 
     mouse_control mc(MOUSE_MODE_MORE);
 
@@ -1049,9 +1029,6 @@
     default:
         return (def);
     }
-<<<<<<< HEAD
-}
-=======
 }
 
 
@@ -1069,4 +1046,3 @@
     if (!st.size()) return coord_def();	// sanity check: shouldn't happen
     return st[random2(st.size())];
 }
->>>>>>> 4080d7d1
