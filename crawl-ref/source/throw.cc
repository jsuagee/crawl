/**
 * @file
 * @brief Throwing and launching stuff.
**/

#include "AppHdr.h"

#include "throw.h"

#include <math.h>

#include "externs.h"

#include "artefact.h"
#include "cloud.h"
#include "colour.h"
#include "command.h"
#include "delay.h"
#include "describe.h"
#include "env.h"
#include "exercise.h"
#include "fight.h"
#include "fineff.h"
#include "godconduct.h"
#include "hints.h"
#include "invent.h"
#include "itemprop.h"
#include "items.h"
#include "item_use.h"
#include "libutil.h"
#include "macro.h"
#include "message.h"
#include "misc.h"
#include "mon-behv.h"
#include "mutation.h"
#include "options.h"
#include "shout.h"
#include "skills2.h"
#include "state.h"
#include "stuff.h"
#include "teleport.h"
#include "terrain.h"
#include "transform.h"
#include "version.h"
#include "view.h"
#include "viewchar.h"

static int  _fire_prompt_for_item();
static bool _fire_validate_item(int selected, string& err);

bool item_is_quivered(const item_def &item)
{
    return (item.link == you.m_quiver->get_fire_item());
}

int get_next_fire_item(int current, int direction)
{
    vector<int> fire_order;
    you.m_quiver->get_fire_order(fire_order, true);

    if (fire_order.empty())
        return -1;

    int next = direction > 0 ? 0 : -1;
    for (unsigned i = 0; i < fire_order.size(); i++)
    {
        if (fire_order[i] == current)
        {
            next = i + direction;
            break;
        }
    }

    next = (next + fire_order.size()) % fire_order.size();
    return fire_order[next];
}

class fire_target_behaviour : public targetting_behaviour
{
public:
    fire_target_behaviour()
        : chosen_ammo(false),
          selected_from_inventory(false),
          need_redraw(false)
    {
        m_slot = you.m_quiver->get_fire_item(&m_noitem_reason);
        set_prompt();
    }

    // targetting_behaviour API
    virtual command_type get_command(int key = -1);
    virtual bool should_redraw() const { return need_redraw; }
    virtual void clear_redraw()        { need_redraw = false; }
    virtual void update_top_prompt(string* p_top_prompt);
    virtual vector<string> get_monster_desc(const monster_info& mi);

public:
    const item_def* active_item() const;
    // FIXME: these should be privatized and given accessors.
    int m_slot;
    bool chosen_ammo;

private:
    void set_prompt();
    void cycle_fire_item(bool forward);
    void pick_fire_item_from_inventory();
    void display_help();

    string prompt;
    string m_noitem_reason;
    string internal_prompt;
    bool selected_from_inventory;
    bool need_redraw;
};

void fire_target_behaviour::update_top_prompt(string* p_top_prompt)
{
    *p_top_prompt = internal_prompt;
}

const item_def* fire_target_behaviour::active_item() const
{
    if (m_slot == -1)
        return NULL;
    else
        return &you.inv[m_slot];
}

void fire_target_behaviour::set_prompt()
{
    string old_prompt = internal_prompt; // Keep for comparison at the end.
    internal_prompt.clear();

    // Figure out if we have anything else to cycle to.
    const int next_item = get_next_fire_item(m_slot, +1);
    const bool no_other_items = (next_item == -1 || next_item == m_slot);

    ostringstream msg;

    // Build the action.
    if (!active_item())
        msg << "Firing ";
    else
    {
        const launch_retval projected = is_launched(&you, you.weapon(),
                                                    *active_item());
        switch (projected)
        {
        case LRET_FUMBLED:  msg << "Awkwardly throwing "; break;
        case LRET_LAUNCHED: msg << "Firing ";             break;
        case LRET_THROWN:   msg << "Throwing ";           break;
        }
    }

    // And a key hint.
    msg << (no_other_items ? "(i - inventory)"
                           : "(i - inventory. (,) - cycle)")
        << ": ";

    // Describe the selected item for firing.
    if (!active_item())
        msg << "<red>" << m_noitem_reason << "</red>";
    else
    {
        const char* colour = (selected_from_inventory ? "lightgrey" : "w");
        msg << "<" << colour << ">"
            << active_item()->name(DESC_INVENTORY_EQUIP)
            << "</" << colour << ">";
    }

    // Write it out.
    internal_prompt += msg.str();

    // Never unset need_redraw here, because we might have cleared the
    // screen or something else which demands a redraw.
    if (internal_prompt != old_prompt)
        need_redraw = true;
}

// Cycle to the next (forward == true) or previous (forward == false)
// fire item.
void fire_target_behaviour::cycle_fire_item(bool forward)
{
    const int next = get_next_fire_item(m_slot, forward ? 1 : -1);
    if (next != m_slot && next != -1)
    {
        m_slot = next;
        selected_from_inventory = false;
        chosen_ammo = true;
    }
    set_prompt();
}

void fire_target_behaviour::pick_fire_item_from_inventory()
{
    need_redraw = true;
    string err;
    const int selected = _fire_prompt_for_item();
    if (selected >= 0 && _fire_validate_item(selected, err))
    {
        m_slot = selected;
        selected_from_inventory = true;
        chosen_ammo = true;
    }
    else if (!err.empty())
    {
        mpr(err);
        more();
    }
    set_prompt();
}

void fire_target_behaviour::display_help()
{
    show_targetting_help();
    redraw_screen();
    need_redraw = true;
    set_prompt();
}

command_type fire_target_behaviour::get_command(int key)
{
    if (key == -1)
        key = get_key();

    switch (key)
    {
    case '(': case CONTROL('N'): cycle_fire_item(true);  return CMD_NO_CMD;
    case ')': case CONTROL('P'): cycle_fire_item(false); return CMD_NO_CMD;
    case 'i': pick_fire_item_from_inventory(); return CMD_NO_CMD;
    case '?': display_help(); return CMD_NO_CMD;
    case CMD_TARGET_CANCEL: chosen_ammo = false; break;
    }

    return targetting_behaviour::get_command(key);
}

vector<string> fire_target_behaviour::get_monster_desc(const monster_info& mi)
{
    vector<string> descs;
    if (const item_def* item = active_item())
    {
        if (get_ammo_brand(*item) == SPMSL_SILVER && mi.is(MB_CHAOTIC))
            descs.push_back("chaotic");
    }
    return descs;
}

static bool _fire_choose_item_and_target(int& slot, dist& target,
                                         bool teleport = false)
{
    fire_target_behaviour beh;
    const bool was_chosen = (slot != -1);

    if (was_chosen)
    {
        string warn;
        if (!_fire_validate_item(slot, warn))
        {
            mpr(warn.c_str());
            return false;
        }
        // Force item to be the prechosen one.
        beh.m_slot = slot;
    }

    direction_chooser_args args;
    args.mode = TARG_HOSTILE;
    args.needs_path = !teleport;
    args.behaviour = &beh;

    direction(target, args);

    if (!beh.active_item())
    {
        canned_msg(MSG_OK);
        return false;
    }
    if (!target.isValid)
    {
        if (target.isCancel)
            canned_msg(MSG_OK);
        return false;
    }

    you.m_quiver->on_item_fired(*beh.active_item(), beh.chosen_ammo);
    you.redraw_quiver = true;
    slot = beh.m_slot;

    return true;
}

// Bring up an inventory screen and have user choose an item.
// Returns an item slot, or -1 on abort/failure
// On failure, returns error text, if any.
static int _fire_prompt_for_item()
{
    if (inv_count() < 1)
        return -1;

    int slot = prompt_invent_item("Fire/throw which item? (* to show all)",
                                   MT_INVLIST,
                                   OSEL_THROWABLE, true, true, true, 0, -1,
                                   NULL, OPER_FIRE);

    if (slot == PROMPT_ABORT || slot == PROMPT_NOTHING)
        return -1;

    return slot;
}

// Returns false and err text if this item can't be fired.
static bool _fire_validate_item(int slot, string &err)
{
    if (slot == you.equip[EQ_WEAPON]
        && is_weapon(you.inv[slot])
        && you.inv[slot].cursed())
    {
        err = "That weapon is stuck to your " + you.hand_name(false) + "!";
        return false;
    }
    else if (item_is_worn(slot))
    {
        err = "You are wearing that object!";
        return false;
    }
    else if (you.inv[slot].base_type == OBJ_ORBS)
    {
        err = "You don't feel like leaving the orb behind!";
        return false;
    }
    return true;
}

// Returns true if warning is given.
bool fire_warn_if_impossible(bool silent)
{
    if (you.species == SP_FELID)
    {
        if (!silent)
            mpr("You can't grasp things well enough to throw them.");
        return true;
    }

    // If you can't wield it, you can't throw it.
    if (!form_can_wield())
    {
        if (!silent)
            canned_msg(MSG_PRESENT_FORM);
        return true;
    }

    if (you.attribute[ATTR_HELD])
    {
        const item_def *weapon = you.weapon();
        if (!weapon || !is_range_weapon(*weapon))
        {
            if (!silent)
                mprf("You cannot throw anything while %s.", held_status());
            return true;
        }
        else if (weapon->sub_type != WPN_BLOWGUN)
        {
            if (!silent)
            {
                mprf("You cannot shoot with your %s while %s.",
                     weapon->name(DESC_BASENAME).c_str(), held_status());
            }
            return true;
        }
        // Else shooting is possible.
    }
    if (you.berserk())
    {
        if (!silent)
            canned_msg(MSG_TOO_BERSERK);
        return true;
    }
    return false;
}

static bool _autoswitch_to_ranged()
{
    if (you.equip[EQ_WEAPON] != 0 && you.equip[EQ_WEAPON] != 1)
        return false;

    int item_slot = you.equip[EQ_WEAPON] ^ 1;
    const item_def& launcher = you.inv[item_slot];
    if (!is_range_weapon(launcher))
        return false;

    FixedVector<item_def,ENDOFPACK>::const_pointer iter = you.inv.begin();
    for (;iter!=you.inv.end(); ++iter)
        if (iter->launched_by(launcher))
        {
            if (!wield_weapon(true, item_slot))
                return false;

            you.turn_is_over = true;
            //XXX Hacky. Should use a delay instead.
            macro_buf_add(command_to_key(CMD_FIRE));
            return true;
        }

    return false;
}

int get_ammo_to_shoot(int item, dist &target, bool teleport)
{
    if (fire_warn_if_impossible())
    {
        flush_input_buffer(FLUSH_ON_FAILURE);
        return -1;
    }

    if (Options.auto_switch && you.m_quiver->get_fire_item() == -1
       && _autoswitch_to_ranged())
    {
        return -1;
    }

    if (!_fire_choose_item_and_target(item, target, teleport))
        return -1;

    string warn;
    if (!_fire_validate_item(item, warn))
    {
        mpr(warn.c_str());
        return -1;
    }
    return item;
}

// If item == -1, prompt the user.
// If item passed, it will be put into the quiver.
void fire_thing(int item)
{
    dist target;
    item = get_ammo_to_shoot(item, target);
    if (item == -1)
        return;

    if (check_warning_inscriptions(you.inv[item], OPER_FIRE))
    {
        bolt beam;
        throw_it(beam, item, false, 0, &target);
    }
}

// Basically does what throwing used to do: throw an item without changing
// the quiver.
void throw_item_no_quiver()
{
    if (fire_warn_if_impossible())
    {
        flush_input_buffer(FLUSH_ON_FAILURE);
        return;
    }

    if (inv_count() < 1)
    {
        canned_msg(MSG_NOTHING_CARRIED);
        return;
    }

    string warn;
    int slot = _fire_prompt_for_item();

    if (slot == -1)
    {
        canned_msg(MSG_OK);
        return;
    }

    if (!_fire_validate_item(slot, warn))
    {
        mpr(warn.c_str());
        return;
    }

    // Okay, item is valid.
    bolt beam;
    throw_it(beam, slot);
}

// Returns delay multiplier numerator (denominator should be 100) for the
// launcher with the currently equipped shield.
static int _launcher_shield_slowdown(const item_def &launcher,
                                     const item_def *shield)
{
    int speed_adjust = 100;
    if (!shield || you.hands_reqd(launcher) == HANDS_ONE)
        return speed_adjust;

    const int shield_type = shield->sub_type;
    speed_adjust = shield_type == ARM_BUCKLER  ? 125 :
                   shield_type == ARM_SHIELD   ? 150 :
                                                 200;

    // Adjust for shields skill.
    if (speed_adjust > 100)
        speed_adjust -= you.skill_rdiv(SK_SHIELDS, speed_adjust - 100, 27 * 2);

    return speed_adjust;
}

// Returns the attack cost of using the launcher, taking skill and shields
// into consideration. NOTE: You must pass in the shield; if you send in
// NULL, this function assumes no shield is in use.
int launcher_final_speed(const item_def &launcher, const item_def *shield, bool scaled)
{
    const int  str_weight   = weapon_str_weight(launcher);
    const int  dex_weight   = 10 - str_weight;
    const skill_type launcher_skill = range_skill(launcher);
    const int shoot_skill4 = you.skill(launcher_skill, 4);
    const int bow_brand = get_weapon_brand(launcher);

    int speed_base = 10 * property(launcher, PWPN_SPEED);
    int speed_min = 70;
    int speed_stat = str_weight * you.strength() + dex_weight * you.dex();

    // Reduce runaway bow overpoweredness.
    if (launcher_skill == SK_BOWS)
        speed_min = 60;

    if (shield)
    {
        const int speed_adjust = _launcher_shield_slowdown(launcher, shield);

        // Shields also reduce the speed cap.
        speed_base = speed_base * speed_adjust / 100;
        speed_min =  speed_min  * speed_adjust / 100;
    }

    // Do the same when trying to shoot while held in a net
    // (only possible with blowguns).
    if (you.attribute[ATTR_HELD])
    {
        int speed_adjust = 105; // Analogous to buckler and one-handed weapon.
        speed_adjust -= you.skill_rdiv(SK_THROWING, speed_adjust - 100, 27 * 2);

        // Also reduce the speed cap.
        speed_base = speed_base * speed_adjust / 100;
        speed_min =  speed_min  * speed_adjust / 100;
    }

    int speed = speed_base - shoot_skill4 * speed_stat / 250;
    if (speed < speed_min)
        speed = speed_min;

    if (bow_brand == SPWPN_SPEED)
    {
        // Speed nerf as per 4.1. Even with the nerf, bows of speed are the
        // best bows, bar none.
        speed = 2 * speed / 3;
    }

    if (scaled)
        speed = finesse_adjust_delay(speed);

    return speed;
}

// Determines if the combined launcher + ammo brands produce a
// fire/frost/chaos beam.
static bool _elemental_missile_beam(int launcher_brand, int ammo_brand)
{
    if (launcher_brand == SPWPN_FLAME && ammo_brand == SPMSL_FROST ||
        launcher_brand == SPWPN_FROST && ammo_brand == SPMSL_FLAME)
    {
        return false;
    }
    if (ammo_brand == SPMSL_CHAOS || ammo_brand == SPMSL_FROST || ammo_brand == SPMSL_FLAME)
        return true;
    if (ammo_brand != SPMSL_NORMAL)
        return false;
    return (launcher_brand == SPWPN_CHAOS || launcher_brand == SPWPN_FROST ||
            launcher_brand == SPWPN_FLAME);
}

static bool _poison_hit_victim(bolt& beam, actor* victim, int dmg)
{
    if (victim->is_player() && victim->res_poison() > 0)
    {
        maybe_id_resist(BEAM_POISON);
        return false;
    }

    if (!victim->alive() || victim->res_poison() > 0)
        return false;

    if (beam.is_tracer)
        return true;

    int levels = 0;

    actor* agent = beam.agent();

    if (dmg > 0 || beam.ench_power == AUTOMATIC_HIT
                   && x_chance_in_y(90 - 3 * victim->armour_class(), 100))
    {
        levels = 1 + random2(3);
    }

    if (levels <= 0)
        return false;

    if (victim->poison(agent, levels) && victim->is_monster())
        behaviour_event(victim->as_monster(), ME_ANNOY, agent);

    return true;
}

static bool _item_penetrates_victim(const bolt &beam, int &used)
{
    if (beam.aimed_at_feet)
        return false;

    used = 0;

    return true;
}

static bool _silver_damages_victim(bolt &beam, actor* victim, int &dmg,
                                   string &dmg_msg)
{
    int mutated = 0;

    // For mutation damage, we want to count innate mutations for
    // the demonspawn, but not for other species.
    if (you.species == SP_DEMONSPAWN)
        mutated = how_mutated(true, true);
    else
        mutated = how_mutated(false, true);

    if (victim->is_chaotic()
        || (victim->is_player() && player_is_shapechanged()))
    {
        dmg *= 7;
        dmg /= 4;
    }
    else if (victim->is_player() && mutated > 0)
    {
        int multiplier = 100 + (mutated * 5);

        if (multiplier > 175)
            multiplier = 175;

        dmg = (dmg * multiplier) / 100;
    }
    else
        return false;

    if (!beam.is_tracer && you.can_see(victim))
       dmg_msg = "The silver sears " + victim->name(DESC_THE) + "!";

    return false;
}

static bool _dispersal_hit_victim(bolt& beam, actor* victim, int dmg)
{
    const actor* agent = beam.agent();

    if (!victim->alive() || victim == agent || dmg == 0)
        return false;

    if (beam.is_tracer)
        return true;

    if (victim->no_tele(true, true))
    {
        if (victim->is_player())
            canned_msg(MSG_STRANGE_STASIS);
        return false;
    }

    const bool was_seen = you.can_see(victim);
    const bool no_sanct = victim->kill_alignment() == KC_OTHER;

    coord_def pos, pos2;

    int tries = 0;
    do
    {
        if (!random_near_space(victim->pos(), pos, false, true, false,
                               no_sanct))
        {
            return false;
        }
    }
    while (!victim->is_habitable(pos) && tries++ < 100);

    if (!victim->is_habitable(pos))
        return false;

    tries = 0;
    do
        random_near_space(victim->pos(), pos2, false, true, false, no_sanct);
    while (!victim->is_habitable(pos2) && tries++ < 100);

    if (!victim->is_habitable(pos2))
        return false;

    // Pick the square further away from the agent.
    const coord_def from = agent->pos();
    if (in_bounds(pos2) && distance2(pos2, from) > distance2(pos, from))
        pos = pos2;

    if (pos == victim->pos())
        return false;

    const coord_def oldpos = victim->pos();
    victim->clear_clinging();

    if (victim->is_player())
    {
        stop_delay(true);

        // Leave a purple cloud.
        place_cloud(CLOUD_TLOC_ENERGY, you.pos(), 1 + random2(3), &you);

        canned_msg(MSG_YOU_BLINK);
        move_player_to_grid(pos, false, true);
    }
    else
    {
        monster* mon = victim->as_monster();

        if (!(mon->flags & MF_WAS_IN_VIEW))
            mon->seen_context = SC_TELEPORT_IN;

        mon->move_to_pos(pos);

        // Leave a purple cloud.
        place_cloud(CLOUD_TLOC_ENERGY, oldpos, 1 + random2(3), victim);

        mon->apply_location_effects(oldpos);
        mon->check_redraw(oldpos);

        const bool   seen = you.can_see(mon);
        const string name = mon->name(DESC_THE);
        if (was_seen && seen)
            mprf("%s blinks!", name.c_str());
        else if (was_seen && !seen)
            mprf("%s vanishes!", name.c_str());
    }

    return true;
}

static bool _charged_damages_victim(bolt &beam, actor* victim, int &dmg,
                                    string &dmg_msg)
{
    if (victim->airborne() || victim->res_elec() > 0 || !one_chance_in(3))
        return false;

    // A hack and code duplication, but that's easier than adding accounting
    // for each of multiple brands.
    if (victim->type == MONS_SIXFIRHY)
    {
        if (!beam.is_tracer)
            victim->heal(10 + random2(15));
        // physical damage is still done
    }
    else
        dmg += 10 + random2(15);

    if (beam.is_tracer)
        return false;

    if (you.can_see(victim))
    {
        if (victim->is_player())
            dmg_msg = "You are electrocuted!";
        else if (victim->type == MONS_SIXFIRHY)
            dmg_msg = victim->name(DESC_THE) + " is charged up!";
        else
            dmg_msg = "There is a sudden explosion of sparks!";
    }

    if (feat_is_water(grd(victim->pos())))
        (new lightning_fineff(beam.agent(), victim->pos()))->schedule();

    return false;
}

static bool _blessed_damages_victim(bolt &beam, actor* victim, int &dmg,
                                    string &dmg_msg)
{
    if (victim->undead_or_demonic())
    {
        dmg += 1 + (random2(dmg * 15) / 10);

        if (!beam.is_tracer && you.can_see(victim))
           dmg_msg = victim->name(DESC_THE) + " "
                   + victim->conj_verb("convulse") + "!";
    }

    return false;
}

static int _blowgun_duration_roll(bolt &beam, const actor* victim,
                                  special_missile_type type)
{
    actor* agent = beam.agent(true);
    if (!agent)
        return 0;

    int base_power;
    item_def* blowgun;
    if (agent->is_monster())
    {
        base_power = agent->get_experience_level();
        blowgun = agent->as_monster()->launcher();
    }
    else
    {
        base_power = agent->skill_rdiv(SK_THROWING);
        blowgun = agent->weapon();
    }

    ASSERT(blowgun);
    ASSERT(blowgun->sub_type == WPN_BLOWGUN);

    // Scale down nastier needle effects against players.
    // Fixed duration regardless of power, since power already affects success
    // chance considerably, and this helps avoid effects being too nasty from
    // high HD shooters and too ignorable from low ones.
    if (victim->is_player())
    {
        switch (type)
        {
            case SPMSL_PARALYSIS:
                return 3 + random2(4);
            case SPMSL_SLEEP:
                return 5 + random2(5);
            case SPMSL_CONFUSION:
                return 2 + random2(4);
            case SPMSL_SLOW:
                return 5 + random2(7);
            default:
                return 5 + random2(5);
        }
    }
    else return (5 + random2(base_power + blowgun->plus));
}

static bool _blowgun_check(bolt &beam, actor* victim, special_missile_type type,
                           bool message = true)
{
    if (victim->holiness() == MH_UNDEAD || victim->holiness() == MH_NONLIVING)
    {
        if (victim->is_monster())
            simple_monster_message(victim->as_monster(), " is unaffected.");
        else
            canned_msg(MSG_YOU_UNAFFECTED);
        return false;
    }

    actor* agent = beam.agent(true);
    if (!agent)
        return false;

    const item_def* wp = agent->weapon();
    ASSERT(wp);
    ASSERT(wp->sub_type == WPN_BLOWGUN);
    const int enchantment = wp->plus;

    if (agent->is_monster())
    {
        int chance = 85 - ((victim->get_experience_level()
                            - agent->get_experience_level()) * 5 / 2);
        chance += wp->plus * 4;
        chance = min(95, chance);

        if (type == SPMSL_FRENZY)
            chance = chance / 2;
        else if (type == SPMSL_PARALYSIS || type == SPMSL_SLEEP)
            chance = chance * 4 / 5;

        return x_chance_in_y(chance, 100);
    }

    const int skill = you.skill_rdiv(SK_THROWING);

    // You have a really minor chance of hitting with no skills or good
    // enchants.
    if (victim->get_experience_level() < 15 && random2(100) <= 2)
        return true;

    const int resist_roll = 2 + random2(4 + skill + enchantment);

    dprf("Brand rolled %d against defender HD: %d.",
         resist_roll, victim->get_experience_level());

    if (resist_roll < victim->get_experience_level())
    {
        if (victim->is_monster())
            simple_monster_message(victim->as_monster(), " resists.");
        else
            canned_msg(MSG_YOU_RESIST);
        return false;
    }

    return true;
}

static bool _paralysis_hit_victim(bolt& beam, actor* victim, int dmg)
{
    if (beam.is_tracer)
        return false;

    if (!_blowgun_check(beam, victim, SPMSL_PARALYSIS))
        return false;

    int dur = _blowgun_duration_roll(beam, victim, SPMSL_PARALYSIS);
    victim->paralyse(beam.agent(), dur);
    return true;
}

static bool _sleep_hit_victim(bolt& beam, actor* victim, int dmg)
{
    if (beam.is_tracer)
        return false;

    if (!_blowgun_check(beam, victim, SPMSL_SLEEP))
        return false;

    int dur = _blowgun_duration_roll(beam, victim, SPMSL_SLEEP);
    victim->put_to_sleep(beam.agent(), dur);
    return true;
}

static bool _confusion_hit_victim(bolt &beam, actor* victim, int dmg)
{
    if (beam.is_tracer)
        return false;

    if (!_blowgun_check(beam, victim, SPMSL_CONFUSION))
        return false;

    int dur = _blowgun_duration_roll(beam, victim, SPMSL_CONFUSION);
    victim->confuse(beam.agent(), dur);
    return true;
}

static bool _slow_hit_victim(bolt &beam, actor* victim, int dmg)
{
    if (beam.is_tracer)
        return false;

    if (!_blowgun_check(beam, victim, SPMSL_SLOW))
        return false;

    int dur = _blowgun_duration_roll(beam, victim, SPMSL_SLOW);
    victim->slow_down(beam.agent(), dur);
    return true;
}

#if TAG_MAJOR_VERSION == 34
static bool _sickness_hit_victim(bolt &beam, actor* victim, int dmg)
{
    if (beam.is_tracer)
        return false;

    if (!_blowgun_check(beam, victim, SPMSL_SICKNESS))
        return false;

    int dur = _blowgun_duration_roll(beam, victim, SPMSL_SICKNESS);
    victim->sicken(40 + random2(dur));
    return true;
}
#endif

static bool _rage_hit_victim(bolt &beam, actor* victim, int dmg)
{
    if (beam.is_tracer)
        return false;

    if (!_blowgun_check(beam, victim, SPMSL_FRENZY))
        return false;

    if (victim->is_monster())
        victim->as_monster()->go_frenzy(beam.agent());
    else
        victim->go_berserk(false);

    return true;
}

#if TAG_MAJOR_VERSION == 34
static bool _blind_hit_victim(bolt &beam, actor* victim, int dmg)
{
    if (beam.is_tracer)
        return false;

    if (!victim->is_monster())
    {
        victim->confuse(beam.agent(), 7);
        return true;
    }

    if (victim->as_monster()->has_ench(ENCH_BLIND))
        return false;

    victim->as_monster()->add_ench(mon_enchant(ENCH_BLIND, 1, beam.agent(), 35));

    return true;
}
#endif

static bool _setup_missile_beam(const actor *agent, bolt &beam, item_def &item,
                                string &ammo_name, bool &returning)
{
    dungeon_char_type zapsym = NUM_DCHAR_TYPES;
    switch (item.base_type)
    {
    case OBJ_WEAPONS:    zapsym = DCHAR_FIRED_WEAPON;  break;
    case OBJ_MISSILES:   zapsym = DCHAR_FIRED_MISSILE; break;
    case OBJ_ARMOUR:     zapsym = DCHAR_FIRED_ARMOUR;  break;
    case OBJ_WANDS:      zapsym = DCHAR_FIRED_STICK;   break;
    case OBJ_FOOD:       zapsym = DCHAR_FIRED_CHUNK;   break;
    case OBJ_SCROLLS:    zapsym = DCHAR_FIRED_SCROLL;  break;
    case OBJ_JEWELLERY:  zapsym = DCHAR_FIRED_TRINKET; break;
    case OBJ_POTIONS:    zapsym = DCHAR_FIRED_FLASK;   break;
    case OBJ_BOOKS:      zapsym = DCHAR_FIRED_BOOK;    break;
    case OBJ_RODS:
    case OBJ_STAVES:     zapsym = DCHAR_FIRED_STICK;   break;
    default: break;
    }

    beam.glyph = dchar_glyph(zapsym);
    beam.was_missile = true;

    item_def *launcher  = const_cast<actor*>(agent)->weapon(0);
    if (launcher && !item.launched_by(*launcher))
        launcher = NULL;

    int bow_brand = SPWPN_NORMAL;
    if (launcher != NULL)
        bow_brand = get_weapon_brand(*launcher);

    int ammo_brand = get_ammo_brand(item);

    // Launcher brand does not override ammunition except when elemental
    // opposites (which cancel).
    if (ammo_brand != SPMSL_NORMAL && bow_brand != SPWPN_NORMAL)
    {
        if (bow_brand == SPWPN_FLAME && ammo_brand == SPMSL_FROST ||
            bow_brand == SPWPN_FROST && ammo_brand == SPMSL_FLAME)
        {
            bow_brand = SPWPN_NORMAL;
            ammo_brand = SPMSL_NORMAL;
        }
        // Nessos gets to cheat.
        else if (agent->type != MONS_NESSOS)
            bow_brand = SPWPN_NORMAL;
    }

    if (is_launched(agent, launcher, item) == LRET_FUMBLED)
    {
        // We want players to actually carry blowguns and bows, not just rely
        // on high to-hit modifiers.  Rationalization: The poison/magic/
        // whatever is only applied to the tips.  -sorear

        bow_brand = SPWPN_NORMAL;
        ammo_brand = SPMSL_NORMAL;
    }

    returning = ammo_brand == SPMSL_RETURNING;

    if (agent->is_player())
    {
        beam.attitude      = ATT_FRIENDLY;
        beam.beam_source   = NON_MONSTER;
        beam.smart_monster = true;
        beam.thrower       = KILL_YOU_MISSILE;
    }
    else
    {
        const monster* mon = agent->as_monster();

        beam.attitude      = mons_attitude(mon);
        beam.beam_source   = mon->mindex();
        beam.smart_monster = (mons_intel(mon) >= I_NORMAL);
        beam.thrower       = KILL_MON_MISSILE;
    }

    beam.item         = &item;
    beam.effect_known = item_ident(item, ISFLAG_KNOW_TYPE);
    beam.source       = agent->pos();
    beam.colour       = item.colour;
    beam.flavour      = BEAM_MISSILE;
    beam.is_beam      = false;
    beam.aux_source.clear();

    beam.can_see_invis = agent->can_see_invisible();

    const unrandart_entry* entry = launcher && is_unrandom_artefact(*launcher)
        ? get_unrand_entry(launcher->special) : NULL;

    if (entry && entry->fight_func.launch)
    {
        setup_missile_type sm =
            entry->fight_func.launch(launcher, &beam, &ammo_name,
                                     &returning);

        switch (sm)
        {
        case SM_CONTINUE:
            break;
        case SM_FINISHED:
            return false;
        case SM_CANCEL:
            return true;
        }
    }

    bool poisoned   = (bow_brand == SPWPN_VENOM
                        || ammo_brand == SPMSL_POISONED);

    const bool exploding    = (ammo_brand == SPMSL_EXPLODING);
    const bool penetrating  = (bow_brand  == SPWPN_PENETRATION
                                || ammo_brand == SPMSL_PENETRATION
                                || (Version::ReleaseType == VER_ALPHA
                                    && item.base_type == OBJ_MISSILES
                                    && item.sub_type == MI_LARGE_ROCK));
    const bool silver       = (ammo_brand == SPMSL_SILVER);
    const bool disperses    = (ammo_brand == SPMSL_DISPERSAL);
    const bool charged      = bow_brand  == SPWPN_ELECTROCUTION;
    const bool blessed      = bow_brand == SPWPN_HOLY_WRATH;

    const bool paralysis    = ammo_brand == SPMSL_PARALYSIS;
    const bool slow         = ammo_brand == SPMSL_SLOW;
    const bool sleep        = ammo_brand == SPMSL_SLEEP;
    const bool confusion    = ammo_brand == SPMSL_CONFUSION;
#if TAG_MAJOR_VERSION == 34
    const bool sickness     = ammo_brand == SPMSL_SICKNESS;
#endif
    const bool rage         = ammo_brand == SPMSL_FRENZY;
#if TAG_MAJOR_VERSION == 34
    const bool blinding     = ammo_brand == SPMSL_BLINDING;
#endif

    ASSERT(!exploding || !is_artefact(item));

    beam.name = item.name(DESC_PLAIN, false, false, false);

    // Note that bow_brand is known since the bow is equipped.

    bool beam_changed = false;

    if (bow_brand == SPWPN_CHAOS || ammo_brand == SPMSL_CHAOS)
    {
        // Chaos can't be poisoned, since that might conflict with
        // the random healing effect or overlap with the random
        // poisoning effect.
        poisoned = false;
        if (item.special == SPWPN_VENOM || item.special == SPMSL_CURARE)
            item.special = SPMSL_NORMAL;

        beam.effect_known = false;
        beam.effect_wanton = true;

        beam.flavour = BEAM_CHAOS;
        if (ammo_brand != SPMSL_CHAOS)
        {
            beam.name    += " of chaos";
            ammo_name    += " of chaos";
        }
        else
            beam_changed = true;
        beam.colour  = ETC_RANDOM;
    }
    else if ((bow_brand == SPWPN_FLAME || ammo_brand == SPMSL_FLAME)
             && ammo_brand != SPMSL_FROST && bow_brand != SPWPN_FROST)
    {
        beam.flavour = BEAM_FIRE;
        if (ammo_brand != SPMSL_FLAME)
        {
            beam.name    += " of flame";
            ammo_name    += " of flame";
        }
        else
            beam_changed = true;

        beam.colour  = RED;
    }
    else if ((bow_brand == SPWPN_FROST || ammo_brand == SPMSL_FROST)
             && ammo_brand != SPMSL_FLAME && bow_brand != SPWPN_FLAME)
    {
        beam.flavour = BEAM_COLD;
        if (ammo_brand != SPMSL_FROST)
        {
            beam.name    += " of frost";
            ammo_name   += " of frost";
        }
        else
            beam_changed = true;
        beam.colour  = WHITE;
    }

    if (beam_changed)
        beam.name = item.name(DESC_PLAIN, false, false, false);

    ammo_name = item.name(DESC_PLAIN);

    ASSERT(beam.flavour == BEAM_MISSILE || !is_artefact(item));

    if (silver)
        beam.damage_funcs.push_back(_silver_damages_victim);
    if (poisoned)
        beam.hit_funcs.push_back(_poison_hit_victim);
    if (penetrating)
    {
        beam.range_funcs.push_back(_item_penetrates_victim);
        if (item.base_type == OBJ_MISSILES && item.sub_type == MI_LARGE_ROCK)
            beam.hit_verb = "crashes through";
        else
            beam.hit_verb = "pierces through";
    }
    if (disperses)
        beam.hit_funcs.push_back(_dispersal_hit_victim);
    if (charged)
        beam.damage_funcs.push_back(_charged_damages_victim);
    if (blessed)
        beam.damage_funcs.push_back(_blessed_damages_victim);

    // New needle brands have no effect when thrown without launcher.
    if (launcher != NULL)
    {
        if (paralysis)
            beam.hit_funcs.push_back(_paralysis_hit_victim);
        if (slow)
            beam.hit_funcs.push_back(_slow_hit_victim);
        if (sleep)
            beam.hit_funcs.push_back(_sleep_hit_victim);
        if (confusion)
            beam.hit_funcs.push_back(_confusion_hit_victim);
#if TAG_MAJOR_VERSION == 34
        if (sickness)
            beam.hit_funcs.push_back(_sickness_hit_victim);
#endif
        if (rage)
            beam.hit_funcs.push_back(_rage_hit_victim);
    }

#if TAG_MAJOR_VERSION == 34
    if (blinding)
    {
        beam.hit_verb = "blinds";
        beam.hit_funcs.push_back(_blind_hit_victim);
    }
#endif

    if (disperses && item.special != SPMSL_DISPERSAL)
    {
        beam.name = "dispersing " + beam.name;
        ammo_name = "dispersing " + ammo_name;
    }

    // XXX: This doesn't make sense, but it works.
    if (poisoned && item.special != SPMSL_POISONED)
    {
        beam.name = "poisoned " + beam.name;
        ammo_name = "poisoned " + ammo_name;
    }

    if (penetrating && item.special != SPMSL_PENETRATION
        && item.sub_type != MI_LARGE_ROCK)
    {
        beam.name = "penetrating " + beam.name;
        ammo_name = "penetrating " + ammo_name;
    }

    if (silver && item.special != SPMSL_SILVER)
    {
        beam.name = "silvery " + beam.name;
        ammo_name = "silvery " + ammo_name;
    }

    if (blessed)
    {
        beam.name = "blessed " + beam.name;
        ammo_name = "blessed " + ammo_name;
    }

    // Do this here so that we get all the name mods except for a
    // redundant "exploding".
    if (exploding)
    {
        bolt *expl = new bolt(beam);

        expl->is_explosion = true;
        expl->damage       = dice_def(2, 5);
        expl->ex_size      = 1;

        if (beam.flavour == BEAM_MISSILE)
        {
            expl->flavour = BEAM_FRAG;
            expl->name   += " fragments";

            const string short_name =
                item.name(DESC_PLAIN, false, false, false, false,
                          ISFLAG_IDENT_MASK | ISFLAG_COSMETIC_MASK
                          | ISFLAG_RACIAL_MASK);

            expl->name = replace_all(expl->name, item.name(DESC_PLAIN),
                                     short_name);
        }
        expl->name = "explosion of " + expl->name;

        beam.special_explosion = expl;
    }

    if (exploding && item.special != SPMSL_EXPLODING)
    {
        beam.name = "exploding " + beam.name;
        ammo_name = "exploding " + ammo_name;
    }

    if (beam.flavour != BEAM_MISSILE)
    {
        returning = false;

        beam.glyph = dchar_glyph(DCHAR_FIRED_BOLT);
    }

    if (!is_artefact(item))
        ammo_name = article_a(ammo_name, true);
    else
        ammo_name = "the " + ammo_name;

    return false;
}

static int stat_adjust(int value, int stat, int statbase,
                       const int maxmult = 160, const int minmult = 40)
{
    int multiplier = (statbase + (stat - statbase) / 2) * 100 / statbase;
    if (multiplier > maxmult)
        multiplier = maxmult;
    else if (multiplier < minmult)
        multiplier = minmult;

    if (multiplier > 100)
        value = value * (100 + random2avg(multiplier - 100, 2)) / 100;
    else if (multiplier < 100)
        value = value * (100 - random2avg(100 - multiplier, 2)) / 100;

    return value;
}

static int str_adjust_thrown_damage(int dam)
{
    return stat_adjust(dam, you.strength(), 15, 160, 90);
}

static int dex_adjust_thrown_tohit(int hit)
{
    return stat_adjust(hit, you.dex(), 13, 160, 90);
}

static void _throw_noise(actor* act, const bolt &pbolt, const item_def &ammo)
{
    const item_def* launcher = act->weapon();

    if (launcher == NULL || launcher->base_type != OBJ_WEAPONS)
        return;

    if (is_launched(act, launcher, ammo) != LRET_LAUNCHED)
        return;

    // Throwing and blowguns are silent...
    int         level = 0;
    const char* msg   = NULL;

    switch (launcher->sub_type)
    {
    case WPN_BLOWGUN:
        return;

    case WPN_SLING:
        level = 1;
        msg   = "You hear a whirring sound.";
        break;
     case WPN_BOW:
        level = 5;
        msg   = "You hear a twanging sound.";
        break;
     case WPN_LONGBOW:
        level = 6;
        msg   = "You hear a loud twanging sound.";
        break;
     case WPN_CROSSBOW:
        level = 7;
        msg   = "You hear a thunk.";
        break;

    default:
        die("Invalid launcher '%s'",
                 launcher->name(DESC_PLAIN).c_str());
        return;
    }
    if (act->is_player() || you.can_see(act))
        msg = NULL;

    noisy(level, act->pos(), msg, act->mindex());
}

// throw_it - currently handles player throwing only.  Monster
// throwing is handled in mon-act:_mons_throw()
// Note: If teleport is true, assume that pbolt is already set up,
// and teleport the projectile onto the square.
//
// Return value is only relevant if dummy_target is non-NULL, and returns
// true if dummy_target is hit.
bool throw_it(bolt &pbolt, int throw_2, bool teleport, int acc_bonus,
              dist *target)
{
    dist thr;
    int shoot_skill = 0;

    int baseHit      = 0, baseDam = 0;       // from thrown or ammo
    int ammoHitBonus = 0, ammoDamBonus = 0;  // from thrown or ammo
    int lnchHitBonus = 0, lnchDamBonus = 0;  // special add from launcher
    int exHitBonus   = 0, exDamBonus = 0;    // 'extra' bonus from skill/dex/str
    int effSkill     = 0;        // effective launcher skill
    int dice_mult    = 100;
    bool returning   = false;    // Item can return to pack.
    bool did_return  = false;    // Returning item actually does return to pack.
    int slayDam      = 0;
    bool speed_brand = false;

    if (you.confused())
    {
        thr.target = you.pos() + coord_def(random2(13)-6, random2(13)-6);
        thr.isValid = true;
    }
    else if (target)
        thr = *target;
    else if (pbolt.target.zero())
    {
        direction_chooser_args args;
        args.mode = TARG_HOSTILE;
        direction(thr, args);

        if (!thr.isValid)
        {
            if (thr.isCancel)
                canned_msg(MSG_OK);

            return false;
        }
    }
    pbolt.set_target(thr);

    item_def& thrown = you.inv[throw_2];
    ASSERT(thrown.defined());

    // Figure out if we're thrown or launched.
    const launch_retval projected = is_launched(&you, you.weapon(), thrown);

    // Making a copy of the item: changed only for venom launchers.
    item_def item = thrown;
    item.quantity = 1;
    item.slot     = index_to_letter(item.link);

    // Items that get a temporary brand from a player spell lose the
    // brand as soon as the player lets go of the item.  Can't call
    // unwield_item() yet since the beam might get cancelled.
    if (you.duration[DUR_WEAPON_BRAND] && projected != LRET_LAUNCHED
        && throw_2 == you.equip[EQ_WEAPON])
    {
        set_item_ego_type(item, OBJ_WEAPONS, SPWPN_NORMAL);
    }

    string ammo_name;

    if (_setup_missile_beam(&you, pbolt, item, ammo_name, returning))
    {
        you.turn_is_over = false;
        return false;
    }

    // Did we know the ammo's brand before throwing it?
    const bool ammo_brand_known = item_type_known(thrown);

    // Get the ammo/weapon type.  Convenience.
    const object_class_type wepClass = thrown.base_type;
    const int               wepType  = thrown.sub_type;

    // Determine range.
    int max_range = 0;
    int range = 0;

    if (projected)
    {
        if (wepType == MI_LARGE_ROCK)
        {
            range     = 1 + random2(you.strength() / 5);
            max_range = you.strength() / 5;
            if (you.can_throw_large_rocks())
            {
                range     += random_range(4, 7);
                max_range += 7;
            }
        }
        else if (wepType == MI_THROWING_NET)
            max_range = range = 2 + you.body_size(PSIZE_BODY);
        else
            max_range = range = you.current_vision;
    }
    else
    {
        // Range based on mass & strength, between 1 and 9.
        max_range = range = max(you.strength()-item_mass(thrown)/10 + 3, 1);
    }

    range = min(range, (int)you.current_vision);
    max_range = min(max_range, (int)you.current_vision);

    // For the tracer, use max_range. For the actual shot, use range.
    pbolt.range = max_range;

    // Save the special explosion (exploding missiles) for later.
    // Need to clear this if unknown to avoid giving away the explosion.
    bolt* expl = pbolt.special_explosion;
    if (!pbolt.effect_known)
        pbolt.special_explosion = NULL;

    // Don't do the tracing when using Portaled Projectile, or when confused.
    if (!teleport && !you.confused())
    {
        // Set values absurdly high to make sure the tracer will
        // complain if we're attempting to fire through allies.
        pbolt.hit    = 100;
        pbolt.damage = dice_def(1, 100);

        // Init tracer variables.
        pbolt.foe_info.reset();
        pbolt.friend_info.reset();
        pbolt.foe_ratio = 100;
        pbolt.is_tracer = true;

        pbolt.fire();

        // Should only happen if the player answered 'n' to one of those
        // "Fire through friendly?" prompts.
        if (pbolt.beam_cancelled)
        {
            canned_msg(MSG_OK);
            you.turn_is_over = false;
            if (pbolt.special_explosion != NULL)
                delete pbolt.special_explosion;
            return false;
        }
        pbolt.hit    = 0;
        pbolt.damage = dice_def();
    }
    pbolt.is_tracer = false;

    // Reset values.
    pbolt.range = range;
    pbolt.special_explosion = expl;

    bool unwielded = false;
    if (throw_2 == you.equip[EQ_WEAPON] && thrown.quantity == 1)
    {
        if (!wield_weapon(true, SLOT_BARE_HANDS, true, false, false))
            return false;

        unwielded = true;
    }

    // Now start real firing!
    origin_set_unknown(item);

    if (is_blood_potion(item) && thrown.quantity > 1)
    {
        // Initialise thrown potion with oldest potion in stack.
        int val = remove_oldest_blood_potion(thrown);
        val -= you.num_turns;
        item.props.clear();
        init_stack_blood_potions(item, val);
    }

    // Even though direction is allowed, we're throwing so we
    // want to use tx, ty to make the missile fly to map edge.
    if (!teleport)
        pbolt.set_target(thr);

    // baseHit and damage for generic objects
    baseHit = min(0, you.strength() - item_mass(item) / 10);
    baseDam = item_mass(item) / 100;

    if (wepClass == OBJ_MISSILES)
    {
        skill_type sk = SK_THROWING;
        if (projected == LRET_LAUNCHED)
            sk = range_skill(*you.weapon());
        ammoHitBonus = ammoDamBonus = min(3, you.skill_rdiv(sk, 1, 3));
    }

    int bow_brand = SPWPN_NORMAL;

    if (projected == LRET_LAUNCHED)
        bow_brand = get_weapon_brand(*you.weapon());

    int ammo_brand = get_ammo_brand(item);

    if (projected == LRET_FUMBLED)
    {
        // See comment in setup_missile_beam.  Why is this duplicated?
        ammo_brand = SPMSL_NORMAL;
    }

    // CALCULATIONS FOR LAUNCHED MISSILES
    if (projected == LRET_LAUNCHED)
    {
        const item_def &launcher = *you.weapon();

        // Extract launcher bonuses due to magic.
        lnchHitBonus = launcher.plus;
        lnchDamBonus = launcher.plus2;

        const int item_base_dam = property(item, PWPN_DAMAGE);
        const int lnch_base_dam = property(launcher, PWPN_DAMAGE);

        const skill_type launcher_skill = range_skill(launcher);

        baseHit = property(launcher, PWPN_HIT);
        baseDam = lnch_base_dam + random2(1 + item_base_dam);

        // Slings are terribly weakened otherwise.
        if (lnch_base_dam == 0)
            baseDam = item_base_dam;

        // If we've a zero base damage + an elemental brand, up the damage
        // slightly so the brand has something to work with. This should
        // only apply to needles.
        if (!baseDam && _elemental_missile_beam(bow_brand, ammo_brand))
            baseDam = 4;

        // [dshaligram] This is a horrible hack - we force beam.cc to consider
        // this beam "needle-like". (XXX)
        if (wepClass == OBJ_MISSILES && wepType == MI_NEEDLE)
            pbolt.ench_power = AUTOMATIC_HIT;

        dprf("Base hit == %d; Base damage == %d "
                "(item %d + launcher %d)",
                        baseHit, baseDam,
                        item_base_dam, lnch_base_dam);

        // elves with elven bows
        if (get_equip_race(*you.weapon()) == ISFLAG_ELVEN
            && player_genus(GENPC_ELVEN))
        {
            baseHit++;
        }

        // Lower accuracy if held in a net.
        if (you.attribute[ATTR_HELD])
            baseHit = baseHit / 2 - 1;

        // For all launched weapons, maximum effective specific skill
        // is twice throwing skill.  This models the fact that no matter
        // how 'good' you are with a bow, if you know nothing about
        // trajectories you're going to be a damn poor bowman.  Ditto
        // for crossbows and slings.

        // [dshaligram] Throwing now two parts launcher skill, one part
        // ranged combat. Removed the old model which is... silly.

        // [jpeg] Throwing now only affects actual throwing weapons,
        // i.e. not launched ones. (Sep 10, 2007)

        shoot_skill = you.skill_rdiv(launcher_skill);
        effSkill    = shoot_skill;

        const int speed = launcher_final_speed(launcher, you.shield());
        dprf("Final launcher speed: %d", speed);
        you.time_taken = div_rand_round(speed * you.time_taken, 100);

        // [dshaligram] Improving missile weapons:
        //  - Remove the strength/enchantment cap where you need to be strong
        //    to exploit a launcher bonus.
        //  - Add on launcher and missile pluses to extra damage.

        // [dshaligram] This can get large...
        exDamBonus = lnchDamBonus + random2(1 + ammoDamBonus);
        exDamBonus = (exDamBonus > 0   ? random2(exDamBonus + 1)
                                       : -random2(-exDamBonus + 1));
        exHitBonus = (lnchHitBonus > 0 ? random2(lnchHitBonus + 1)
                                       : -random2(-lnchHitBonus + 1));

        practise(EX_WILL_LAUNCH, launcher_skill);
        count_action(CACT_FIRE, launcher.sub_type);

        // Removed 2 random2(2)s from each of the learning curves, but
        // left slings because they're hard enough to develop without
        // a good source of shot in the dungeon.
        switch (launcher_skill)
        {
        case SK_SLINGS:
        {
            // Sling bullets are designed for slinging and easier to aim.
            if (wepType == MI_SLING_BULLET)
                baseHit += 4;

            exHitBonus += (effSkill * 3) / 2;

            // Strength is good if you're using a nice sling.
            int strbonus = (10 * (you.strength() - 10)) / 9;
            strbonus = (strbonus * (2 * baseDam + ammoDamBonus)) / 20;

            // cap
            strbonus = min(lnchDamBonus + 1, strbonus);

            exDamBonus += strbonus;
            // Add skill for slings... helps to find those vulnerable spots.
            dice_mult = dice_mult * (14 + random2(1 + effSkill)) / 14;

            // Now kill the launcher damage bonus.
            lnchDamBonus = min(0, lnchDamBonus);
            break;
        }

        // Blowguns take a _very_ steady hand; a lot of the bonus
        // comes from dexterity.  (Dex bonus here as well as below.)
        case SK_THROWING:
            baseHit -= 2;
            exHitBonus += (effSkill * 3) / 2 + you.dex() / 2;

            // No extra damage for blowguns.
            // exDamBonus = 0;

            // Now kill the launcher damage and ammo bonuses.
            lnchDamBonus = min(0, lnchDamBonus);
            ammoDamBonus = min(0, ammoDamBonus);
            break;

        case SK_BOWS:
        {
            baseHit -= 3;
            exHitBonus += (effSkill * 2);

            // Strength is good if you're using a nice bow.
            int strbonus = (10 * (you.strength() - 10)) / 4;
            strbonus = (strbonus * (2 * baseDam + ammoDamBonus)) / 20;

            // Cap; reduced this cap, because we don't want to allow
            // the extremely-strong to quadruple the enchantment bonus.
            strbonus = min(lnchDamBonus + 1, strbonus);

            exDamBonus += strbonus;

            // Add in skill for bows - helps you to find those vulnerable spots.
            // exDamBonus += effSkill;

            dice_mult = dice_mult * (17 + random2(1 + effSkill)) / 17;

            // Now kill the launcher damage bonus.
            lnchDamBonus = min(0, lnchDamBonus);
            break;
        }
            // Crossbows are easy for unskilled people.

        case SK_CROSSBOWS:
            baseHit++;
            exHitBonus += (3 * effSkill) / 2 + 6;
            // exDamBonus += effSkill * 2 / 3 + 4;

            dice_mult = dice_mult * (22 + random2(1 + effSkill)) / 22;

        default:
            break;
        }

        if (bow_brand == SPWPN_VORPAL)
        {
            // Vorpal brand adds 20% damage bonus. Decreased from 30% to
            // keep it more comparable with speed brand after the speed nerf.
            dice_mult = dice_mult * 120 / 100;
        }

        // Note that branded missile damage goes through defender
        // resists.
        if (ammo_brand == SPMSL_STEEL)
            dice_mult = dice_mult * 130 / 100;

        if (_elemental_missile_beam(bow_brand, ammo_brand))
            dice_mult = dice_mult * 140 / 100;

        if (get_weapon_brand(launcher) == SPWPN_SPEED)
            speed_brand = true;
    }

    // check for returning ammo from launchers
    if (returning && projected == LRET_LAUNCHED)
    {
        if (!x_chance_in_y(1, 1 + skill_bump(range_skill(*you.weapon()))))
            did_return = true;
    }

    // CALCULATIONS FOR THROWN MISSILES
    if (projected == LRET_THROWN)
    {
        returning = returning && !teleport;

        if (returning && !x_chance_in_y(1, 1 + skill_bump(SK_THROWING)))
            did_return = true;

        baseHit = 0;

        ASSERT(wepClass == OBJ_MISSILES);
        if (wepType == MI_STONE || wepType == MI_LARGE_ROCK
            || wepType == MI_DART || wepType == MI_JAVELIN
            || wepType == MI_TOMAHAWK)
        {
            // Elves with elven weapons.
            if (get_equip_race(item) == ISFLAG_ELVEN
                && player_genus(GENPC_ELVEN))
            {
                baseHit++;
            }

            // Give an appropriate 'tohit':
            // * large rocks, stones and throwing nets are 0
            // * javelins are +1
            // * darts are +2
            switch (wepType)
            {
                case MI_DART:
                    baseHit += 2;
                    break;
                case MI_JAVELIN:
                    baseHit++;
                    break;
                default:
                    break;
            }

            exHitBonus = you.skill(SK_THROWING, 2);

            baseDam = property(item, PWPN_DAMAGE);

            // [dshaligram] The defined base damage applies only when used
            // for launchers. Hand-thrown stones do only half
            // base damage. Yet another evil 4.0ism.
            if (wepType == MI_STONE)
                baseDam = div_rand_round(baseDam, 2);

<<<<<<< HEAD
            // Dwarves/orcs with dwarven/orcish weapons.
            if (get_equip_race(item) == ISFLAG_DWARVEN
                   && (you.species == SP_DEEP_DWARF)
                || get_equip_race(item) == ISFLAG_ORCISH
                   && player_genus(GENPC_ORCISH))
            {
                baseDam++;
            }

=======
>>>>>>> e7b95c8c
            exDamBonus = (you.skill(SK_THROWING, 5) + you.strength() * 10 - 100)
                       / 12;

            // Now, exDamBonus is a multiplier.  The full multiplier
            // is applied to base damage, but only a third is applied
            // to the magical modifier.
            exDamBonus = (exDamBonus * (3 * baseDam + ammoDamBonus)) / 30;
        }

        switch (wepType)
        {
        case MI_LARGE_ROCK:
            if (you.can_throw_large_rocks())
                baseHit = 1;
            break;

        case MI_DART:
        case MI_TOMAHAWK:
            // Darts use throwing skill.
            exHitBonus += skill_bump(SK_THROWING);
            exDamBonus += you.skill(SK_THROWING, 3) / 5;
            break;

        case MI_JAVELIN:
            // Javelins use throwing skill.
            exHitBonus += skill_bump(SK_THROWING);
            exDamBonus += you.skill(SK_THROWING, 3) / 5;

            // Adjust for strength and dex.
            exDamBonus = str_adjust_thrown_damage(exDamBonus);
            exHitBonus = dex_adjust_thrown_tohit(exHitBonus);

            // High dex helps damage a bit, too (aim for weak spots).
            exDamBonus = stat_adjust(exDamBonus, you.dex(), 20, 150, 100);
            break;

        case MI_THROWING_NET:
            // Nets use throwing skill. They don't do any damage!
            baseDam = 0;
            exDamBonus = 0;
            ammoDamBonus = 0;

            // ...but accuracy is important for them.
            baseHit = 1;
            exHitBonus += skill_bump(SK_THROWING, 7) / 2;
            // Adjust for strength and dex.
            exHitBonus = dex_adjust_thrown_tohit(exHitBonus);
            break;
        }

        if (ammo_brand == SPMSL_STEEL)
            dice_mult = dice_mult * 130 / 100;

        practise(EX_WILL_THROW_MSL, wepType);
        count_action(CACT_THROW, wepType | (OBJ_MISSILES << 16));

        you.time_taken = finesse_adjust_delay(you.time_taken);
    }

    // Dexterity bonus, and possible skill increase for silly throwing.
    if (projected)
    {
        if (wepType != MI_LARGE_ROCK && wepType != MI_THROWING_NET)
        {
            exHitBonus += you.dex() / 2;

            // slaying bonuses
            if (wepType != MI_NEEDLE)
            {
                slayDam = slaying_bonus(PWPN_DAMAGE, true);
                slayDam = (slayDam < 0 ? -random2(1 - slayDam)
                                       :  random2(1 + slayDam));
            }

            exHitBonus += slaying_bonus(PWPN_HIT, true);
        }
    }
    else // LRET_FUMBLED
    {
        practise(EX_WILL_THROW_OTHER);

        exHitBonus = you.dex() / 4;
    }

    // FINALISE tohit and damage
    if (exHitBonus >= 0)
        pbolt.hit = baseHit + random2avg(exHitBonus + 1, 2);
    else
        pbolt.hit = baseHit - random2avg(0 - (exHitBonus - 1), 2);

    if (exDamBonus >= 0)
        pbolt.damage = dice_def(1, baseDam + random2(exDamBonus + 1));
    else
        pbolt.damage = dice_def(1, baseDam - random2(0 - (exDamBonus - 1)));

    pbolt.damage.size  = dice_mult * pbolt.damage.size / 100;
    pbolt.damage.size += slayDam;

    // Only add bonuses if we're throwing something sensible.
    if (projected || wepClass == OBJ_WEAPONS)
    {
        pbolt.hit += ammoHitBonus + lnchHitBonus;
        pbolt.damage.size += ammoDamBonus + lnchDamBonus;
    }

    if (speed_brand)
        pbolt.damage.size = div_rand_round(pbolt.damage.size * 9, 10);

    // Add in bonus (only from Portal Projectile for now).
    if (acc_bonus != DEBUG_COOKIE)
        pbolt.hit += acc_bonus;

    if (you.inaccuracy())
        pbolt.hit -= 5;

    scale_dice(pbolt.damage);

    dprf("H:%d+%d;a%dl%d.  D:%d+%d;a%dl%d -> %d,%dd%d",
              baseHit, exHitBonus, ammoHitBonus, lnchHitBonus,
              baseDam, exDamBonus, ammoDamBonus, lnchDamBonus,
              pbolt.hit, pbolt.damage.num, pbolt.damage.size);

    // Create message.
    mprf("%s %s%s %s.",
          teleport  ? "Magically, you" : "You",
          projected ? "" : "awkwardly ",
          projected == LRET_LAUNCHED ? "shoot" : "throw",
          ammo_name.c_str());

    // Ensure we're firing a 'missile'-type beam.
    pbolt.is_beam   = false;
    pbolt.is_tracer = false;

    pbolt.loudness = int(sqrt(item_mass(item))/3 + 0.5);

    // Mark this item as thrown if it's a missile, so that we'll pick it up
    // when we walk over it.
    if (wepClass == OBJ_MISSILES || wepClass == OBJ_WEAPONS)
        item.flags |= ISFLAG_THROWN;

    bool hit = false;
    if (teleport)
    {
        // Violating encapsulation somewhat...oh well.
        pbolt.use_target_as_pos = true;
        pbolt.affect_cell();
        pbolt.affect_endpoint();
        if (!did_return && acc_bonus != DEBUG_COOKIE)
            pbolt.drop_object();
    }
    else
    {
        if (crawl_state.game_is_hints())
            Hints.hints_throw_counter++;

        // Dropping item copy, since the launched item might be different.
        pbolt.drop_item = !did_return;
        pbolt.fire();

        hit = !pbolt.hit_verb.empty();

        // The item can be destroyed before returning.
        if (did_return && thrown_object_destroyed(&item, pbolt.target))
            did_return = false;
    }

    if (bow_brand == SPWPN_CHAOS || ammo_brand == SPMSL_CHAOS)
    {
        did_god_conduct(DID_CHAOS, 2 + random2(3),
                        bow_brand == SPWPN_CHAOS || ammo_brand_known);
    }

    if (bow_brand == SPWPN_SPEED)
        did_god_conduct(DID_HASTY, 1, true);

    if (ammo_brand == SPMSL_FRENZY)
        did_god_conduct(DID_HASTY, 6 + random2(3), ammo_brand_known);

    if (did_return)
    {
        // Fire beam in reverse.
        pbolt.setup_retrace();
        viewwindow();
        pbolt.fire();

        msg::stream << item.name(DESC_THE) << " returns to your pack!"
                    << endl;

        // Player saw the item return.
        if (!is_artefact(you.inv[throw_2]))
            set_ident_flags(you.inv[throw_2], ISFLAG_KNOW_TYPE);
    }
    else
    {
        // Should have returned but didn't.
        if (returning && item_type_known(you.inv[throw_2]))
        {
            msg::stream << item.name(DESC_THE)
                        << " fails to return to your pack!" << endl;
        }
        dec_inv_item_quantity(throw_2, 1);
        if (unwielded)
            canned_msg(MSG_EMPTY_HANDED_NOW);
    }

    _throw_noise(&you, pbolt, thrown);

    // ...any monster nearby can see that something has been thrown, even
    // if it didn't make any noise.
    alert_nearby_monsters();

    you.turn_is_over = true;

    if (pbolt.special_explosion != NULL)
        delete pbolt.special_explosion;

    return hit;
}

void setup_monster_throw_beam(monster* mons, bolt &beam)
{
    // FIXME we should use a sensible range here
    beam.range = you.current_vision;
    beam.beam_source = mons->mindex();

    beam.glyph   = dchar_glyph(DCHAR_FIRED_MISSILE);
    beam.flavour = BEAM_MISSILE;
    beam.thrower = KILL_MON_MISSILE;
    beam.aux_source.clear();
    beam.is_beam = false;
}

// msl is the item index of the thrown missile (or weapon).
bool mons_throw(monster* mons, bolt &beam, int msl)
{
    string ammo_name;

    bool returning = false;
    bool speed_brand = false;

    int baseHit = 0, baseDam = 0;       // from thrown or ammo
    int ammoHitBonus = 0, ammoDamBonus = 0;     // from thrown or ammo
    int lnchHitBonus = 0, lnchDamBonus = 0;     // special add from launcher
    int exHitBonus   = 0, exDamBonus = 0; // 'extra' bonus from skill/dex/str
    int lnchBaseDam  = 0;

    int hitMult = 0;
    int damMult  = 0;
    int diceMult = 100;

    // Some initial convenience & initializations.
    ASSERT(mitm[msl].base_type == OBJ_MISSILES);
    const int wepType   = mitm[msl].sub_type;

    const int weapon    = mons->inv[MSLOT_WEAPON];
    const int lnchType  = (weapon != NON_ITEM) ? mitm[weapon].sub_type : 0;

    mon_inv_type slot = get_mon_equip_slot(mons, mitm[msl]);
    ASSERT(slot != NUM_MONSTER_SLOTS);

    mons->lose_energy(EUT_MISSILE);
    const int throw_energy = mons->action_energy(EUT_MISSILE);

    // Dropping item copy, since the launched item might be different.
    item_def item = mitm[msl];
    item.quantity = 1;
    if (mons->friendly())
        item.flags |= ISFLAG_DROPPED_BY_ALLY;

    // FIXME we should actually determine a sensible range here
    beam.range         = you.current_vision;

    if (_setup_missile_beam(mons, beam, item, ammo_name, returning))
        return false;

    beam.aimed_at_spot = returning;

    const launch_retval projected =
        is_launched(mons, mons->mslot_item(MSLOT_WEAPON),
                    mitm[msl]);

    // extract launcher bonuses due to magic
    if (projected == LRET_LAUNCHED)
    {
        lnchHitBonus = mitm[weapon].plus;
        lnchDamBonus = mitm[weapon].plus2;
        lnchBaseDam  = property(mitm[weapon], PWPN_DAMAGE);
    }

    // FIXME: ammo enchantment
    ammoHitBonus = ammoDamBonus = min(3, div_rand_round(mons->hit_dice , 3));

    // Archers get a boost from their melee attack.
    if (mons->is_archer())
    {
        const mon_attack_def attk = mons_attack_spec(mons, 0);
        if (attk.type == AT_SHOOT)
        {
            if (projected == LRET_THROWN)
                ammoHitBonus += random2avg(attk.damage, 2);
            else
                ammoDamBonus += random2avg(attk.damage, 2);
        }
    }

    if (projected == LRET_THROWN)
    {
        // Darts are easy.
        if (wepType == MI_DART)
        {
            baseHit = 11;
            hitMult = 40;
            damMult = 25;
        }
        else
        {
            baseHit = 6;
            hitMult = 30;
            damMult = 25;
        }

        baseDam = property(item, PWPN_DAMAGE);

        // [dshaligram] Thrown stones/darts do only half the damage of
        // launched stones/darts. This matches 4.0 behaviour.
        if (wepType == MI_DART || wepType == MI_STONE
            || wepType == MI_SLING_BULLET)
        {
            baseDam = div_rand_round(baseDam, 2);
        }

        // give monster "skill" bonuses based on HD
        exHitBonus = (hitMult * mons->hit_dice) / 10 + 1;
        exDamBonus = (damMult * mons->hit_dice) / 10 + 1;
    }

    // Monsters no longer gain unfair advantages with weapons of
    // fire/ice and incorrect ammo.  They now have the same restrictions
    // as players.

    const int  ammo_brand = get_ammo_brand(item);

    if (projected == LRET_LAUNCHED)
    {
        int bow_brand = get_weapon_brand(mitm[weapon]);

        switch (lnchType)
        {
        case WPN_BLOWGUN:
            baseHit = 12;
            hitMult = 60;
            damMult = 0;
            lnchDamBonus = 0;
            break;
        case WPN_BOW:
        case WPN_LONGBOW:
            baseHit = 0;
            hitMult = 60;
            damMult = 35;
            // monsters get half the launcher damage bonus,
            // which is about as fair as I can figure it.
            lnchDamBonus = (lnchDamBonus + 1) / 2;
            break;
        case WPN_CROSSBOW:
            baseHit = 4;
            hitMult = 70;
            damMult = 30;
            break;
        case WPN_SLING:
            baseHit = 10;
            hitMult = 40;
            damMult = 20;
            // monsters get half the launcher damage bonus,
            // which is about as fair as I can figure it.
            lnchDamBonus /= 2;
            break;
        }

        // Launcher is now more important than ammo for base damage.
        baseDam = property(item, PWPN_DAMAGE);
        if (lnchBaseDam)
            baseDam = lnchBaseDam + random2(1 + baseDam);

        // missiles don't have pluses2;  use hit bonus
        ammoDamBonus = ammoHitBonus;

        exHitBonus = (hitMult * mons->hit_dice) / 10 + 1;
        exDamBonus = (damMult * mons->hit_dice) / 10 + 1;

        if (!baseDam && _elemental_missile_beam(bow_brand, ammo_brand))
            baseDam = 4;

        // [dshaligram] This is a horrible hack - we force beam.cc to
        // consider this beam "needle-like".
        if (wepType == MI_NEEDLE)
            beam.ench_power = AUTOMATIC_HIT;

        // elf with elven launcher
        if (get_equip_race(mitm[weapon]) == ISFLAG_ELVEN
            && mons_genus(mons->type) == MONS_ELF)
        {
            beam.hit++;
        }

        // Vorpal brand increases damage dice size.
        if (bow_brand == SPWPN_VORPAL)
            diceMult = diceMult * 120 / 100;

        // As do steel ammo.
        if (ammo_brand == SPMSL_STEEL)
            diceMult = diceMult * 130 / 100;

        // Note: we already have throw_energy taken off.  -- bwr
        int speed_delta = 0;
        if (lnchType == WPN_CROSSBOW)
        {
            if (bow_brand == SPWPN_SPEED)
            {
                // Speed crossbows take 50% less time to use than
                // ordinary crossbows.
                speed_delta = div_rand_round(throw_energy * 2, 5);
                speed_brand = true;
            }
            else
            {
                // Ordinary crossbows take 20% more time to use
                // than ordinary bows.
                speed_delta = -div_rand_round(throw_energy, 5);
            }
        }
        else if (bow_brand == SPWPN_SPEED)
        {
            // Speed bows take 50% less time to use than
            // ordinary bows.
            speed_delta = div_rand_round(throw_energy, 2);
            speed_brand = true;
        }

        mons->speed_increment += speed_delta;
    }

    // Chaos, flame, and frost.
    if (beam.flavour != BEAM_MISSILE)
    {
        baseHit    += 2;
        exDamBonus += 6;
    }

    // monster intelligence bonus
    if (mons_intel(mons) == I_HIGH)
        exHitBonus += 10;

    // Identify before throwing, so we don't get different
    // messages for first and subsequent missiles.
    if (mons->observable())
    {
        if (projected == LRET_LAUNCHED
               && item_type_known(mitm[weapon])
            || projected == LRET_THROWN
               && mitm[msl].base_type == OBJ_MISSILES)
        {
            set_ident_flags(mitm[msl], ISFLAG_KNOW_TYPE);
            set_ident_flags(item, ISFLAG_KNOW_TYPE);
        }
    }

    // Now, if a monster is, for some reason, throwing something really
    // stupid, it will have baseHit of 0 and damage of 0.  Ah well.
    string msg = mons->name(DESC_THE);
    msg += ((projected == LRET_LAUNCHED) ? " shoots " : " throws ");

    if (!beam.name.empty() && projected == LRET_LAUNCHED)
        msg += article_a(beam.name);
    else
    {
        // build shoot message
        msg += item.name(DESC_A, false, false, false);

        // build beam name
        beam.name = item.name(DESC_PLAIN, false, false, false);
    }
    msg += ".";

    if (mons->observable())
    {
        mons->flags |= MF_SEEN_RANGED;
        mpr(msg.c_str());
    }

    _throw_noise(mons, beam, item);

    // Store misled values here, as the setting up of the aux source
    // will use the wrong monster name.
    int misled = you.duration[DUR_MISLED];
    you.duration[DUR_MISLED] = 0;

    // [dshaligram] When changing bolt names here, you must edit
    // hiscores.cc (scorefile_entry::terse_missile_cause()) to match.
    if (projected == LRET_LAUNCHED)
    {
        beam.aux_source = make_stringf("Shot with a%s %s by %s",
                 (is_vowel(beam.name[0]) ? "n" : ""), beam.name.c_str(),
                 mons->name(DESC_A).c_str());
    }
    else
    {
        beam.aux_source = make_stringf("Hit by a%s %s thrown by %s",
                 (is_vowel(beam.name[0]) ? "n" : ""), beam.name.c_str(),
                 mons->name(DESC_A).c_str());
    }

    // And restore it here.
    you.duration[DUR_MISLED] = misled;

    // Add everything up.
    beam.hit = baseHit + random2avg(exHitBonus, 2) + ammoHitBonus;
    beam.damage =
        dice_def(1, baseDam + random2avg(exDamBonus, 2) + ammoDamBonus);

    if (projected == LRET_LAUNCHED)
    {
        beam.damage.size += lnchDamBonus;
        beam.hit += lnchHitBonus;
    }
    beam.damage.size = diceMult * beam.damage.size / 100;

    int frenzy_degree = -1;

    if (mons->has_ench(ENCH_BATTLE_FRENZY))
        frenzy_degree = mons->get_ench(ENCH_BATTLE_FRENZY).degree;
    else if (mons->has_ench(ENCH_ROUSED))
        frenzy_degree = mons->get_ench(ENCH_ROUSED).degree;

    if (frenzy_degree != -1)
    {
#ifdef DEBUG_DIAGNOSTICS
        const dice_def orig_damage = beam.damage;
#endif

        beam.damage.size = beam.damage.size * (115 + frenzy_degree * 15) / 100;

        dprf("%s frenzy damage: %dd%d -> %dd%d",
             mons->name(DESC_PLAIN).c_str(),
             orig_damage.num, orig_damage.size,
             beam.damage.num, beam.damage.size);
    }

    // Skilled fighters get better to-hit and damage.
    if (mons->is_fighter())
    {
        beam.hit         = beam.hit * 120 / 100;
        beam.damage.size = beam.damage.size * 120 / 100;
    }

    if (mons->inaccuracy())
        beam.hit -= 5;

    if (mons->has_ench(ENCH_WIND_AIDED))
        beam.hit = beam.hit * 125 / 100;

    if (speed_brand)
        beam.damage.size = div_rand_round(beam.damage.size * 9, 10);

    scale_dice(beam.damage);

    // decrease inventory
    bool really_returns;
    if (returning && !one_chance_in(mons_power(mons->type) + 3))
        really_returns = true;
    else
        really_returns = false;

    beam.drop_item = !really_returns;

    // Redraw the screen before firing, in case the monster just
    // came into view and the screen hasn't been updated yet.
    viewwindow();
    beam.fire();

    // The item can be destroyed before returning.
    if (really_returns && thrown_object_destroyed(&item, beam.target))
        really_returns = false;

    if (really_returns)
    {
        // Fire beam in reverse.
        beam.setup_retrace();
        viewwindow();
        beam.fire();

        // Only print a message if you can see the target or the thrower.
        // Otherwise we get "The weapon returns whence it came from!" regardless.
        if (you.see_cell(beam.target) || you.can_see(mons))
        {
            msg::stream << "The weapon returns "
                        << (you.can_see(mons)?
                              ("to " + mons->name(DESC_THE))
                            : "from whence it came")
                        << "!" << endl;
        }

        // Player saw the item return.
        if (!is_artefact(item))
            set_ident_flags(mitm[msl], ISFLAG_KNOW_TYPE);
    }
    else if (dec_mitm_item_quantity(msl, 1))
        mons->inv[slot] = NON_ITEM;

    if (beam.special_explosion != NULL)
        delete beam.special_explosion;

    return true;
}

bool thrown_object_destroyed(item_def *item, const coord_def& where)
{
    ASSERT(item != NULL);

    string name = item->name(DESC_PLAIN, false, true, false);

    if (item->base_type != OBJ_MISSILES)
        return false;

    int brand = get_ammo_brand(*item);
    if (brand == SPMSL_CHAOS || brand == SPMSL_DISPERSAL || brand == SPMSL_EXPLODING)
        return true;

    // Nets don't get destroyed by throwing.
    if (item->sub_type == MI_THROWING_NET)
        return false;

    int chance;

    // [dshaligram] Removed influence of Throwing on ammo preservation.
    // The effect is nigh impossible to perceive.
    switch (item->sub_type)
    {
    case MI_NEEDLE:
        chance = (brand == SPMSL_CURARE ? 6 : 12);
        break;

    case MI_SLING_BULLET:
    case MI_STONE:
    case MI_ARROW:
    case MI_BOLT:
        chance = 8;
        break;

    case MI_DART:
        chance = 6;
        break;

    case MI_TOMAHAWK:
        chance = 30;
        break;

    case MI_JAVELIN:
        chance = 20;
        break;

    case MI_LARGE_ROCK:
        chance = 50;
        break;

    default:
        die("Unknown missile type");
    }

    // Inflate by 4 to avoid rounding errors.
    const int mult = 4;
    chance *= mult;

    if (brand == SPMSL_STEEL)
        chance *= 10;
    if (brand == SPMSL_FLAME)
        chance /= 2;
    if (brand == SPMSL_FROST)
        chance /= 2;

    return x_chance_in_y(mult, chance);
}<|MERGE_RESOLUTION|>--- conflicted
+++ resolved
@@ -1851,18 +1851,6 @@
             if (wepType == MI_STONE)
                 baseDam = div_rand_round(baseDam, 2);
 
-<<<<<<< HEAD
-            // Dwarves/orcs with dwarven/orcish weapons.
-            if (get_equip_race(item) == ISFLAG_DWARVEN
-                   && (you.species == SP_DEEP_DWARF)
-                || get_equip_race(item) == ISFLAG_ORCISH
-                   && player_genus(GENPC_ORCISH))
-            {
-                baseDam++;
-            }
-
-=======
->>>>>>> e7b95c8c
             exDamBonus = (you.skill(SK_THROWING, 5) + you.strength() * 10 - 100)
                        / 12;
 
