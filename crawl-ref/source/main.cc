--- conflicted
+++ resolved
@@ -3772,15 +3772,8 @@
         mprf(verb, adj, noun);
     }
 
-<<<<<<< HEAD
-    std::vector<coord_def> excludes;
-    for (std::set<coord_def>::iterator i = all_door.begin();
-         i != all_door.end(); ++i)
-=======
-    bool seen_secret = false;
     vector<coord_def> excludes;
     for (set<coord_def>::iterator i = all_door.begin(); i != all_door.end(); ++i)
->>>>>>> 35613e09
     {
         const coord_def& dc = *i;
         // Even if some of the door is out of LOS, we want the entire
