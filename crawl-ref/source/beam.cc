/**
 * @file
 * @brief Functions related to ranged attacks.
**/

#include "AppHdr.h"

#include "beam.h"

#include <cstdlib>
#include <cstdio>
#include <cstring>
#include <cstdarg>
#include <iostream>
#include <set>
#include <algorithm>
#include <cmath>

#include "externs.h"
#include "options.h"

#include "act-iter.h"
#include "areas.h"
#include "attitude-change.h"
#include "branch.h"
#include "cio.h"
#include "cloud.h"
#include "colour.h"
#include "coordit.h"
#include "delay.h"
#include "dungeon.h"
#include "effects.h"
#include "env.h"
#include "enum.h"
#include "exercise.h"
#include "godabil.h"
#include "fprop.h"
#include "fight.h"
#include "items.h"
#include "itemname.h"
#include "itemprop.h"
#include "libutil.h"
#include "los.h"
#include "losglobal.h"
#include "message.h"
#include "mgen_data.h"
#include "misc.h"
#include "mon-behv.h"
#include "mon-death.h"
#include "mon-place.h"
#include "mon-stuff.h"
#include "mon-util.h"
#include "mutation.h"
#include "ouch.h"
#include "potion.h"
#include "religion.h"
#include "godconduct.h"
#include "skills.h"
#include "spl-clouds.h"
#include "spl-damage.h"
#include "spl-goditem.h"
#include "spl-monench.h"
#include "spl-transloc.h"
#include "state.h"
#include "stuff.h"
#include "target.h"
#include "teleport.h"
#include "terrain.h"
#include "throw.h"
#ifdef USE_TILE
 #include "tilepick.h"
#endif
#include "transform.h"
#include "traps.h"
#include "view.h"
#include "shout.h"
#include "viewchar.h"
#include "viewgeom.h"
#include "xom.h"

#define BEAM_STOP       1000        // all beams stopped by subtracting this
                                    // from remaining range

#define SAP_MAGIC_CHANCE() x_chance_in_y(7, 10)

// Helper functions (some of these should probably be public).
static void _ench_animation(int flavour, const monster* mon = NULL,
                            bool force = false);
static beam_type _chaos_beam_flavour(bolt* beam);
static string _beam_type_name(beam_type type);
static bool _ench_flavour_affects_monster(beam_type flavour, const monster* mon,
                                          bool intrinsic_only = false);

tracer_info::tracer_info()
{
    reset();
}

void tracer_info::reset()
{
    count = power = hurt = helped = 0;
    dont_stop = false;
}

const tracer_info& tracer_info::operator+=(const tracer_info &other)
{
    count  += other.count;
    power  += other.power;
    hurt   += other.hurt;
    helped += other.helped;

    dont_stop = dont_stop || other.dont_stop;

    return *this;
}

bool bolt::is_blockable() const
{
    // BEAM_ELECTRICITY is added here because chain lightning is not
    // a true beam (stops at the first target it gets to and redirects
    // from there)... but we don't want it shield blockable.
    return !is_beam && !is_explosion && flavour != BEAM_ELECTRICITY;
}

void bolt::emit_message(const char* m)
{
    const string message = m;
    if (!message_cache.count(message))
        mpr(m);

    message_cache.insert(message);
}

kill_category bolt::whose_kill() const
{
    if (YOU_KILL(thrower) || beam_source == YOU_FAULTLESS)
        return KC_YOU;
    else if (MON_KILL(thrower))
    {
        if (beam_source == ANON_FRIENDLY_MONSTER)
            return KC_FRIENDLY;
        if (!invalid_monster_index(beam_source))
        {
            const monster* mon = &menv[beam_source];
            if (mon->friendly())
                return KC_FRIENDLY;
        }
    }
    return KC_OTHER;
}

// A simple animated flash from Rupert Smith (expanded to be more
// generic).
static void _zap_animation(int colour, const monster* mon = NULL,
                           bool force = false)
{
    coord_def p = you.pos();

    if (mon)
    {
        if (!force && !mon->visible_to(&you))
            return;

        p = mon->pos();
    }

    if (!you.see_cell(p))
        return;

    const coord_def drawp = grid2view(p);

    if (in_los_bounds_v(drawp))
    {
#ifdef USE_TILE
        tiles.add_overlay(p, tileidx_zap(colour));
#endif
#ifndef USE_TILE_LOCAL
        view_update();
        cgotoxy(drawp.x, drawp.y, GOTO_DNGN);
        put_colour_ch(colour, dchar_glyph(DCHAR_FIRED_ZAP));
#endif

        update_screen();

        int zap_delay = 50;
        // Scale delay to match change in arena_delay.
        if (crawl_state.game_is_arena())
        {
            zap_delay *= Options.arena_delay;
            zap_delay /= 600;
        }

        delay(zap_delay);
    }
}

// Special front function for zap_animation to interpret enchantment flavours.
static void _ench_animation(int flavour, const monster* mon, bool force)
{
    element_type elem;
    switch (flavour)
    {
    case BEAM_HEALING:
        elem = ETC_HEAL;
        break;
    case BEAM_PAIN:
        elem = ETC_UNHOLY;
        break;
    case BEAM_DISPEL_UNDEAD:
        elem = ETC_HOLY;
        break;
    case BEAM_POLYMORPH:
    case BEAM_MALMUTATE:
    case BEAM_CORRUPT_BODY:
        elem = ETC_MUTAGENIC;
        break;
    case BEAM_CHAOS:
    case BEAM_CHAOTIC_REFLECTION:
        elem = ETC_RANDOM;
        break;
    case BEAM_TELEPORT:
    case BEAM_BANISH:
    case BEAM_BLINK:
    case BEAM_BLINK_CLOSE:
        elem = ETC_WARP;
        break;
    case BEAM_MAGIC:
        elem = ETC_MAGIC;
        break;
    default:
        elem = ETC_ENCHANT;
        break;
    }

    _zap_animation(element_colour(elem), mon, force);
}

// If needs_tracer is true, we need to check the beam path for friendly
// monsters.
spret_type zapping(zap_type ztype, int power, bolt &pbolt,
                   bool needs_tracer, const char* msg, bool fail)
{
    dprf(DIAG_BEAM, "zapping: power=%d", power);

    pbolt.thrower = KILL_YOU_MISSILE;

    // Check whether tracer goes through friendlies.
    // NOTE: Whenever zapping() is called with a randomised value for power
    // (or effect), player_tracer should be called directly with the highest
    // power possible respecting current skill, experience level, etc.
    if (needs_tracer && !player_tracer(ztype, power, pbolt))
        return SPRET_ABORT;

    fail_check();
    // Fill in the bolt structure.
    zappy(ztype, power, pbolt);

    if (msg)
        mpr(msg);

    if (ztype == ZAP_LIGHTNING_BOLT)
    {
        noisy(25, you.pos(), "You hear a mighty clap of thunder!");
        pbolt.heard = true;
    }

    if (ztype == ZAP_DIG)
        pbolt.aimed_at_spot = false;

    pbolt.fire();

    return SPRET_SUCCESS;
}

// Returns true if the path is considered "safe", and false if there are
// monsters in the way the player doesn't want to hit.
// NOTE: Doesn't check for the player being hit by a rebounding lightning bolt.
bool player_tracer(zap_type ztype, int power, bolt &pbolt, int range)
{
    // Non-controlleable during confusion.
    // (We'll shoot in a different direction anyway.)
    if (you.confused())
        return true;

    zappy(ztype, power, pbolt);

    // Special cases so that tracers behave properly.
    if (pbolt.name != "orb of energy"
        && pbolt.affects_wall(DNGN_TREE) == MB_FALSE
        && pbolt.affects_wall(DNGN_MANGROVE) == MB_FALSE)
    {
        pbolt.name = "unimportant";
    }

    pbolt.is_tracer      = true;
    pbolt.source         = you.pos();
    pbolt.can_see_invis  = you.can_see_invisible();
    pbolt.nightvision    = you.nightvision();
    pbolt.smart_monster  = true;
    pbolt.attitude       = ATT_FRIENDLY;
    pbolt.thrower        = KILL_YOU_MISSILE;

    // Init tracer variables.
    pbolt.friend_info.reset();
    pbolt.foe_info.reset();

    pbolt.foe_ratio        = 100;
    pbolt.beam_cancelled   = false;
    pbolt.dont_stop_player = false;

    // Clear misc
    pbolt.seen          = false;
    pbolt.heard         = false;
    pbolt.reflections   = 0;
    pbolt.bounces       = 0;

    // Save range before overriding it
    const int old_range = pbolt.range;
    if (range)
        pbolt.range = range;

    pbolt.fire();

    if (range)
        pbolt.range = old_range;

    // Should only happen if the player answered 'n' to one of those
    // "Fire through friendly?" prompts.
    if (pbolt.beam_cancelled)
    {
        dprf(DIAG_BEAM, "Beam cancelled.");
        canned_msg(MSG_OK);
        you.turn_is_over = false;
        return false;
    }

    // Set to non-tracing for actual firing.
    pbolt.is_tracer = false;
    return true;
}

template<typename T>
class power_deducer
{
public:
    virtual T operator()(int pow) const = 0;
    virtual ~power_deducer() {}
};

typedef power_deducer<int> tohit_deducer;

template<int adder, int mult_num = 0, int mult_denom = 1>
class tohit_calculator : public tohit_deducer
{
public:
    int operator()(int pow) const
    {
        return adder + pow * mult_num / mult_denom;
    }
};

typedef power_deducer<dice_def> dam_deducer;

template<int numdice, int adder, int mult_num, int mult_denom>
class dicedef_calculator : public dam_deducer
{
public:
    dice_def operator()(int pow) const
    {
        return dice_def(numdice, adder + pow * mult_num / mult_denom);
    }
};

template<int numdice, int adder, int mult_num, int mult_denom>
class calcdice_calculator : public dam_deducer
{
public:
    dice_def operator()(int pow) const
    {
        return calc_dice(numdice, adder + pow * mult_num / mult_denom);
    }
};

struct zap_info
{
    zap_type ztype;
    const char* name;           // NULL means handled specially
    int power_cap;
    dam_deducer* damage;
    tohit_deducer* tohit;       // Enchantments have power modifier here
    int colour;
    bool is_enchantment;
    beam_type flavour;
    dungeon_char_type glyph;
    bool always_obvious;
    bool can_beam;
    bool is_explosion;
    int hit_loudness;
};

static const zap_info zap_data[] =
{
#include "zap-data.h"
};

static int zap_index[NUM_ZAPS];

void init_zap_index()
{
    for (int i = 0; i < NUM_ZAPS; ++i)
        zap_index[i] = -1;

    for (unsigned int i = 0; i < ARRAYSZ(zap_data); ++i)
        zap_index[zap_data[i].ztype] = i;
}

static const zap_info* _seek_zap(zap_type z_type)
{
    ASSERT_RANGE(z_type, 0, NUM_ZAPS);
    if (zap_index[z_type] == -1)
        return NULL;
    else
        return &zap_data[zap_index[z_type]];
}

int zap_power_cap(zap_type z_type)
{
    const zap_info* zinfo = _seek_zap(z_type);

    return zinfo ? zinfo->power_cap : 0;
}

void zappy(zap_type z_type, int power, bolt &pbolt)
{
    const zap_info* zinfo = _seek_zap(z_type);

    // None found?
    if (zinfo == NULL)
    {
#ifdef DEBUG_DIAGNOSTICS
        mprf(MSGCH_ERROR, "Couldn't find zap type %d", z_type);
#endif
        return;
    }

    // Fill
    pbolt.name           = zinfo->name;
    pbolt.flavour        = zinfo->flavour;
    pbolt.real_flavour   = zinfo->flavour;
    pbolt.colour         = zinfo->colour;
    pbolt.glyph          = dchar_glyph(zinfo->glyph);
    pbolt.obvious_effect = zinfo->always_obvious;
    pbolt.is_beam        = zinfo->can_beam;
    pbolt.is_explosion   = zinfo->is_explosion;

    if (zinfo->power_cap > 0)
        power = min(zinfo->power_cap, power);

    ASSERT(zinfo->is_enchantment == pbolt.is_enchantment());

    if (zinfo->is_enchantment)
    {
        pbolt.ench_power = (zinfo->tohit ? (*zinfo->tohit)(power) : power);
        pbolt.hit = AUTOMATIC_HIT;
    }
    else
    {
        pbolt.hit = (*zinfo->tohit)(power);
        if (you.inaccuracy() && pbolt.hit != AUTOMATIC_HIT)
            pbolt.hit = max(0, pbolt.hit - 5);
    }

    if (zinfo->damage)
        pbolt.damage = (*zinfo->damage)(power);

    // One special case
    if (z_type == ZAP_ICE_STORM)
    {
        pbolt.ench_power = power; // used for radius
        pbolt.ex_size = power > 76 ? 3 : 2; // for tracer, overwritten later
    }
    else if (z_type == ZAP_BREATHE_FROST)
        pbolt.ac_rule = AC_NONE;
    if (pbolt.loudness == 0)
        pbolt.loudness = zinfo->hit_loudness;
}

bool bolt::can_affect_actor(const actor *act) const
{
    map<mid_t, int>::const_iterator cnt = hit_count.find(act->mid);
    if (cnt != hit_count.end() && cnt->second >= 2)
    {
        // Note: this is done for balance, even if it hurts realism a bit.
        // It is arcane knowledge which wall patterns will cause lightning
        // to bounce thrice, double damage for ordinary bounces is enough.
#ifdef DEBUG_DIAGNOSTICS
        if (!quiet_debug)
            dprf(DIAG_BEAM, "skipping beam hit, affected them twice already");
#endif
        return false;
    }
    // If there's a function that checks whether an actor is affected,
    // bypass any generic beam-affects-X logic:
    if (affect_func)
        return (*affect_func)(*this, act);

    return !act->submerged();
}

// Affect actor in wall unless it can shield itself using the wall.
// The wall will always shield the actor if the beam bounces off the
// wall.
bool bolt::can_affect_wall_actor(const actor *act) const
{
    if (!can_affect_actor(act))
        return false;

    if (is_enchantment())
        return true;

    if (!is_explosion && !is_big_cloud)
        return true;

    if (is_bouncy(grd(act->pos())))
        return false;

    return false;
}

static beam_type _chaos_beam_flavour(bolt* beam)
{
    beam_type flavour;
    do
    {
        flavour = random_choose_weighted(
            10, BEAM_FIRE,
            10, BEAM_COLD,
            10, BEAM_ELECTRICITY,
            10, BEAM_POISON,
            10, BEAM_NEG,
            10, BEAM_ACID,
            10, BEAM_HELLFIRE,
            10, BEAM_NAPALM,
            10, BEAM_SLOW,
            10, BEAM_HASTE,
            10, BEAM_MIGHT,
            10, BEAM_BERSERK,
            10, BEAM_HEALING,
            10, BEAM_PARALYSIS,
            10, BEAM_CONFUSION,
            10, BEAM_INVISIBILITY,
            10, BEAM_POLYMORPH,
            10, BEAM_BANISH,
            10, BEAM_DISINTEGRATION,
            10, BEAM_PETRIFY,
            10, BEAM_AGILITY,
             2, BEAM_ENSNARE,
            0);
    }
    while (beam->name == "arc of chaos"
           && (flavour == BEAM_BANISH
               || flavour == BEAM_POLYMORPH));

    return flavour;
}

static beam_type _chaotic_reflection_flavour(bolt* beam)
{
    return random_choose_weighted(
            10, BEAM_SLOW,
            10, BEAM_HASTE,
            10, BEAM_MIGHT,
            10, BEAM_BERSERK,
            10, BEAM_PARALYSIS,
            10, BEAM_CONFUSION,
            10, BEAM_DISINTEGRATION,
            10, BEAM_PETRIFY,
            10, BEAM_AGILITY,
            10, BEAM_BLINK,
            10, BEAM_SLEEP,
            10, BEAM_VULNERABILITY,
             2, BEAM_ENSNARE,
             0);
}

bool bolt::visible() const
{
    return glyph != 0 && !is_enchantment();
}

void bolt::initialise_fire()
{
    // Fix some things which the tracer might have set.
    extra_range_used   = 0;
    in_explosion_phase = false;
    use_target_as_pos  = false;
    hit_count.clear();

    if (special_explosion != NULL)
    {
        ASSERT(!is_explosion);
        ASSERT(special_explosion->is_explosion);
        ASSERT(special_explosion->special_explosion == NULL);
        special_explosion->in_explosion_phase = false;
        special_explosion->use_target_as_pos  = false;
    }

    if (chose_ray)
    {
        ASSERT_IN_BOUNDS(ray.pos());

        if (source == coord_def())
            source = ray.pos();
    }

    if (target == source)
    {
        range             = 0;
        aimed_at_feet     = true;
        auto_hit          = true;
        aimed_at_spot     = true;
        use_target_as_pos = true;
    }

    ASSERT_IN_BOUNDS(source);
    ASSERT_RANGE(flavour, BEAM_NONE + 1, BEAM_FIRST_PSEUDO);
    ASSERT(!drop_item || item && item->defined());
    ASSERTM(range >= 0, "beam '%s', source '%s', item '%s'; has range -1",
            name.c_str(),
            ((beam_source == NON_MONSTER && source == you.pos()) ? "player"
             : (!invalid_monster_index(beam_source)
                ? menv[beam_source].name(DESC_PLAIN, true) : "unknown")).c_str(),
            (item ? item->name(DESC_PLAIN, false, true) : "none").c_str());
    ASSERT(!aimed_at_feet || source == target);

    real_flavour = flavour;

    message_cache.clear();

    // seen might be set by caller to suppress this.
    if (!seen && you.see_cell(source) && range > 0 && visible())
    {
        seen = true;
        const monster* mon = monster_at(source);

        if (flavour != BEAM_VISUAL
            && !is_tracer
            && !YOU_KILL(thrower)
            && !crawl_state.is_god_acting()
            && (!mon || !mon->observable()))
        {
            mprf("%s appears from out of thin air!",
                 article_a(name, false).c_str());
        }
    }

    // Visible self-targeted beams are always seen, even though they don't
    // leave a path.
    if (you.see_cell(source) && target == source && visible())
        seen = true;

    // Scale draw_delay to match change in arena_delay.
    if (crawl_state.game_is_arena() && !is_tracer)
    {
        draw_delay *= Options.arena_delay;
        draw_delay /= 600;
    }

#ifdef DEBUG_DIAGNOSTICS
    // Not a "real" tracer, merely a range/reachability check.
    if (quiet_debug)
        return;

    dprf(DIAG_BEAM, "%s%s%s [%s] (%d,%d) to (%d,%d): "
          "gl=%d col=%d flav=%d hit=%d dam=%dd%d range=%d",
          (is_beam) ? "beam" : "missile",
          (is_explosion) ? "*" :
          (is_big_cloud) ? "+" : "",
          (is_tracer) ? " tracer" : "",
          name.c_str(),
          source.x, source.y,
          target.x, target.y,
          glyph, colour, flavour,
          hit, damage.num, damage.size,
          range);
#endif
}

void bolt::apply_beam_conducts()
{
    if (!is_tracer && YOU_KILL(thrower))
    {
        switch (flavour)
        {
        case BEAM_HELLFIRE:
            did_god_conduct(DID_UNHOLY, 2 + random2(3), god_cares());
            did_god_conduct(DID_FIRE,
                            max(div_rand_round(damage.roll(), 4), 1),
                            god_cares());
            break;
        case BEAM_FIRE:
        case BEAM_HOLY_FLAME:
        case BEAM_NAPALM:
            did_god_conduct(DID_FIRE,
                            max(div_rand_round(damage.roll(), 4), 1),
                            god_cares());
            break;
        case BEAM_CORONA:
        case BEAM_LIGHT:
        case BEAM_HOLY_LIGHT:
            did_god_conduct(DID_ILLUMINATE, 2 + random2(3), god_cares());
            break;
        default:
            break;
        }
    }
}

void bolt::choose_ray()
{
    if (!chose_ray || reflections > 0)
    {
        if (!find_ray(source, target, ray, opc_solid_see))
            fallback_ray(source, target, ray);
    }
}

// Draw the bolt at p if needed.
void bolt::draw(const coord_def& p)
{
    if (is_tracer || is_enchantment() || !you.see_cell(p))
        return;

    // We don't clean up the old position.
    // First, most people like to see the full path,
    // and second, it is hard to do it right with
    // respect to killed monsters, cloud trails, etc.

    const coord_def drawpos = grid2view(p);

    if (!in_los_bounds_v(drawpos))
        return;

#ifdef USE_TILE
    if (tile_beam == -1)
        tile_beam = tileidx_bolt(*this);

    if (tile_beam != -1)
    {
        int dist = (p - source).rdist();
        tiles.add_overlay(p, vary_bolt_tile(tile_beam, dist));
    }
#endif
#ifndef USE_TILE_LOCAL
    cgotoxy(drawpos.x, drawpos.y, GOTO_DNGN);
    put_colour_ch(colour == BLACK ? random_colour()
                                  : element_colour(colour),
                  glyph);

    // Get curses to update the screen so we can see the beam.
    update_screen();
#endif
    delay(draw_delay);
}

// Bounce a bolt off a solid feature.
// The ray is assumed to have just been advanced into
// the feature.
void bolt::bounce()
{
    // Don't bounce player tracers off unknown cells, or cells that we
    // incorrectly thought were non-bouncy.
    if (is_tracer && agent() == &you)
    {
        const dungeon_feature_type feat = env.map_knowledge(ray.pos()).feat();

        if (feat == DNGN_UNSEEN || !feat_is_solid(feat) || !is_bouncy(feat))
        {
            ray.regress();
            finish_beam();
            return;
        }
    }

    do
        ray.regress();
    while (cell_is_solid(ray.pos()));

    extra_range_used += range_used(true);
    bounce_pos = ray.pos();
    bounces++;
    reflect_grid rg;
    for (adjacent_iterator ai(ray.pos(), false); ai; ++ai)
        rg(*ai - ray.pos()) = cell_is_solid(*ai);
    ray.bounce(rg);
    extra_range_used += 2;

    ASSERT(!cell_is_solid(ray.pos()));
}

void bolt::fake_flavour()
{
    if (real_flavour == BEAM_RANDOM)
        flavour = static_cast<beam_type>(random_range(BEAM_FIRE, BEAM_ACID));
    else if (real_flavour == BEAM_CHAOS)
        flavour = _chaos_beam_flavour(this);
    else if (real_flavour == BEAM_CHAOTIC_REFLECTION)
        flavour = _chaotic_reflection_flavour(this);
}

void bolt::digging_wall_effect()
{
    const dungeon_feature_type feat = grd(pos());
    switch (feat)
    {
    case DNGN_ROCK_WALL:
    case DNGN_CLEAR_ROCK_WALL:
    case DNGN_SLIMY_WALL:
    case DNGN_GRATE:
        nuke_wall(pos());
        if (!msg_generated)
        {
            if (!you.see_cell(pos()))
            {
                if (!silenced(you.pos()))
                {
                    mprf(MSGCH_SOUND, "You hear a grinding noise.");
                    obvious_effect = true; // You may still see the caster.
                    msg_generated = true;
                }
                break;
            }

            obvious_effect = true;
            msg_generated = true;

            string wall;
            if (feat == DNGN_GRATE)
            {
                // XXX: should this change for monsters?
                mpr("The damaged grate falls apart.");
                return;
            }
            else if (feat == DNGN_SLIMY_WALL)
                wall = "slime";
            else if (player_in_branch(BRANCH_PANDEMONIUM))
                wall = "weird stuff";
            else
                wall = "rock";

            mprf("%s %s shatters into small pieces.",
                 agent() && agent()->is_player() ? "The" : "Some",
                 wall.c_str());
        }
        break;

    default:
        if (feat_is_wall(feat))
            finish_beam();
    }
}

void bolt::fire_wall_effect()
{
    dungeon_feature_type feat = grd(pos());
    // Fire only affects trees.
    if (!feat_is_tree(feat)
        || env.markers.property_at(pos(), MAT_ANY, "veto_fire") == "veto"
        || !is_superhot())
    {
        finish_beam();
        return;
    }

    // Destroy the wall.
    nuke_wall(pos());
    if (you.see_cell(pos()))
    {
        if (feat == DNGN_TREE)
            emit_message("The tree burns like a torch!");
        else // Mangroves
            emit_message("The mangrove smolders and burns.");
    }
    else if (you.can_smell())
        emit_message("You smell burning wood.");
    if (whose_kill() == KC_YOU)
    {
        did_god_conduct(DID_KILL_PLANT, 1, god_cares());
        did_god_conduct(DID_FIRE, 6, god_cares()); // guaranteed penance
    }
    else if (whose_kill() == KC_FRIENDLY && !crawl_state.game_is_arena())
        did_god_conduct(DID_PLANT_KILLED_BY_SERVANT, 1, god_cares());
    ASSERT(agent());
    // Mangroves do not burn so readily, particularly in a wet environment
    if (feat == DNGN_TREE)
        place_cloud(CLOUD_FOREST_FIRE, pos(), random2(30)+25, agent());
    else
        place_cloud(CLOUD_FIRE, pos(), random2(12)+5, agent());
    obvious_effect = true;


    finish_beam();
}

void bolt::elec_wall_effect()
{
    fire_wall_effect();
}

static bool _nuke_wall_msg(dungeon_feature_type feat, const coord_def& p)
{
    const char *msg = nullptr;
    msg_channel_type chan = MSGCH_PLAIN;
    bool hear = player_can_hear(p);
    bool see = you.see_cell(p);

    switch (feat)
    {
    case DNGN_ROCK_WALL:
    case DNGN_SLIMY_WALL:
    case DNGN_CLEAR_ROCK_WALL:
    case DNGN_GRANITE_STATUE:
    case DNGN_CLOSED_DOOR:
    case DNGN_RUNED_DOOR:
    case DNGN_SEALED_DOOR:
        // XXX: When silenced, features disappear without message.
        // XXX: For doors, we only issue a sound where the beam hit.
        //      If someone wants to improve on the door messaging,
        //      probably best to merge _nuke_wall_msg back into
        //      nuke_wall_effect. [rob]
        if (hear)
        {
            msg = "You hear a grinding noise.";
            chan = MSGCH_SOUND;
        }
        break;

    case DNGN_GRATE:
        if (hear)
        {
            if (see)
                msg = "The grate screeches as it bends and collapses.";
            else
                msg = "You hear the screech of bent metal.";
            chan = MSGCH_SOUND;
        }
        else if (see)
            msg = "The grate bends and collapses.";
        break;

    case DNGN_ORCISH_IDOL:
        if (hear)
        {
            if (see)
                msg = "You hear a hideous screaming!";
            else
                msg = "The idol screams as its substance crumbles away!";
            chan = MSGCH_SOUND;
        }
        else if (see)
            msg = "The idol twists and shakes as its substance crumbles away!";
        break;

    case DNGN_TREE:
    case DNGN_MANGROVE:
        if (see)
            msg = "The tree breaks and falls down!";
        else if (hear)
        {
            msg = "You hear timber falling.";
            chan = MSGCH_SOUND;
        }
        break;

    default:
        break;
    }

    if (msg)
    {
        mprf(chan, "%s", msg);
        return true;
    }
    else
        return false;
}

void bolt::nuke_wall_effect()
{
    if (env.markers.property_at(pos(), MAT_ANY, "veto_disintegrate") == "veto")
    {
        finish_beam();
        return;
    }

    const dungeon_feature_type feat = grd(pos());

    switch (feat)
    {
    case DNGN_ROCK_WALL:
    case DNGN_SLIMY_WALL:
    case DNGN_CLEAR_ROCK_WALL:
    case DNGN_GRATE:
    case DNGN_GRANITE_STATUE:
    case DNGN_ORCISH_IDOL:
    case DNGN_TREE:
    case DNGN_MANGROVE:
        nuke_wall(pos());
        break;

    case DNGN_CLOSED_DOOR:
    case DNGN_RUNED_DOOR:
    case DNGN_SEALED_DOOR:
    {
        set<coord_def> doors;
        find_connected_identical(pos(), doors);
        set<coord_def>::iterator it;
        for (it = doors.begin(); it != doors.end(); ++it)
            nuke_wall(*it);
        break;
    }

    default:
        finish_beam();
        return;
    }

    obvious_effect = _nuke_wall_msg(feat, pos());

    if (feat == DNGN_ORCISH_IDOL)
    {
        if (beam_source == NON_MONSTER)
            did_god_conduct(DID_DESTROY_ORCISH_IDOL, 8);
    }
    else if (feat_is_tree(feat))
    {
        if (whose_kill() == KC_YOU)
            did_god_conduct(DID_KILL_PLANT, 1);
        else if (whose_kill() == KC_FRIENDLY && !crawl_state.game_is_arena())
            did_god_conduct(DID_PLANT_KILLED_BY_SERVANT, 1, god_cares(), 0);
    }

    finish_beam();
}

int bolt::range_used(bool leg_only) const
{
    const int leg_length = pos().range(leg_source());
    return leg_only ? leg_length : leg_length + extra_range_used;
}

void bolt::finish_beam()
{
    extra_range_used = BEAM_STOP;
}

void bolt::affect_wall()
{
    if (is_tracer)
    {
        if (!can_affect_wall(grd(pos())))
            finish_beam();
        return;
    }

    if (flavour == BEAM_DIGGING)
        digging_wall_effect();
    else if (is_fiery())
        fire_wall_effect();
    else if (flavour == BEAM_ELECTRICITY)
        elec_wall_effect();
    else if (flavour == BEAM_DISINTEGRATION || flavour == BEAM_NUKE)
        nuke_wall_effect();

    if (cell_is_solid(pos()))
        finish_beam();
}

coord_def bolt::pos() const
{
    if (in_explosion_phase || use_target_as_pos)
        return target;
    else
        return ray.pos();
}

bool bolt::need_regress() const
{
    // XXX: The affects_wall check probably makes some of the
    //      others obsolete.
    return (is_explosion && !in_explosion_phase)
           || drop_item
           || cell_is_solid(pos()) && !can_affect_wall(grd(pos()))
           || origin_spell == SPELL_PRIMAL_WAVE;
}

// Returns true if the beam ended due to hitting the wall.
bool bolt::hit_wall()
{
    const dungeon_feature_type feat = grd(pos());

#ifdef ASSERTS
    if (!feat_is_solid(feat))
        die("beam::hit_wall yet not solid: %s", dungeon_feature_name(feat));
#endif

    if (is_tracer && !is_targeting && YOU_KILL(thrower)
        && in_bounds(target) && !passed_target && pos() != target
        && pos() != source && foe_info.count == 0
        && flavour != BEAM_DIGGING && flavour <= BEAM_LAST_REAL
        && bounces == 0 && reflections == 0 && you.see_cell(target)
        && !cell_is_solid(target))
    {
        // Okay, with all those tests passed, this is probably an instance
        // of the player manually targeting something whose line of fire
        // is blocked, even though its line of sight isn't blocked.  Give
        // a warning about this fact.
        string prompt = "Your line of fire to ";
        const monster* mon = monster_at(target);

        if (mon && mon->observable())
            prompt += mon->name(DESC_THE);
        else
        {
            prompt += "the targeted "
                    + feature_description_at(target, false, DESC_PLAIN, false);
        }

        prompt += " is blocked by "
                + feature_description_at(pos(), false, DESC_A, false);

        prompt += ". Continue anyway?";

        if (!yesno(prompt.c_str(), false, 'n'))
        {
            beam_cancelled = true;
            finish_beam();
            return false;
        }

        // Well, we warned them.
    }

    if (in_bounds(pos()) && can_affect_wall(feat))
        affect_wall();
    else if (is_bouncy(feat) && !in_explosion_phase)
        bounce();
    else
    {
        // Regress for explosions: blow up in an open grid (if regressing
        // makes any sense).  Also regress when dropping items.
        if (pos() != source && need_regress())
        {
            do
                ray.regress();
            while (ray.pos() != source && cell_is_solid(ray.pos()));

            // target is where the explosion is centered, so update it.
            if (is_explosion && !is_tracer)
                target = ray.pos();
        }
        finish_beam();

        return true;
    }

    return false;
}

void bolt::affect_cell()
{
    // Shooting through clouds affects accuracy.
    if (env.cgrid(pos()) != EMPTY_CLOUD && hit != AUTOMATIC_HIT)
        hit = max(hit - 2, 0);

    fake_flavour();

    const coord_def old_pos = pos();
    const bool was_solid = cell_is_solid(pos());

    if (was_solid)
    {
        // Some special casing.
        if (actor *act = actor_at(pos()))
        {
            if (can_affect_wall_actor(act))
                affect_actor(act);
            else if (!is_tracer && you.can_see(act))
            {
                mprf("The %s protects %s from harm.",
                     raw_feature_description(act->pos()).c_str(),
                     act->name(DESC_THE).c_str());
            }
        }

        // Note that this can change the ray position and the solidity
        // of the wall.
        if (hit_wall())
            // Beam ended due to hitting wall, so don't hit the player
            // or monster with the regressed beam.
            return;
    }

    // If the player can ever walk through walls, this will need
    // special-casing too.
    bool hit_player = found_player();
    if (hit_player && can_affect_actor(&you))
    {
        affect_player();
        if (hit == AUTOMATIC_HIT && !is_beam)
            finish_beam();
    }

    // We don't want to hit a monster in a wall square twice. Also,
    // stop single target beams from affecting a monster if they already
    // affected the player on this square. -cao
    const bool still_wall = (was_solid && old_pos == pos());
    if ((!hit_player || is_beam || is_explosion) && !still_wall)
    {
        monster *m = monster_at(pos());
        if (m && can_affect_actor(m))
        {
            affect_monster(m);
            if ((hit == AUTOMATIC_HIT && !is_beam && !ignores_monster(m))
                && (!is_tracer || m->visible_to(agent())))
            {
                finish_beam();
            }
        }
    }

    if (!cell_is_solid(pos()))
        affect_ground();
}

bool bolt::apply_hit_funcs(actor* victim, int dmg)
{
    bool affected = false;
    for (unsigned int i = 0; i < hit_funcs.size(); ++i)
        affected = (*hit_funcs[i])(*this, victim, dmg) || affected;

    return affected;
}

bool bolt::apply_dmg_funcs(actor* victim, int &dmg, vector<string> &messages)
{
    for (unsigned int i = 0; i < damage_funcs.size(); ++i)
    {
        string dmg_msg;

        if ((*damage_funcs[i])(*this, victim, dmg, dmg_msg))
            return false;
        if (!dmg_msg.empty())
            messages.push_back(dmg_msg);
    }
    return true;
}

static void _undo_tracer(bolt &orig, bolt &copy)
{
    // FIXME: we should have a better idea of what gets changed!
    orig.target           = copy.target;
    orig.source           = copy.source;
    orig.aimed_at_spot    = copy.aimed_at_spot;
    orig.extra_range_used = copy.extra_range_used;
    orig.auto_hit         = copy.auto_hit;
    orig.ray              = copy.ray;
    orig.colour           = copy.colour;
    orig.flavour          = copy.flavour;
    orig.real_flavour     = copy.real_flavour;
    orig.bounces          = copy.bounces;
    orig.bounce_pos       = copy.bounce_pos;
}

// This saves some important things before calling fire().
void bolt::fire()
{
    path_taken.clear();

    if (special_explosion)
        special_explosion->is_tracer = is_tracer;

    if (is_tracer)
    {
        bolt boltcopy = *this;
        if (special_explosion != NULL)
            boltcopy.special_explosion = new bolt(*special_explosion);

        do_fire();

        if (special_explosion != NULL)
        {
            _undo_tracer(*special_explosion, *boltcopy.special_explosion);
            delete boltcopy.special_explosion;
        }

        _undo_tracer(*this, boltcopy);
    }
    else
        do_fire();

    if (special_explosion != NULL)
    {
        seen           = seen  || special_explosion->seen;
        heard          = heard || special_explosion->heard;
    }
}

void bolt::do_fire()
{
    initialise_fire();

    if (range < extra_range_used && range > 0)
    {
#ifdef DEBUG
        dprf(DIAG_BEAM, "fire_beam() called on already done beam "
             "'%s' (item = '%s')", name.c_str(),
             item ? item->name(DESC_PLAIN).c_str() : "none");
#endif
        return;
    }

    apply_beam_conducts();
    cursor_control coff(false);

#ifdef USE_TILE
    tile_beam = -1;

    if (item && !is_tracer && flavour == BEAM_MISSILE)
    {
        const coord_def diff = target - source;
        tile_beam = tileidx_item_throw(get_item_info(*item), diff.x, diff.y);
    }
#endif

    msg_generated = false;
    if (!aimed_at_feet)
    {
        choose_ray();
        // Take *one* step, so as not to hurt the source.
        ray.advance();
    }

    while (map_bounds(pos()))
    {
        if (range_used() > range)
        {
            ray.regress();
            extra_range_used++;
            ASSERT(range_used() >= range);
            break;
        }

        if (!affects_nothing)
            affect_cell();

        if (path_taken.empty() || pos() != path_taken.back())
            path_taken.push_back(pos());

        if (range_used() > range)
            break;

        if (beam_cancelled)
            return;

        // Weapons of returning should find an inverse ray
        // through find_ray and setup_retrace, but they didn't
        // always in the past, and we don't want to crash
        // if they accidentally pass through a corner.
        ASSERT(!cell_is_solid(pos())
               || is_tracer && can_affect_wall(grd(pos()))
               || affects_nothing); // returning weapons

        const bool was_seen = seen;
        if (!was_seen && range > 0 && visible() && you.see_cell(pos()))
            seen = true;

        if (flavour != BEAM_VISUAL && !was_seen && seen && !is_tracer)
        {
            mprf("%s appears from out of your range of vision.",
                 article_a(name, false).c_str());
        }

        // Reset chaos beams so that it won't be considered an invisible
        // enchantment beam for the purposes of animation.
        if (real_flavour == BEAM_CHAOS
            || real_flavour == BEAM_CHAOTIC_REFLECTION)
        {
            flavour = real_flavour;
        }

        // Actually draw the beam/missile/whatever, if the player can see
        // the cell.
        if (animate)
            draw(pos());

        if (pos() == target)
        {
            passed_target = true;
            if (stop_at_target())
                break;
        }

        noise_generated = false;
        ray.advance();
    }

    if (!map_bounds(pos()))
    {
        ASSERT(!aimed_at_spot);

        int tries = max(GXM, GYM);
        while (!map_bounds(ray.pos()) && tries-- > 0)
            ray.regress();

        // Something bizarre happening if we can't get back onto the map.
        ASSERT(map_bounds(pos()));
    }

    // The beam has terminated.
    if (!affects_nothing)
        affect_endpoint();

    // Tracers need nothing further.
    if (is_tracer || affects_nothing)
        return;

    // Canned msg for enchantments that affected no-one, but only if the
    // enchantment is yours (and it wasn't a chaos beam, since with chaos
    // enchantments are entirely random, and if it randomly attempts
    // something which ends up having no obvious effect then the player
    // isn't going to realise it).
    if (!msg_generated && !obvious_effect && is_enchantment()
        && real_flavour != BEAM_CHAOS
        && real_flavour != BEAM_CHAOTIC_REFLECTION
        && YOU_KILL(thrower))
    {
        canned_msg(MSG_NOTHING_HAPPENS);
    }

    // Reactions if a monster zapped the beam.
    if (!invalid_monster_index(beam_source))
    {
        if (foe_info.hurt == 0 && friend_info.hurt > 0)
            xom_is_stimulated(100);
        else if (foe_info.helped > 0 && friend_info.helped == 0)
            xom_is_stimulated(100);

        // Allow friendlies to react to projectiles, except when in
        // sanctuary when pet_target can only be explicitly changed by
        // the player.
        const monster* mon = &menv[beam_source];
        if (foe_info.hurt > 0 && !mon->wont_attack() && !crawl_state.game_is_arena()
            && you.pet_target == MHITNOT && env.sanctuary_time <= 0)
        {
            you.pet_target = beam_source;
        }
    }
}

// Returns damage taken by a monster from a "flavoured" (fire, ice, etc.)
// attack -- damage from clouds and branded weapons handled elsewhere.
int mons_adjust_flavoured(monster* mons, bolt &pbolt, int hurted,
                          bool doFlavouredEffects)
{
    // If we're not doing flavoured effects, must be preliminary
    // damage check only.
    // Do not print messages or apply any side effects!
    int resist = 0;
    int original = hurted;

    switch (pbolt.flavour)
    {
    case BEAM_FIRE:
    case BEAM_STEAM:
        hurted = resist_adjust_damage(
                    mons,
                    pbolt.flavour,
                    (pbolt.flavour == BEAM_FIRE) ? mons->res_fire()
                                                 : mons->res_steam(),
                    hurted, true);

        if (!hurted)
        {
            if (doFlavouredEffects)
            {
                simple_monster_message(mons,
                                       (original > 0) ? " completely resists."
                                                      : " appears unharmed.");
            }
        }
        else if (original > hurted)
        {
            if (doFlavouredEffects)
                simple_monster_message(mons, " resists.");
        }
        else if (original < hurted && doFlavouredEffects)
        {
            if (mons->is_icy())
                simple_monster_message(mons, " melts!");
            else if (mons_species(mons->type) == MONS_BUSH
                     && mons->res_fire() < 0)
            {
                simple_monster_message(mons, " is on fire!");
            }
            else if (pbolt.flavour == BEAM_FIRE)
                simple_monster_message(mons, " is burned terribly!");
            else
                simple_monster_message(mons, " is scalded terribly!");
        }
        break;

    case BEAM_WATER:
        hurted = resist_adjust_damage(mons, pbolt.flavour,
                                      mons->res_water_drowning(),
                                      hurted, true);
        if (doFlavouredEffects)
        {
            if (!hurted)
                simple_monster_message(mons, " shrugs off the wave.");
            else if (hurted > original)
                simple_monster_message(mons, " is doused terribly!");
        }
        break;

    case BEAM_COLD:
        hurted = resist_adjust_damage(mons, pbolt.flavour,
                                      mons->res_cold(),
                                      hurted, true);
        if (!hurted)
        {
            if (doFlavouredEffects)
            {
                simple_monster_message(mons,
                                       (original > 0) ? " completely resists."
                                                      : " appears unharmed.");
            }
        }
        else if (original > hurted)
        {
            if (doFlavouredEffects)
                simple_monster_message(mons, " resists.");
        }
        else if (original < hurted)
        {
            if (doFlavouredEffects)
                simple_monster_message(mons, " is frozen!");
        }
        break;

    case BEAM_ELECTRICITY:
        hurted = resist_adjust_damage(mons, pbolt.flavour,
                                      mons->res_elec(),
                                      hurted, true);
        if (!hurted)
        {
            if (doFlavouredEffects)
            {
                simple_monster_message(mons,
                                       (original > 0) ? " completely resists."
                                                      : " appears unharmed.");
            }
        }
        break;

    case BEAM_ACID:
    {
        const int res = mons->res_acid();
        hurted = resist_adjust_damage(mons, pbolt.flavour,
                                      res, hurted, true);
        if (!hurted)
        {
            if (doFlavouredEffects)
            {
                simple_monster_message(mons,
                                       (original > 0) ? " completely resists."
                                                      : " appears unharmed.");
            }
        }
        else if (res <= 0 && doFlavouredEffects)
            corrode_monster(mons, pbolt.agent());
        break;
    }

    case BEAM_POISON:
    {
        int res = mons->res_poison();
        hurted  = resist_adjust_damage(mons, pbolt.flavour, res,
                                       hurted, true);
        if (!hurted && res > 0)
        {
            if (doFlavouredEffects)
            {
                simple_monster_message(mons,
                                       (original > 0) ? " completely resists."
                                                      : " appears unharmed.");
            }
        }
        else if (res <= 0 && doFlavouredEffects && !one_chance_in(3))
            poison_monster(mons, pbolt.agent());

        break;
    }

    case BEAM_POISON_ARROW:
        hurted = resist_adjust_damage(mons, pbolt.flavour,
                                      mons->res_poison(),
                                      hurted);
        if (hurted < original)
        {
            if (doFlavouredEffects)
            {
                simple_monster_message(mons, " partially resists.");

                // Poison arrow can poison any living thing regardless of
                // poison resistance. - bwr
                if (mons->has_lifeforce())
                    poison_monster(mons, pbolt.agent(), 2, true);
            }
        }
        else if (doFlavouredEffects)
            poison_monster(mons, pbolt.agent(), 4);

        break;

    case BEAM_NEG:
        if (mons->res_negative_energy() == 3)
        {
            if (doFlavouredEffects)
                simple_monster_message(mons, " completely resists.");

            hurted = 0;
        }
        else
        {
            hurted = resist_adjust_damage(mons, pbolt.flavour,
                                          mons->res_negative_energy(),
                                          hurted);

            // Early out if no side effects.
            if (!doFlavouredEffects)
                return hurted;

            if (original > hurted)
                simple_monster_message(mons, " resists.");

            if (mons->observable())
                pbolt.obvious_effect = true;

            mons->drain_exp(pbolt.agent());

            if (YOU_KILL(pbolt.thrower))
                did_god_conduct(DID_NECROMANCY, 2, pbolt.god_cares());
        }
        break;

    case BEAM_MIASMA:
        if (mons->res_rotting())
        {
            if (doFlavouredEffects)
                simple_monster_message(mons, " completely resists.");

            hurted = 0;
        }
        else
        {
            // Early out for tracer/no side effects.
            if (!doFlavouredEffects)
                return hurted;

            miasma_monster(mons, pbolt.agent());

            if (YOU_KILL(pbolt.thrower))
                did_god_conduct(DID_UNCLEAN, 2, pbolt.god_cares());
        }
        break;

    case BEAM_HOLY:
    {
        // Cleansing flame.
        const int rhe = mons->res_holy_energy(pbolt.agent());
        if (rhe > 0)
            hurted = 0;
        else if (rhe == 0)
            hurted /= 2;
        else if (rhe < -1)
            hurted = hurted * 3 / 2;

        if (doFlavouredEffects)
        {
            simple_monster_message(mons,
                                   hurted == 0 ? " appears unharmed."
                                               : " writhes in agony!");
        }
        break;
    }

    case BEAM_BOLT_OF_ZIN:
    {
        int dam = 0;
        // Those naturally chaotic/unclean get hit fully, those who merely
        // dabble in things Zin hates get partial resistance.
        if (mons->is_chaotic() || mons->is_unclean(false))
            dam = 60;
        else if (mons->is_unclean(true))
            dam = 40;
        // a bit of damage to those you can recite against
        else if (mons->is_unholy() || mons->is_evil())
            dam = 20;
        else if (mons->has_ench(ENCH_WRETCHED))
            dam = 3 * mons->get_ench(ENCH_WRETCHED).degree;
        // if non-abstract monster mutations get added, let's handle them too

        hurted = hurted * dam / 60;
        if (doFlavouredEffects)
        {
            simple_monster_message(mons,
                                   hurted == 0 ? " appears unharmed." :
                                   dam > 30    ? " is terribly seared!"
                                               : " is seared!");
        }
        break;
    }

    case BEAM_ICE:
        // ice - about 50% of damage is cold, other 50% is impact and
        // can't be resisted (except by AC, of course)
        hurted = resist_adjust_damage(mons, pbolt.flavour,
                                      mons->res_cold(), hurted,
                                      true);
        if (hurted < original)
        {
            if (doFlavouredEffects)
                simple_monster_message(mons, " partially resists.");
        }
        else if (hurted > original)
        {
            if (doFlavouredEffects)
                simple_monster_message(mons, " is frozen!");
        }
        break;

    case BEAM_LAVA:
        hurted = resist_adjust_damage(mons, pbolt.flavour,
                                      mons->res_fire(), hurted, true);

        if (hurted < original)
        {
            if (doFlavouredEffects)
                simple_monster_message(mons, " partially resists.");
        }
        else if (hurted > original)
        {
            if (mons->is_icy())
            {
                if (doFlavouredEffects)
                    simple_monster_message(mons, " melts!");
            }
            else
            {
                if (doFlavouredEffects)
                    simple_monster_message(mons, " is burned terribly!");
            }
        }
        break;

    case BEAM_HELLFIRE:
        resist = mons->res_hellfire();
        if (resist > 0)
        {
            if (doFlavouredEffects)
            {
                simple_monster_message(mons,
                                       (original > 0) ? " completely resists."
                                                      : " appears unharmed.");
            }

            hurted = 0;
        }
        else if (resist < 0)
        {
            if (mons->is_icy())
            {
                if (doFlavouredEffects)
                    simple_monster_message(mons, " melts!");
            }
            else
            {
                if (doFlavouredEffects)
                    simple_monster_message(mons, " is burned terribly!");
            }

            hurted *= 12;       // hellfire
            hurted /= 10;
        }
        break;

    case BEAM_LIGHT:
        if (mons->invisible())
            hurted = 0;
        else if (mons_genus(mons->type) == MONS_VAMPIRE || mons->type == MONS_SHADOW)
            hurted += hurted / 2;
        if (!hurted)
        {
            if (doFlavouredEffects)
            {
                if (original > 0)
                    simple_monster_message(mons, " appears unharmed.");
                else if (mons->observable())
                    mprf("The beam of light passes harmlessly through %s.",
                         mons->name(DESC_THE, true).c_str());
            }
        }
        else if (original < hurted)
        {
            if (doFlavouredEffects)
                simple_monster_message(mons, " is burned terribly!");
        }
        break;

    case BEAM_SPORE:
        if (mons->type == MONS_BALLISTOMYCETE)
            hurted = 0;
        break;

    case BEAM_AIR:
        if (mons->res_wind() > 0)
            hurted = 0;
        else if (mons->flight_mode())
            hurted += hurted / 2;
        if (!hurted)
        {
            if (doFlavouredEffects)
                simple_monster_message(mons, " is harmlessly tossed around.");
        }
        else if (original < hurted)
        {
            if (doFlavouredEffects)
                simple_monster_message(mons, " gets badly buffeted.");
        }
        break;

    case BEAM_ENSNARE:
        ensnare(mons);
        break;

    case BEAM_GHOSTLY_FLAME:
        if (mons->holiness() == MH_UNDEAD)
            hurted = 0;
        else
        {
            const int res = mons->res_negative_energy();
            hurted = resist_adjust_damage(mons, pbolt.flavour, res, hurted, true);

            if (hurted < original)
            {
                if (doFlavouredEffects)
                    simple_monster_message(mons, " partially resists.");
            }
            if (!hurted)
            {
                if (doFlavouredEffects)
                {
                    simple_monster_message(mons,
                                        (original > 0) ? " completely resists."
                                                       : " appears unharmed.");
                }
            }
        }
        break;

    default:
        break;
    }

    return hurted;
}

static bool _monster_resists_mass_enchantment(monster* mons,
                                              enchant_type wh_enchant,
                                              int pow,
                                              bool* did_msg)
{
    // Assuming that the only mass charm is control undead.
    if (wh_enchant == ENCH_CHARM)
    {
        if (mons->friendly())
            return true;

        if (mons->holiness() != MH_UNDEAD)
            return true;

        int res_margin = mons->check_res_magic(pow);
        if (res_margin > 0)
        {
            if (simple_monster_message(mons,
                    mons_resist_string(mons, res_margin)))
            {
                *did_msg = true;
            }
            return true;
        }
    }
    else if (wh_enchant == ENCH_CONFUSION
             && mons->check_clarity(false))
    {
        *did_msg = true;
        return true;
    }
    else if (wh_enchant == ENCH_CONFUSION
             || wh_enchant == ENCH_INSANE
             || mons->holiness() == MH_NATURAL)
    {
        if (wh_enchant == ENCH_CONFUSION
            && !mons_class_is_confusable(mons->type))
        {
            return true;
        }

        if (wh_enchant == ENCH_FEAR
            && mons->friendly())
        {
            return true;
        }

        if (wh_enchant == ENCH_INSANE
            && !mons->can_go_frenzy())
        {
            return true;
        }

        int res_margin = mons->check_res_magic(pow);
        if (res_margin > 0)
        {
            if (simple_monster_message(mons,
                    mons_resist_string(mons, res_margin)))
            {
                *did_msg = true;
            }
            return true;
        }
    }
    // Mass enchantments around lots of plants/fungi shouldn't cause a flood
    // of "is unaffected" messages. --Eino
    else if (mons_is_firewood(mons))
        return true;
    else  // trying to enchant an unnatural creature doesn't work
    {
        if (simple_monster_message(mons, " is unaffected."))
            *did_msg = true;
        return true;
    }

    // If monster was affected, then there was a message.
    *did_msg = true;
    return false;
}

// Enchants all monsters in player's sight.
// If m_succumbed is non-NULL, will be set to the number of monsters that
// were enchanted. If m_attempted is non-NULL, will be set to the number of
// monsters that we tried to enchant.
spret_type mass_enchantment(enchant_type wh_enchant, int pow, bool fail)
{
    fail_check();
    bool did_msg = false;

    // Give mass enchantments a power multiplier.
    pow *= 3;
    pow /= 2;

    pow = min(pow, 200);

    for (monster_iterator mi; mi; ++mi)
    {
        if (!you.see_cell_no_trans(mi->pos()))
            continue;

        if (mi->has_ench(wh_enchant))
            continue;

        bool resisted = _monster_resists_mass_enchantment(*mi, wh_enchant,
                                                          pow, &did_msg);

        if (resisted)
            continue;

        if ((wh_enchant == ENCH_INSANE && mi->go_frenzy(&you))
            || (wh_enchant != ENCH_INSANE
                && mi->add_ench(mon_enchant(wh_enchant, 0, &you))))
        {
            // Do messaging.
            const char* msg;
            switch (wh_enchant)
            {
            case ENCH_FEAR:      msg = " looks frightened!";      break;
            case ENCH_CONFUSION: msg = " looks rather confused."; break;
            case ENCH_CHARM:     msg = " submits to your will.";  break;
            default:             msg = NULL;                      break;
            }
            if (msg && simple_monster_message(*mi, msg))
                did_msg = true;

            // Extra check for fear (monster needs to reevaluate behaviour).
            if (wh_enchant == ENCH_FEAR)
                behaviour_event(*mi, ME_SCARE, &you);
        }
    }

    if (!did_msg)
        canned_msg(MSG_NOTHING_HAPPENS);

    if (wh_enchant == ENCH_INSANE)
        did_god_conduct(DID_HASTY, 8, true);

    return SPRET_SUCCESS;
}

void bolt::apply_bolt_paralysis(monster* mons)
{
    if (mons->paralysed() || mons->check_stasis(false))
        return;
    // asleep monsters can still be paralysed (and will be always woken by
    // trying to resist); the message might seem wrong but paralysis is
    // always visible.
    if (!mons_is_immotile(mons)
        && simple_monster_message(mons, " suddenly stops moving!"))
    {
        mons->stop_constricting_all();
        obvious_effect = true;
    }

    mons->add_ench(ENCH_PARALYSIS);
    mons_check_pool(mons, mons->pos(), killer(), beam_source);
}

// Petrification works in two stages. First the monster is slowed down in
// all of its actions, and when that times out it remains properly petrified
// (no movement or actions).  The second part is similar to paralysis,
// except that insubstantial monsters can't be affected and damage is
// drastically reduced.
void bolt::apply_bolt_petrify(monster* mons)
{
    if (mons->petrified())
        return;

    if (mons->petrifying())
    {
        // If the petrifying is not yet finished, we can force it to happen
        // right away by casting again. Otherwise, the spell has no further
        // effect.
        mons->del_ench(ENCH_PETRIFYING, true, false);
        // del_ench() would do it, but let's call it ourselves for proper agent
        // blaming and messaging.
        if (mons->fully_petrify(agent()))
            obvious_effect = true;
    }
    else if (mons->add_ench(mon_enchant(ENCH_PETRIFYING, 0, agent())))
    {
        if (!mons_is_immotile(mons)
            && simple_monster_message(mons, " is moving more slowly."))
        {
            obvious_effect = true;
        }
    }
}

static bool _curare_hits_monster(actor *agent, monster* mons, int levels)
{
    if (!mons->alive())
        return false;

    if (mons->res_poison() > 0)
        return false;

    poison_monster(mons, agent, levels, false);

    int hurted = 0;

    if (!mons->res_asphyx())
    {
        hurted = roll_dice(2, 6);

        if (hurted)
        {
            mons->add_ench(mon_enchant(ENCH_BREATH_WEAPON, 1, agent,
                                       BASELINE_DELAY * hurted));
            simple_monster_message(mons, " convulses.");
            mons->hurt(agent, hurted, BEAM_POISON);
        }
    }

    if (mons->alive())
        enchant_monster_with_flavour(mons, agent, BEAM_SLOW);

    // Deities take notice.
    if (agent->is_player())
        did_god_conduct(DID_POISON, 5 + random2(3));

    return hurted > 0;
}

// Actually poisons a monster (with message).
bool poison_monster(monster* mons, const actor *who, int levels,
                    bool force, bool verbose)
{
    if (!mons->alive() || levels <= 0)
        return false;

    int res = mons->res_poison();
    if (res >= (force ? 3 : 1))
        return false;

    const mon_enchant old_pois = mons->get_ench(ENCH_POISON);
    mons->add_ench(mon_enchant(ENCH_POISON, levels, who));
    const mon_enchant new_pois = mons->get_ench(ENCH_POISON);

    // Actually do the poisoning.  The order is important here.
    if (new_pois.degree > old_pois.degree)
    {
        if (verbose)
        {
            simple_monster_message(mons,
                                   old_pois.degree > 0 ? " looks even sicker."
                                                       : " is poisoned.");
        }
    }

    // Finally, take care of deity preferences.
    if (who && who->is_player())
        did_god_conduct(DID_POISON, 5 + random2(3));

    return new_pois.duration > old_pois.duration;
}

// Actually poisons, rots, and/or slows a monster with miasma (with
// message).
bool miasma_monster(monster* mons, const actor* who)
{
    if (!mons->alive())
        return false;

    if (mons->res_rotting())
        return false;

    bool success = poison_monster(mons, who);

    if (who && who->is_player()
        && is_good_god(you.religion)
        && !(success && you_worship(GOD_SHINING_ONE))) // already penalized
    {
        did_god_conduct(DID_NECROMANCY, 5 + random2(3));
    }

    if (mons->max_hit_points > 4 && coinflip())
    {
        mons->max_hit_points--;
        mons->hit_points = min(mons->max_hit_points, mons->hit_points);
        success = true;
    }

    if (one_chance_in(3))
    {
        bolt beam;
        beam.flavour = BEAM_SLOW;
        beam.apply_enchantment_to_monster(mons);
        success = true;
    }

    return success;
}

// Actually napalms a monster (with message).
bool napalm_monster(monster* mons, const actor *who, int levels, bool verbose)
{
    if (!mons->alive())
        return false;

    if (mons->res_sticky_flame() || levels <= 0 || mons->has_ench(ENCH_WATER_HOLD))
        return false;

    const mon_enchant old_flame = mons->get_ench(ENCH_STICKY_FLAME);
    mons->add_ench(mon_enchant(ENCH_STICKY_FLAME, levels, who));
    const mon_enchant new_flame = mons->get_ench(ENCH_STICKY_FLAME);

    // Actually do the napalming.  The order is important here.
    if (new_flame.degree > old_flame.degree)
    {
        if (verbose)
            simple_monster_message(mons, " is covered in liquid flames!");
        ASSERT(who);
        behaviour_event(mons, ME_WHACK, who);
    }

    return new_flame.degree > old_flame.degree;
}

//  Used by monsters in "planning" which spell to cast. Fires off a "tracer"
//  which tells the monster what it'll hit if it breathes/casts etc.
//
//  The output from this tracer function is written into the
//  tracer_info variables (friend_info and foe_info).
//
//  Note that beam properties must be set, as the tracer will take them
//  into account, as well as the monster's intelligence.
void fire_tracer(const monster* mons, bolt &pbolt, bool explode_only)
{
    // Don't fiddle with any input parameters other than tracer stuff!
    pbolt.is_tracer     = true;
    pbolt.source        = mons->pos();
    pbolt.beam_source   = mons->mindex();
    pbolt.can_see_invis = mons->can_see_invisible();
    pbolt.nightvision   = mons->nightvision();
    pbolt.smart_monster = (mons_intel(mons) >= I_NORMAL);
    pbolt.attitude      = mons_attitude(mons);

    // Init tracer variables.
    pbolt.foe_info.reset();
    pbolt.friend_info.reset();

    // Clear misc
    pbolt.reflections   = 0;
    pbolt.bounces       = 0;

    // If there's a specifically requested foe_ratio, honour it.
    if (!pbolt.foe_ratio)
    {
        pbolt.foe_ratio     = 80;        // default - see mons_should_fire()

        // Foe ratio for summoning greater demons & undead -- they may be
        // summoned, but they're hostile and would love nothing better
        // than to nuke the player and his minions.
        if (mons_att_wont_attack(pbolt.attitude)
            && !mons_att_wont_attack(mons->attitude))
        {
            pbolt.foe_ratio = 25;
        }
    }

    pbolt.in_explosion_phase = false;

    // Fire!
    if (explode_only)
        pbolt.explode(false);
    else
        pbolt.fire();

    // Unset tracer flag (convenience).
    pbolt.is_tracer = false;
}

static coord_def _random_point_hittable_from(const coord_def &c,
                                            int radius,
                                            int margin = 1,
                                            int tries = 5)
{
    while (tries-- > 0)
    {
        const coord_def point = dgn_random_point_from(c, radius, margin);
        if (point.origin())
            continue;
        if (!cell_see_cell(c, point, LOS_SOLID))
            continue;
        return point;
    }
    return coord_def();
}

static void _create_feat_splash(coord_def center,
                                int radius,
                                int nattempts)
{
    // Always affect center, if compatible
    if ((grd(center) == DNGN_FLOOR || grd(center) == DNGN_SHALLOW_WATER))
    {
        temp_change_terrain(center, DNGN_SHALLOW_WATER, 100 + random2(100),
                            TERRAIN_CHANGE_FLOOD);
    }

    for (int i = 0; i < nattempts; ++i)
    {
        const coord_def newp(_random_point_hittable_from(center, radius));
        if (newp.origin() || (grd(newp) != DNGN_FLOOR && grd(newp) != DNGN_SHALLOW_WATER))
            continue;
        temp_change_terrain(newp, DNGN_SHALLOW_WATER, 100 + random2(100),
                            TERRAIN_CHANGE_FLOOD);
    }
}

bool imb_can_splash(coord_def origin, coord_def center,
                    vector<coord_def> path_taken, coord_def target)
{
    // Don't go back along the path of the beam (the explosion doesn't
    // reverse direction). We do this to avoid hitting the caster and
    // also because we don't want aiming one
    // square past a lone monster to be optimal.
    if (origin == target)
        return false;
    for (unsigned int i = 0; i < path_taken.size(); i++)
        if (path_taken[i] == target)
            return false;

    // Don't go far away from the caster (not enough momentum).
    if (distance2(origin, center + (target - center)*2)
        > sqr(you.current_vision) + 1)
    {
        return false;
    }

    return true;
}

static void _imb_explosion(bolt *parent, coord_def center)
{
    const int dist = grid_distance(parent->source, center);
    if (dist == 0 || (!parent->is_tracer && !x_chance_in_y(3, 2 + 2 * dist)))
        return;
    bolt beam;
    beam.name           = "mystic blast";
    beam.aux_source     = "orb of energy";
    beam.beam_source    = parent->beam_source;
    beam.thrower        = parent->thrower;
    beam.attitude       = parent->attitude;
    beam.range          = 3;
    beam.hit            = AUTOMATIC_HIT;
    beam.damage         = parent->damage;
    beam.glyph          = dchar_glyph(DCHAR_FIRED_ZAP);
    beam.colour         = MAGENTA;
    beam.flavour        = BEAM_MMISSILE;
    beam.obvious_effect = true;
    beam.is_beam        = false;
    beam.is_explosion   = false;
    beam.passed_target  = true; // The centre was the target.
    beam.is_tracer      = parent->is_tracer;
    beam.is_targeting   = parent->is_targeting;
    beam.aimed_at_spot  = true;
    if (you.see_cell(center))
        beam.seen = true;
    beam.source_name    = parent->source_name;
    beam.source         = center;
#ifdef DEBUG_DIAGNOSTICS
    beam.quiet_debug    = parent->quiet_debug;
#endif
    bool first = true;
    for (adjacent_iterator ai(center); ai; ++ai)
    {
        if (!imb_can_splash(parent->source, center, parent->path_taken, *ai))
            continue;
        if (beam.is_tracer || x_chance_in_y(3, 4))
        {
            if (first && !beam.is_tracer)
            {
                if (you.see_cell(center))
                    mpr("The orb of energy explodes!");
                noisy(10, center);
                first = false;
            }
            beam.friend_info.reset();
            beam.foe_info.reset();
            beam.friend_info.dont_stop = parent->friend_info.dont_stop;
            beam.foe_info.dont_stop = parent->foe_info.dont_stop;
            beam.target = center + (*ai - center) * 2;
            beam.fire();
            parent->friend_info += beam.friend_info;
            parent->foe_info    += beam.foe_info;
            if (beam.is_tracer)
            {
                if (beam.beam_cancelled)
                {
                    parent->beam_cancelled = true;
                    return;
                }
            }
        }
    }
}

static void _malign_offering_effect(actor* victim, const actor* agent, int damage)
{
    if (!agent || damage < 1)
        return;

    // The victim may die.
    coord_def c = victim->pos();

    mprf("%s life force is offered up.", victim->name(DESC_ITS).c_str());
    damage = victim->hurt(agent, damage, BEAM_NEG);

    // Actors that had LOS to the victim (blocked by glass, clouds, etc),
    // even if they couldn't actually see each other because of blindness
    // or invisibility.
    for (actor_near_iterator ai(c, LOS_NO_TRANS); ai; ++ai)
    {
        if (mons_aligned(agent, *ai) && ai->holiness() != MH_NONLIVING)
        {
            if (ai->heal(max(1, damage * 2 / 3)) && you.can_see(*ai))
            {
                mprf("%s %s healed.", ai->name(DESC_THE).c_str(),
                                      ai->conj_verb("are").c_str());
            }
        }
    }
}

static void _explosive_bolt_explode(bolt *parent, coord_def pos)
{
    bolt beam;
    beam.name         = "fiery explosion";
    beam.aux_source   = "explosive bolt";
    beam.beam_source  = parent->beam_source;
    beam.thrower      = parent->thrower;
    beam.attitude     = parent->attitude;
    beam.damage       = dice_def(3, 7 + parent->ench_power / 13);
    beam.colour       = RED;
    beam.flavour      = BEAM_FIRE;
    beam.is_explosion = true;
    beam.source       = pos;
    beam.target       = pos;
    beam.is_tracer    = parent->is_tracer;
    beam.fire();
    parent->friend_info += beam.friend_info;
    parent->foe_info    += beam.foe_info;
    if (beam.is_tracer && beam.beam_cancelled)
        parent->beam_cancelled = true;
}

bool bolt::is_bouncy(dungeon_feature_type feat) const
{
    if ((real_flavour == BEAM_CHAOS
         || real_flavour == BEAM_CHAOTIC_REFLECTION)
         && feat_is_solid(feat))
    {
        return true;
    }

    if (is_enchantment())
        return false;

    if (flavour == BEAM_ELECTRICITY && !feat_is_metal(feat)
        && !feat_is_tree(feat))
    {
        return true;
    }

    if ((flavour == BEAM_FIRE || flavour == BEAM_COLD)
        && feat == DNGN_GREEN_CRYSTAL_WALL)
    {
        return true;
    }

    return false;
}

cloud_type bolt::get_cloud_type()
{
    if (name == "noxious blast")
        return CLOUD_MEPHITIC;

    if (name == "blast of poison")
        return CLOUD_POISON;

    if (origin_spell == SPELL_HOLY_BREATH)
        return CLOUD_HOLY_FLAMES;

    if (origin_spell == SPELL_FIRE_BREATH && is_big_cloud)
        return CLOUD_FIRE;

    if (origin_spell == SPELL_CHAOS_BREATH && is_big_cloud)
        return CLOUD_CHAOS;

    if (name == "foul vapour")
    {
        // death drake; swamp drakes handled earlier
        ASSERT(flavour == BEAM_MIASMA);
        return CLOUD_MIASMA;
    }

    if (name == "freezing blast")
        return CLOUD_COLD;

    if (origin_spell == SPELL_GHOSTLY_FLAMES)
        return CLOUD_GHOSTLY_FLAME;

    return CLOUD_NONE;
}

int bolt::get_cloud_pow()
{
    if (name == "freezing blast")
        return random_range(10, 15);

    if (origin_spell == SPELL_GHOSTLY_FLAMES)
        return random_range(12, 20);

    return 0;
}

int bolt::get_cloud_size(bool min, bool max)
{
    if (name == "foul vapour" || name == "freezing blast")
        return 10;

    if (min)
        return 8;
    if (max)
        return 12;

    return 8 + random2(5);
}

void bolt::affect_endpoint()
{
    if (special_explosion)
    {
        special_explosion->target = pos();
        special_explosion->refine_for_explosion();
        special_explosion->explode();

        // XXX: we're significantly overcounting here.
        foe_info      += special_explosion->foe_info;
        friend_info   += special_explosion->friend_info;
        beam_cancelled = beam_cancelled || special_explosion->beam_cancelled;
    }

    // Leave an object, if applicable.
    if (drop_item && item)
        drop_object();

    if (is_explosion)
    {
        target = pos();
        refine_for_explosion();
        explode();
        return;
    }

    cloud_type cloud = get_cloud_type();

    if (is_tracer)
    {
        if (name == "orb of energy")
            _imb_explosion(this, pos());
        if (cloud != CLOUD_NONE)
        {
            targetter_cloud tgt(agent(), range, get_cloud_size(true),
                                                get_cloud_size(false, true));
            tgt.set_aim(pos());
            for (map<coord_def, aff_type>::iterator it = tgt.seen.begin();
                 it != tgt.seen.end(); it++)
            {
                if (it->second != AFF_YES && it->second != AFF_MAYBE)
                    continue;

                if (it->first == you.pos())
                    tracer_affect_player();
                else if (monster* mon = monster_at(it->first))
                    tracer_affect_monster(mon);

                if (agent()->is_player() && beam_cancelled)
                    return;
            }
        }
        return;
    }

    if (!is_explosion && !noise_generated && loudness)
    {
        // Digging can target squares on the map boundary, though it
        // won't remove them of course.
        const coord_def noise_position = clamp_in_bounds(pos());
        noisy(loudness, noise_position, beam_source);
        noise_generated = true;
    }

    if (origin_spell == SPELL_PRIMAL_WAVE) // &&coinflip()
    {
        if (you.see_cell(pos()))
        {
            mpr("The wave splashes down.");
            noisy(25, pos());
        }
        else
            noisy(25, pos(), "You hear a splash.");
        _create_feat_splash(pos(), 2, random_range(3, 12, 2));
    }

    if (origin_spell == SPELL_BLINKBOLT)
    {
        if (agent()->alive())
        {
            for (vector<coord_def>::reverse_iterator citr = path_taken.rbegin();
                 citr != path_taken.rend(); ++citr)
            {
                if (agent()->is_habitable(*citr) &&
                    agent()->blink_to(*citr, false))
                {
                    return;
                }
            }
        }
        return;
    }

    // FIXME: why don't these just have is_explosion set?
    // They don't explode in tracers: why not?
    if (name == "orb of electricity"
       || name == "metal orb"
       || name == "great blast of cold")
    {
        target = pos();
        refine_for_explosion();
        explode();
    }

    if (cloud != CLOUD_NONE)
        big_cloud(cloud, agent(), pos(), get_cloud_pow(), get_cloud_size());

    if ((name == "fiery breath" && you.species == SP_RED_DRACONIAN)
        || name == "searing blast") // monster and player red draconian breath abilities
    {
        if (!cell_is_solid(pos()))
            place_cloud(CLOUD_FIRE, pos(), 5 + random2(5), agent());
    }

    if (name == "orb of energy")
        _imb_explosion(this, pos());
}

bool bolt::stop_at_target() const
{
    return is_explosion || is_big_cloud || aimed_at_spot;
}

void bolt::drop_object()
{
    ASSERT(item != NULL);
    ASSERT(item->defined());

    // Conditions: beam is missile and not tracer.
    if (is_tracer || !was_missile)
        return;

    // Summoned creatures' thrown items disappear.
    if (item->flags & ISFLAG_SUMMONED)
    {
        if (you.see_cell(pos()))
        {
            mprf("%s %s!",
                 item->name(DESC_THE).c_str(),
                 summoned_poof_msg(beam_source, *item).c_str());
        }
        item_was_destroyed(*item, beam_source);
        return;
    }

    if (!thrown_object_destroyed(item, pos()))
    {
        if (item->sub_type == MI_THROWING_NET)
        {
            monster* m = monster_at(pos());
            // Player or monster at position is caught in net.
            if (you.pos() == pos() && you.attribute[ATTR_HELD]
                || m && m->caught())
            {
                // If no trapping net found mark this one.
                if (get_trapping_net(pos(), true) == NON_ITEM)
                    set_item_stationary(*item);
            }
        }

        copy_item_to_grid(*item, pos(), 1);
    }
    else
        item_was_destroyed(*item, NON_MONSTER);
}

// Returns true if the beam hits the player, fuzzing the beam if necessary
// for monsters without see invis firing tracers at the player.
bool bolt::found_player() const
{
    const bool needs_fuzz = (is_tracer && !can_see_invis
                             && you.invisible() && !YOU_KILL(thrower));
    const int dist = needs_fuzz? 2 : 0;

    return grid_distance(pos(), you.pos()) <= dist;
}

void bolt::affect_ground()
{
    // Explosions only have an effect during their explosion phase.
    // Special cases can be handled here.
    if (is_explosion && !in_explosion_phase)
        return;

    if (is_tracer)
        return;

    // Spore explosions might spawn a fungus.  The spore explosion
    // covers 21 tiles in open space, so the expected number of spores
    // produced is the x in x_chance_in_y() in the conditional below.
    if (is_explosion && flavour == BEAM_SPORE
        && agent() && !agent()->is_summoned())
    {
        if (env.grid(pos()) == DNGN_FLOOR)
            env.pgrid(pos()) |= FPROP_MOLD;

        if (x_chance_in_y(2, 21)
           && !crawl_state.game_is_zotdef() // Turn off in Zotdef
           && mons_class_can_pass(MONS_BALLISTOMYCETE, env.grid(pos()))
           && !actor_at(pos()))
        {
            beh_type beh = attitude_creation_behavior(attitude);

            if (crawl_state.game_is_arena())
                beh = coinflip() ? BEH_FRIENDLY : BEH_HOSTILE;

            const god_type god = agent() ? agent()->deity() : GOD_NO_GOD;

            if (create_monster(mgen_data(MONS_BALLISTOMYCETE,
                                         beh,
                                         NULL,
                                         0,
                                         0,
                                         pos(),
                                         MHITNOT,
                                         MG_FORCE_PLACE,
                                         god)))
            {
                remove_mold(pos());
                if (you.see_cell(pos()))
                    mpr("A fungus suddenly grows.");

            }
        }
    }

    affect_place_clouds();
}

bool bolt::is_fiery() const
{
    return flavour == BEAM_FIRE
           || flavour == BEAM_HELLFIRE
           || flavour == BEAM_LAVA;
}

bool bolt::is_superhot() const
{
    if (!is_fiery() && flavour != BEAM_ELECTRICITY)
        return false;

    return name == "bolt of fire"
           || name == "bolt of magma"
           || name == "fireball"
           || name == "bolt of lightning"
           || name.find("hellfire") != string::npos
              && in_explosion_phase;
}

maybe_bool bolt::affects_wall(dungeon_feature_type wall) const
{
    // digging
    if (flavour == BEAM_DIGGING
        && (wall == DNGN_ROCK_WALL || wall == DNGN_CLEAR_ROCK_WALL
            || wall == DNGN_SLIMY_WALL || wall == DNGN_GRATE))
    {
        return MB_TRUE;
    }

    if (is_fiery() && feat_is_tree(wall))
        return is_superhot() ? MB_TRUE : is_beam ? MB_MAYBE : MB_FALSE;

    if (flavour == BEAM_ELECTRICITY && feat_is_tree(wall))
        return is_superhot() ? MB_TRUE : MB_MAYBE;

    if (flavour == BEAM_DISINTEGRATION && damage.num >= 3
        || flavour == BEAM_NUKE)
    {
        if (feat_is_tree(wall))
            return MB_TRUE;

        if (wall == DNGN_ROCK_WALL
            || wall == DNGN_SLIMY_WALL
            || wall == DNGN_CLEAR_ROCK_WALL
            || wall == DNGN_GRATE
            || wall == DNGN_GRANITE_STATUE
            || wall == DNGN_ORCISH_IDOL
            || wall == DNGN_CLOSED_DOOR
            || wall == DNGN_RUNED_DOOR)
        {
            return MB_TRUE;
        }
    }

    // Lee's Rapid Deconstruction
    if (flavour == BEAM_FRAG)
        return MB_TRUE; // smite targeting, we don't care

    return MB_FALSE;
}

bool bolt::can_affect_wall(dungeon_feature_type feat) const
{
    maybe_bool ret = affects_wall(feat);

    return (ret == MB_TRUE)  ? true :
           (ret == MB_MAYBE) ? is_tracer || coinflip()
                            : false;
}

void bolt::affect_place_clouds()
{
    if (in_explosion_phase)
        affect_place_explosion_clouds();

    const coord_def p = pos();

    // Is there already a cloud here?
    const int cloudidx = env.cgrid(p);
    if (cloudidx != EMPTY_CLOUD)
    {
        cloud_type& ctype = env.cloud[cloudidx].type;

        // fire cancelling cold & vice versa
        if ((ctype == CLOUD_COLD
             && (flavour == BEAM_FIRE || flavour == BEAM_LAVA))
            || (ctype == CLOUD_FIRE && flavour == BEAM_COLD))
        {
            if (player_can_hear(p))
                mprf(MSGCH_SOUND, "You hear a sizzling sound!");

            delete_cloud(cloudidx);
            extra_range_used += 5;
        }
        return;
    }

    // No clouds here, free to make new ones.
    const dungeon_feature_type feat = grd(p);

    if (name == "blast of poison")
        place_cloud(CLOUD_POISON, p, random2(4) + 2, agent());

    if (origin_spell == SPELL_HOLY_BREATH)
        place_cloud(CLOUD_HOLY_FLAMES, p, random2(4) + 2, agent());

    if (origin_spell == SPELL_FIRE_BREATH && is_big_cloud)
        place_cloud(CLOUD_FIRE, p,random2(4) + 2, agent());

    // Fire/cold over water/lava
    if (feat == DNGN_LAVA && flavour == BEAM_COLD
        || feat_is_watery(feat) && is_fiery())
    {
        place_cloud(CLOUD_STEAM, p, 2 + random2(5), agent());
    }

    if (feat_is_watery(feat) && flavour == BEAM_COLD
        && damage.num * damage.size > 35)
    {
        place_cloud(CLOUD_COLD, p, damage.num * damage.size / 30 + 1, agent());
    }

    if (name == "great blast of cold")
        place_cloud(CLOUD_COLD, p, random2(5) + 3, agent());

    if (name == "ball of steam")
        place_cloud(CLOUD_STEAM, p, random2(5) + 2, agent());

    if (flavour == BEAM_MIASMA)
        place_cloud(CLOUD_MIASMA, p, random2(5) + 2, agent());

    if (name == "poison gas")
        place_cloud(CLOUD_POISON, p, random2(4) + 3, agent());

    if (name == "blast of choking fumes")
        place_cloud(CLOUD_MEPHITIC, p, random2(4) + 3, agent());

    if (name == "blast of calcifying dust")
        place_cloud(CLOUD_PETRIFY, p, random2(4) + 4, agent());

    if (name == "trail of fire")
        place_cloud(CLOUD_FIRE, p, random2(ench_power) + ench_power, agent());

    if (origin_spell == SPELL_GHOSTLY_FLAMES)
        place_cloud(CLOUD_GHOSTLY_FLAME, p, random2(6) + 5, agent());
}

void bolt::affect_place_explosion_clouds()
{
    const coord_def p = pos();

    // First check: fire/cold over water/lava.
    if (grd(p) == DNGN_LAVA && flavour == BEAM_COLD
        || feat_is_watery(grd(p)) && is_fiery())
    {
        place_cloud(CLOUD_STEAM, p, 2 + random2(5), agent());
        return;
    }

    if (flavour == BEAM_MEPHITIC)
    {
        const coord_def center = (aimed_at_feet ? source : ray.pos());
        if (p == center || x_chance_in_y(125 + ench_power, 225))
        {
            place_cloud(CLOUD_MEPHITIC, p, roll_dice(2, 3 + ench_power / 20),
                        agent());
        }
    }

    // then check for more specific explosion cloud types.
    if (name == "ice storm")
        place_cloud(CLOUD_COLD, p, 2 + random2avg(5,2), agent());

    if (name == "great blast of fire")
    {
        place_cloud(CLOUD_FIRE, p, 2 + random2avg(5,2), agent());

        if (grd(p) == DNGN_FLOOR && !monster_at(p) && one_chance_in(4))
        {
            const god_type god =
                (crawl_state.is_god_acting()) ? crawl_state.which_god_acting()
                                              : GOD_NO_GOD;
            const beh_type att =
                (whose_kill() == KC_OTHER ? BEH_HOSTILE : BEH_FRIENDLY);

            actor* summ = agent();
            mgen_data mg(MONS_FIRE_VORTEX, att, summ, 1, SPELL_FIRE_STORM,
                         p, MHITNOT, 0, god);

            // Spell-summoned monsters need to have a live summoner.
            if (summ == NULL || !summ->alive())
            {
                if (!source_name.empty())
                    mg.non_actor_summoner = source_name;
                else if (god != GOD_NO_GOD)
                    mg.non_actor_summoner = god_name(god);
            }

            mons_place(mg);
        }
    }
}

// A little helper function to handle the calling of ouch()...
void bolt::internal_ouch(int dam)
{
    monster* monst = NULL;
    if (!invalid_monster_index(beam_source))
        monst = &menv[beam_source];

    const char *what = aux_source.empty() ? name.c_str() : aux_source.c_str();

    if (YOU_KILL(thrower) && you.duration[DUR_QUAD_DAMAGE])
        dam *= 4;

    // The order of this is important.
    if (monst && (monst->type == MONS_GIANT_SPORE
                  || monst->type == MONS_BALL_LIGHTNING
                  || monst->type == MONS_HYPERACTIVE_BALLISTOMYCETE))
    {
        ouch(dam, beam_source, KILLED_BY_SPORE, aux_source.c_str(), true,
             source_name.empty() ? NULL : source_name.c_str());
    }
    else if (flavour == BEAM_DISINTEGRATION || flavour == BEAM_NUKE)
    {
        ouch(dam, beam_source, KILLED_BY_DISINT, what, true,
             source_name.empty() ? NULL : source_name.c_str());
    }
    else if (YOU_KILL(thrower) && aux_source.empty())
    {
        if (reflections > 0)
            ouch(dam, reflector, KILLED_BY_REFLECTION, name.c_str());
        else if (bounces > 0)
            ouch(dam, NON_MONSTER, KILLED_BY_BOUNCE, name.c_str());
        else
        {
            if (aimed_at_feet && effect_known)
                ouch(dam, NON_MONSTER, KILLED_BY_SELF_AIMED, name.c_str());
            else
                ouch(dam, NON_MONSTER, KILLED_BY_TARGETING, name.c_str());
        }
    }
    else if (MON_KILL(thrower) || aux_source == "exploding inner flame")
        ouch(dam, beam_source, KILLED_BY_BEAM, aux_source.c_str(), true,
             source_name.empty() ? NULL : source_name.c_str());
    else // KILL_MISC || (YOU_KILL && aux_source)
        ouch(dam, beam_source, KILLED_BY_WILD_MAGIC, aux_source.c_str());
}

// [ds] Apply a fuzz if the monster lacks see invisible and is trying to target
// an invisible player. This makes invisibility slightly more powerful.
bool bolt::fuzz_invis_tracer()
{
    // Did the monster have a rough idea of where you are?
    int dist = grid_distance(target, you.pos());

    // No, ditch this.
    if (dist > 2)
        return false;

    const actor *beam_src = beam_source_as_target();
    if (beam_src && beam_src->is_monster()
        && mons_sense_invis(beam_src->as_monster()))
    {
        // Monsters that can sense invisible
        return dist == 0;
    }

    // Apply fuzz now.
    coord_def fuzz(random_range(-2, 2), random_range(-2, 2));
    coord_def newtarget = target + fuzz;

    if (in_bounds(newtarget))
        target = newtarget;

    // Fire away!
    return true;
}

// A first step towards to-hit sanity for beams. We're still being
// very kind to the player, but it should be fairer to monsters than
// 4.0.
static bool _test_beam_hit(int attack, int defence, bool is_beam,
                           int defl, defer_rand &r)
{
    if (attack == AUTOMATIC_HIT)
        return true;

    if (is_beam)
    {
        if (defl > 1)
            attack = r[0].random2(attack * 2) / 3;
        else if (defl && attack >= 2) // don't increase acc of 0
            attack = r[0].random_range((attack + 1) / 2 + 1, attack);
    }
    else if (defl)
        attack = r[0].random2(attack / defl);

    dprf(DIAG_BEAM, "Beam attack: %d, defence: %d", attack, defence);

    attack = r[1].random2(attack);
    defence = r[2].random2avg(defence, 2);

    dprf(DIAG_BEAM, "Beam new attack: %d, defence: %d", attack, defence);

    return attack >= defence;
}

string bolt::zapper() const
{
    const actor* beam_src = beam_source_as_target();
    if (!beam_src)
        return "";
    else if (beam_src->is_player())
        return "self";
    else
        return beam_src->name(DESC_PLAIN, true);
}

bool bolt::is_harmless(const monster* mon) const
{
    // For enchantments, this is already handled in nasty_to().
    if (is_enchantment())
        return !nasty_to(mon);

    // The others are handled here.
    switch (flavour)
    {
    case BEAM_VISUAL:
    case BEAM_DIGGING:
        return true;

    case BEAM_HOLY:
        return mon->res_holy_energy(agent()) > 0;

    case BEAM_STEAM:
        return mon->res_steam() >= 3;

    case BEAM_FIRE:
        return mon->res_fire() >= 3;

    case BEAM_COLD:
        return mon->res_cold() >= 3;

    case BEAM_MIASMA:
        return mon->res_rotting();

    case BEAM_NEG:
        return mon->res_negative_energy() == 3;

    case BEAM_ELECTRICITY:
        return mon->res_elec() >= 3;

    case BEAM_POISON:
        return mon->res_poison() >= 3;

    case BEAM_ACID:
        return mon->res_acid() >= 3;

    case BEAM_PETRIFY:
        return mon->res_petrify() || mon->petrified();

    case BEAM_MEPHITIC:
        return mon->res_poison() > 0 || mon->is_unbreathing();

    case BEAM_GHOSTLY_FLAME:
        return mon->holiness() == MH_UNDEAD;

    default:
        return false;
    }
}

bool bolt::harmless_to_player() const
{
    dprf(DIAG_BEAM, "beam flavour: %d", flavour);

    switch (flavour)
    {
    case BEAM_VISUAL:
    case BEAM_DIGGING:
        return true;

    // Positive enchantments.
    case BEAM_HASTE:
    case BEAM_HEALING:
    case BEAM_MIGHT:
    case BEAM_AGILITY:
    case BEAM_INVISIBILITY:
        return true;

    case BEAM_HOLY:
        return is_good_god(you.religion);

    case BEAM_STEAM:
        return player_res_steam(false) >= 3;

    case BEAM_MIASMA:
        return you.res_rotting();

    case BEAM_NEG:
        return player_prot_life(false) >= 3;

    case BEAM_POISON:
        return player_res_poison(false) >= 3
               || is_big_cloud && player_res_poison(false) > 0;

    case BEAM_MEPHITIC:
        return player_res_poison(false) > 0 || you.clarity(false)
               || you.is_unbreathing();

    case BEAM_ELECTRICITY:
        return player_res_electricity(false);

    case BEAM_PETRIFY:
        return you.res_petrify() || you.petrified();

    // Fire and ice can destroy inventory items, acid damage equipment.
    case BEAM_COLD:
        return is_big_cloud && you.mutation[MUT_ICEMAIL];

    case BEAM_ACID:
        return false;

    case BEAM_FIRE:
    case BEAM_HELLFIRE:
    case BEAM_HOLY_FLAME:
    case BEAM_NAPALM:
        return you.species == SP_DJINNI;

    case BEAM_VIRULENCE:
        return player_res_poison(false) >= 3;

    case BEAM_IGNITE_POISON:
        return !ignite_poison_affects(&you);

    default:
        return false;
    }
}

bool bolt::is_reflectable(const item_def *it) const
{
    if (range_used() > range)
        return false;

    return it && is_shield(*it) && shield_reflects(*it);
}

coord_def bolt::leg_source() const
{
    if (bounces > 0 && map_bounds(bounce_pos))
        return bounce_pos;
    else
        return source;
}

// Reflect a beam back the direction it came. This is used
// by shields of reflection.
void bolt::reflect()
{
    reflections++;

    target = leg_source();
    source = pos();

    // Reset bounce_pos, so that if we somehow reflect again before reaching
    // the wall that we won't keep heading towards the wall.
    bounce_pos.reset();

    if (pos() == you.pos())
        reflector = NON_MONSTER;
    else if (monster* m = monster_at(pos()))
        reflector = m->mindex();
    else
    {
        reflector = -1;
#ifdef DEBUG
        dprf(DIAG_BEAM, "Bolt reflected by neither player nor "
             "monster (bolt = %s, item = %s)", name.c_str(),
             item ? item->name(DESC_PLAIN).c_str() : "none");
#endif
    }

    flavour = real_flavour;
    choose_ray();
}

void bolt::tracer_affect_player()
{
    // Check whether thrower can see player, unless thrower == player.
    if (YOU_KILL(thrower))
    {
        // Don't ask if we're aiming at ourselves.
        if (!aimed_at_feet && !dont_stop_player && !harmless_to_player())
        {
            string prompt = make_stringf("That %s is likely to hit you. Continue anyway?",
                                         item ? name.c_str() : "beam");

            if (yesno(prompt.c_str(), false, 'n'))
            {
                friend_info.count++;
                friend_info.power += you.experience_level;
                dont_stop_player = true;
            }
            else
            {
                beam_cancelled = true;
                finish_beam();
            }
        }
    }
    else if (can_see_invis || !you.invisible() || fuzz_invis_tracer())
    {
        if (mons_att_wont_attack(attitude))
        {
            friend_info.count++;
            friend_info.power += you.experience_level;
        }
        else
        {
            foe_info.count++;
            foe_info.power += you.experience_level;
        }
    }

    vector<string> messages;
    int dummy = 0;

    apply_dmg_funcs(&you, dummy, messages);

    for (unsigned int i = 0; i < messages.size(); ++i)
        mprf(MSGCH_WARN, "%s", messages[i].c_str());

    apply_hit_funcs(&you, 0);
    extra_range_used += range_used_on_hit();

    if (name == "explosive bolt")
        _explosive_bolt_explode(this, you.pos());
}

bool bolt::misses_player()
{
    if (is_enchantment())
        return false;

    const bool engulfs = is_explosion || is_big_cloud;

    if (is_explosion || aimed_at_feet || auto_hit)
    {
        if (hit_verb.empty())
            hit_verb = engulfs ? "engulfs" : "hits";
        if (flavour != BEAM_VISUAL)
            mprf("The %s %s you!", name.c_str(), hit_verb.c_str());
        return false;
    }

    const int dodge = player_evasion();
    const int dodge_less = player_evasion(EV_IGNORE_PHASESHIFT);
    int real_tohit  = hit;

    if (real_tohit != AUTOMATIC_HIT)
    {
        // Monsters shooting at an invisible player are very inaccurate.
        if (you.invisible() && !can_see_invis)
            real_tohit /= 2;

        // Backlit is easier to hit:
        if (you.backlit(true, false))
            real_tohit += 2 + random2(8);

        // Umbra is harder to hit:
        if (!nightvision && you.umbra(true, true))
            real_tohit -= 2 + random2(4);
    }

    bool train_shields_more = false;

    if (is_blockable()
        && (you.shield() || player_mutation_level(MUT_LARGE_BONE_PLATES) > 0)
        && !aimed_at_feet
        && player_shield_class() > 0)
    {
        // We use the original to-hit here.
        const int testhit = random2(hit * 130 / 100
                                    + you.shield_block_penalty());

        const int block = you.shield_bonus();

        dprf(DIAG_BEAM, "Beamshield: hit: %d, block %d", testhit, block);
        if (testhit < block)
        {
            if (is_reflectable(you.shield()))
            {
                mprf("Your %s reflects the %s!",
                      you.shield()->name(DESC_PLAIN).c_str(),
                      name.c_str());
                ident_reflector(you.shield());
                reflect();
            }
            else
            {
                mprf("You block the %s.", name.c_str());
                finish_beam();
            }
            you.shield_block_succeeded(agent());
            return true;
        }

        // Some training just for the "attempt".
        train_shields_more = true;
    }

    if (!aimed_at_feet)
        practise(EX_BEAM_MAY_HIT);

    defer_rand r;
    bool miss = true;

    int defl = you.missile_deflection();
    // rmsl/dmsl works on missiles and bolts, but not light -- otherwise
    // we'd need to deflect Olgreb's Toxic Radiance, halos, etc.
    if (flavour == BEAM_LIGHT)
        defl = 0;

    if (!_test_beam_hit(real_tohit, dodge_less, is_beam, 0, r))
        mprf("The %s misses you.", name.c_str());
    else if (defl && !_test_beam_hit(real_tohit, dodge_less, is_beam, defl, r))
    {
        // active voice to imply stronger effect
        mprf(defl == 1 ? "The %s is repelled." : "You deflect the %s!",
             name.c_str());
    }
    else if (!_test_beam_hit(real_tohit, dodge, is_beam, defl, r))
    {
        mprf("You momentarily phase out as the %s "
             "passes through you.", name.c_str());
    }
    else
    {
        int dodge_more = player_evasion(EV_IGNORE_HELPLESS);

        if (hit_verb.empty())
            hit_verb = engulfs ? "engulfs" : "hits";

        if (_test_beam_hit(real_tohit, dodge_more, is_beam, defl, r))
            mprf("The %s %s you!", name.c_str(), hit_verb.c_str());
        else
            mprf("Helpless, you fail to dodge the %s.", name.c_str());

        miss = false;
    }

    if (train_shields_more)
        practise(EX_SHIELD_BEAM_FAIL);

    return miss;
}

void bolt::affect_player_enchantment()
{
<<<<<<< HEAD
    if ((flavour != BEAM_MALMUTATE && has_saving_throw() || flavour == BEAM_VIRULENCE)
=======
    if (flavour != BEAM_MALMUTATE
        && flavour != BEAM_CORRUPT_BODY
        && flavour != BEAM_SAP_MAGIC
        && has_saving_throw()
>>>>>>> 1437299f
        && you.check_res_magic(ench_power) > 0)
    {
        // You resisted it.

        // Give a message.
        bool need_msg = true;
        if (thrower != KILL_YOU_MISSILE && !invalid_monster_index(beam_source))
        {
            monster* mon = &menv[beam_source];
            if (!mon->observable())
            {
                mprf("Something tries to affect you, but you %s.",
                     you.res_magic() == MAG_IMMUNE ? "are unaffected"
                                                   : "resist");
                need_msg = false;
            }
        }
        if (need_msg)
        {
            if (you.res_magic() == MAG_IMMUNE)
                canned_msg(MSG_YOU_UNAFFECTED);
            else
            {
                // the message reflects the level of difficulty resisting.
                const int margin = you.res_magic() - ench_power;
                if (margin >= 30)
                    mpr("You resist with almost no effort.");
                else if (margin >= 15)
                    mpr("You easily resist.");
                else if (margin >= 0)
                    mpr("You resist.");
                else if (margin >= -14)
                    mpr("You resist with significant effort.");
                else if (margin >= -30)
                    mpr("You struggle to resist.");
                else
                    mpr("You strain under the huge effort it takes to resist.");
            }
        }
        // You *could* have gotten a free teleportation in the Abyss,
        // but no, you resisted.
        if (flavour == BEAM_TELEPORT && player_in_branch(BRANCH_ABYSS))
            xom_is_stimulated(200);

        extra_range_used += range_used_on_hit();
        return;
    }

    // You didn't resist it.
    if (animate)
        _ench_animation(effect_known ? real_flavour : BEAM_MAGIC);

    bool nasty = true, nice = false;

    const bool blame_player = god_cares() && YOU_KILL(thrower);

    switch (flavour)
    {
    case BEAM_HIBERNATION:
        you.hibernate(ench_power);
        break;

    case BEAM_SLEEP:
        you.put_to_sleep(NULL, ench_power);
        break;

    case BEAM_CORONA:
        you.backlight();
        obvious_effect = true;
        break;

    case BEAM_POLYMORPH:
        obvious_effect = you.polymorph(ench_power);
        break;

    case BEAM_MALMUTATE:
        mpr("Strange energies course through your body.");
        you.malmutate(aux_source.empty() ? get_source_name() :
                      (get_source_name() + "/" + aux_source));
        obvious_effect = true;
        break;

    case BEAM_SLOW:
        potion_effect(POT_SLOWING, ench_power, nullptr, blame_player);
        obvious_effect = true;
        break;

    case BEAM_HASTE:
        potion_effect(POT_SPEED, ench_power, nullptr, blame_player);
        contaminate_player(1000, blame_player);
        obvious_effect = true;
        nasty = false;
        nice  = true;
        break;

    case BEAM_HEALING:
        potion_effect(POT_HEAL_WOUNDS, ench_power, nullptr, blame_player);
        obvious_effect = true;
        nasty = false;
        nice  = true;
        break;

    case BEAM_MIGHT:
        potion_effect(POT_MIGHT, ench_power, nullptr, blame_player);
        obvious_effect = true;
        nasty = false;
        nice  = true;
        break;

    case BEAM_INVISIBILITY:
        you.attribute[ATTR_INVIS_UNCANCELLABLE] = 1;
        potion_effect(POT_INVISIBILITY, ench_power, nullptr, blame_player);
        contaminate_player(1000 + random2(1000), blame_player);
        obvious_effect = true;
        nasty = false;
        nice  = true;
        break;

    case BEAM_PARALYSIS:
        you.paralyse(agent(), 2 + random2(6));
        obvious_effect = true;
        break;

    case BEAM_PETRIFY:
        you.petrify(agent());
        obvious_effect = true;
        break;

    case BEAM_CONFUSION:
        potion_effect(POT_CONFUSION, ench_power, nullptr, blame_player);
        obvious_effect = true;
        break;

    case BEAM_TELEPORT:
        you_teleport();

        // An enemy helping you escape while in the Abyss, or an
        // enemy stabilizing a teleport that was about to happen.
        if (!mons_att_wont_attack(attitude) && player_in_branch(BRANCH_ABYSS))
            xom_is_stimulated(200);

        obvious_effect = true;
        break;

    case BEAM_BLINK:
        random_blink(false);
        obvious_effect = true;
        break;

    case BEAM_BLINK_CLOSE:
        blink_other_close(&you, source);
        obvious_effect = true;
        break;

    case BEAM_ENSLAVE:
        potion_effect(POT_CONFUSION, ench_power, nullptr, blame_player);
        obvious_effect = true;
        break;     // enslavement - confusion?

    case BEAM_BANISH:
        if (YOU_KILL(thrower))
        {
            mpr("This spell isn't strong enough to banish yourself.");
            break;
        }
        you.banish(agent(), zapper());
        obvious_effect = true;
        break;

    case BEAM_PAIN:
        if (player_res_torment())
        {
            canned_msg(MSG_YOU_UNAFFECTED);
            break;
        }

        if (aux_source.empty())
            aux_source = "by nerve-wracking pain";

        if (name.find("agony") != string::npos)
        {
            if (you.res_negative_energy()) // Agony has no effect with rN.
            {
                canned_msg(MSG_YOU_UNAFFECTED);
                break;
            }

            mpr("Your body is wracked with pain!");

            // On the player, Agony acts like single-target torment.
            internal_ouch(max(0, you.hp / 2 - 1));
        }
        else
        {
            mpr("Pain shoots through your body!");

            internal_ouch(damage.roll());
        }
        obvious_effect = true;
        break;

    case BEAM_DISPEL_UNDEAD:
        if (!you.is_undead)
        {
            canned_msg(MSG_YOU_UNAFFECTED);
            break;
        }

        mpr("You convulse!");

        if (aux_source.empty())
            aux_source = "by dispel undead";

        if (you.is_undead == US_SEMI_UNDEAD)
        {
            if (you.hunger_state == HS_ENGORGED)
                damage.size /= 2;
            else if (you.hunger_state > HS_SATIATED)
            {
                damage.size *= 2;
                damage.size /= 3;
            }
        }
        internal_ouch(damage.roll());
        obvious_effect = true;
        break;

    case BEAM_DISINTEGRATION:
        mpr("You are blasted!");

        if (aux_source.empty())
            aux_source = "disintegration bolt";

        {
            int amt = damage.roll();
            internal_ouch(amt);

            if (you.can_bleed())
                blood_spray(you.pos(), MONS_PLAYER, amt / 5);
        }

        obvious_effect = true;
        break;

    case BEAM_PORKALATOR:
        if (!transform(ench_power, TRAN_PIG, true))
        {
            mpr("You feel like a pig.");
            break;
        }
        obvious_effect = true;
        break;

    case BEAM_BERSERK:
        potion_effect(POT_BERSERK_RAGE, ench_power, nullptr, blame_player);
        obvious_effect = true;
        break;

    case BEAM_SENTINEL_MARK:
        you.sentinel_mark();
        obvious_effect = true;
        break;

    case BEAM_DIMENSION_ANCHOR:
        mprf("You feel %sfirmly anchored in space.",
             you.duration[DUR_DIMENSION_ANCHOR] ? "more " : "");
        you.increase_duration(DUR_DIMENSION_ANCHOR, 12 + random2(15), 50);
        if (you.duration[DUR_TELEPORT])
        {
            you.duration[DUR_TELEPORT] = 0;
            mpr("Your teleport is interrupted.");
        }
        you.duration[DUR_PHASE_SHIFT] = 0;
        you.redraw_evasion = true;
        obvious_effect = true;
        break;

    case BEAM_VULNERABILITY:
        if (!you.duration[DUR_LOWERED_MR])
            mpr("Your magical defenses are stripped away!");
        you.increase_duration(DUR_LOWERED_MR, 12 + random2(18), 50);
        obvious_effect = true;
        break;

    case BEAM_MALIGN_OFFERING:
    {
        int dam = resist_adjust_damage(&you, BEAM_NEG, you.res_negative_energy(),
                                       damage.roll());
        if (dam)
        {
            _malign_offering_effect(&you, agent(), dam);
            obvious_effect = true;
        }
        else
            canned_msg(MSG_YOU_UNAFFECTED);
        break;
    }

<<<<<<< HEAD
    case BEAM_VIRULENCE:

        // Those completely immune cannot be made more susceptible this way
        if (you.res_poison(false) >= 3)
        {
            canned_msg(MSG_YOU_UNAFFECTED);
            break;
        }

        mpr("You feel yourself grow more vulnerable to poison.");
        you.increase_duration(DUR_POISON_VULN, 12 + random2(18), 50);
        obvious_effect = true;
        break;

    case BEAM_IGNITE_POISON:
        local_ignite_poison(you.pos(), ench_power, agent());
=======
    case BEAM_AGILITY:
        potion_effect(POT_AGILITY, ench_power, nullptr, blame_player);
        obvious_effect = true;
        nasty = false;
        nice  = true;
        break;

    case BEAM_SAP_MAGIC:
        if (!SAP_MAGIC_CHANCE())
        {
            canned_msg(MSG_NOTHING_HAPPENS);
            break;
        }
        mprf(MSGCH_WARN, "Your magic feels %stainted.",
             you.duration[DUR_SAP_MAGIC] ? "more " : "");
        you.increase_duration(DUR_SAP_MAGIC, random_range(20, 30), 50);
        break;

    case BEAM_CORRUPT_BODY:
        if (temp_mutate(RANDOM_CORRUPT_MUTATION, "corrupt body"))
        {
            if (one_chance_in(5))
                temp_mutate(RANDOM_CORRUPT_MUTATION, "corrupt body");
            mprf(MSGCH_WARN, "A corruption grows within you!");
        }
        else
           mpr("You feel corrupt for a moment.");
>>>>>>> 1437299f
        break;

    default:
        // _All_ enchantments should be enumerated here!
        mpr("Software bugs nibble your toes!");
        break;
    }

    if (nasty)
    {
        if (mons_att_wont_attack(attitude))
        {
            friend_info.hurt++;
            if (beam_source == NON_MONSTER)
            {
                // Beam from player rebounded and hit player.
                if (!aimed_at_feet)
                    xom_is_stimulated(200);
            }
            else
            {
                // Beam from an ally or neutral.
                xom_is_stimulated(100);
            }
        }
        else
            foe_info.hurt++;
    }
    else if (nice)
    {
        if (mons_att_wont_attack(attitude))
            friend_info.helped++;
        else
        {
            foe_info.helped++;
            xom_is_stimulated(100);
        }
    }

    apply_hit_funcs(&you, 0);

    // Regardless of effect, we need to know if this is a stopper
    // or not - it seems all of the above are.
    extra_range_used += range_used_on_hit();
}

void bolt::affect_actor(actor *act)
{
    if (act->is_monster())
        affect_monster(act->as_monster());
    else
        affect_player();
}

void bolt::affect_player()
{
    hit_count[MID_PLAYER]++;

    // Explosions only have an effect during their explosion phase.
    // Special cases can be handled here.
    if (is_explosion && !in_explosion_phase)
    {
        // Trigger the explosion.
        finish_beam();
        return;
    }

    // Digging -- don't care.
    if (flavour == BEAM_DIGGING)
        return;

    if (is_tracer)
    {
        tracer_affect_player();
        return;
    }

    // Trigger an interrupt, so travel will stop on misses which
    // generate smoke.
    if (!YOU_KILL(thrower))
        interrupt_activity(AI_MONSTER_ATTACKS);

    const bool engulfs = is_explosion || is_big_cloud;

    if (is_enchantment())
    {
        if (real_flavour == BEAM_CHAOS || real_flavour == BEAM_RANDOM)
        {
            if (hit_verb.empty())
                hit_verb = engulfs ? "engulfs" : "hits";
            mprf("The %s %s you!", name.c_str(), hit_verb.c_str());
        }

        // Irresistible portion of resistable effect; must happen before MR
        // check for the latter to print a proper message.
        if (flavour == BEAM_VIRULENCE && you.duration[DUR_POISONING])
        {
            you.duration[DUR_POISONING] = you.duration[DUR_POISONING] * 3 / 2;
            mpr("The poison in your body grows stronger.");
        }

        affect_player_enchantment();
        return;
    }

    msg_generated = true;

    if (misses_player())
        return;

    // FIXME: Lots of duplicated code here (compare handling of
    // monsters)
    int hurted = 0;
    int burn_power = (is_explosion) ? 5 : (is_beam) ? 3 : 2;

    // Roll the damage.
    if (name != "flash freeze" || !you.duration[DUR_FROZEN])
        hurted += damage.roll();

#ifdef DEBUG_DIAGNOSTICS
    int roll = hurted;
#endif

    vector<string> messages;
    apply_dmg_funcs(&you, hurted, messages);

    const int preac = hurted;
    hurted = apply_AC(&you, hurted);
    const int postac = hurted;

#ifdef DEBUG_DIAGNOSTICS
    dprf(DIAG_BEAM, "Player damage: rolled=%d; before AC=%d; after AC=%d",
                    roll, preac, postac);
#endif

    practise(EX_BEAM_WILL_HIT);

    bool was_affected = false;
    int  old_hp       = you.hp;

    hurted = max(0, hurted);

    // If the beam is an actual missile or of the MMISSILE type (Earth magic)
    // we might bleed on the floor.
    if (!engulfs
        && (flavour == BEAM_MISSILE || flavour == BEAM_MMISSILE))
    {
        // assumes DVORP_PIERCING, factor: 0.5
        int blood = min(you.hp, hurted / 2);
        bleed_onto_floor(you.pos(), MONS_PLAYER, blood, true);
    }

    hurted = check_your_resists(hurted, flavour, "", this);

    if (flavour == BEAM_MIASMA && hurted > 0)
        was_affected = miasma_player(get_source_name(), name);

    if (flavour == BEAM_NUKE) // DISINTEGRATION already handled
        blood_spray(you.pos(), MONS_PLAYER, hurted / 5);

    // Confusion effect for spore explosions
    if (flavour == BEAM_SPORE && hurted
        && you.holiness() != MH_UNDEAD
        && !you.is_unbreathing())
    {
        potion_effect(POT_CONFUSION, 1, nullptr,
                      god_cares() && YOU_KILL(thrower));
    }

    // handling of missiles
    if (item && item->base_type == OBJ_MISSILES)
    {
        // SPMSL_POISONED is handled via callback _poison_hit_victim()
        // in item_use.cc.
        if (item->sub_type == MI_THROWING_NET)
        {
            if (player_caught_in_net())
            {
                if (beam_source != NON_MONSTER)
                    xom_is_stimulated(50);
                was_affected = true;
            }
        }
        else if (item->special == SPMSL_CURARE)
        {
            if (x_chance_in_y(90 - 3 * you.armour_class(), 100))
            {
                curare_hits_player(actor_to_death_source(agent()),
                                   1 + random2(3), *this);
                was_affected = true;
            }
        }

        if (you.mutation[MUT_JELLY_MISSILE]
            && you.hp < you.hp_max
            && !you.duration[DUR_DEATHS_DOOR]
            && is_item_jelly_edible(*item)
            && coinflip())
        {
            mprf("Your attached jelly eats %s!", item->name(DESC_THE).c_str());
            inc_hp(random2(hurted / 2));
            mpr("You feel a little better.");
            drop_item = false;
        }
    }

    // Sticky flame.
    if (name == "sticky flame")
    {
        if (!player_res_sticky_flame())
        {
            napalm_player(random2avg(7, 3) + 1, get_source_name(), aux_source);
            was_affected = true;
        }
    }

    // Manticore spikes
    if (name == "volley of spikes" && hurted > 0)
    {
        mpr("The barbed spikes become lodged in your body.");
        if (!you.duration[DUR_BARBS])
            you.set_duration(DUR_BARBS,  random_range(3, 6));
        else
            you.increase_duration(DUR_BARBS, random_range(2, 4), 12);

        if (you.attribute[ATTR_BARBS_POW])
            you.attribute[ATTR_BARBS_POW] = min(6, you.attribute[ATTR_BARBS_POW]++);
        else
            you.attribute[ATTR_BARBS_POW] = 4;
    }

    // Acid.
    if (flavour == BEAM_ACID)
        splash_with_acid(5, beam_source, affects_items);

    if (flavour == BEAM_ENSNARE)
        was_affected = ensnare(&you) || was_affected;

    // Last resort for characters mainly focusing on AC:
    // Chance of not affecting items if not much damage went through
    if (!x_chance_in_y(postac, random2avg(preac, 2)))
        affects_items = false;

    if (affects_items)
    {
        // Simple cases for scroll burns.
        if (flavour == BEAM_LAVA || name.find("hellfire") != string::npos)
            expose_player_to_element(BEAM_LAVA, burn_power);

        // More complex (geez..)
        if (flavour == BEAM_FIRE && name != "ball of steam")
            expose_player_to_element(BEAM_FIRE, burn_power);

        // Potions exploding.
        if (flavour == BEAM_COLD)
            expose_player_to_element(BEAM_COLD, burn_power, true, false);

        // Spore pops.
        if (in_explosion_phase && flavour == BEAM_SPORE)
            expose_player_to_element(BEAM_SPORE, burn_power);
    }

    if (origin_spell == SPELL_QUICKSILVER_BOLT)
        antimagic();

    dprf(DIAG_BEAM, "Damage: %d", hurted);

    was_affected = apply_hit_funcs(&you, hurted) || was_affected;

    if (hurted > 0 || old_hp < you.hp || was_affected)
    {
        if (mons_att_wont_attack(attitude))
        {
            friend_info.hurt++;

            // Beam from player rebounded and hit player.
            // Xom's amusement at the player's being damaged is handled
            // elsewhere.
            if (beam_source == NON_MONSTER)
            {
                if (!aimed_at_feet)
                    xom_is_stimulated(200);
            }
            else if (was_affected)
                xom_is_stimulated(100);
        }
        else
            foe_info.hurt++;
    }

    if (hurted > 0)
    {
        for (unsigned int i = 0; i < messages.size(); ++i)
            mprf(MSGCH_WARN, "%s", messages[i].c_str());
    }

    internal_ouch(hurted);

    extra_range_used += range_used_on_hit();

    if (flavour == BEAM_WATER && origin_spell == SPELL_PRIMAL_WAVE
         || origin_spell == SPELL_COLD_BREATH && you.airborne()
         || origin_spell == SPELL_FORCE_LANCE && hurted > 0
         || name == "flood of elemental water")
    {
        beam_hits_actor(&you);
    }
    else if (name == "explosive bolt")
        _explosive_bolt_explode(this, you.pos());
    else if (name == "flash freeze")
    {
        if (you.duration[DUR_FROZEN])
            canned_msg(MSG_YOU_UNAFFECTED);
        else
        {
            mprf(MSGCH_WARN, "You are encased in ice.");
            you.duration[DUR_FROZEN] = 3 * BASELINE_DELAY;
        }
    }
}

int bolt::apply_AC(const actor *victim, int hurted)
{
    switch (flavour)
    {
    case BEAM_HELLFIRE:
        ac_rule = AC_NONE; break;
    case BEAM_ELECTRICITY:
    case BEAM_GHOSTLY_FLAME:
        ac_rule = AC_HALF; break;
    case BEAM_FRAG:
        ac_rule = AC_TRIPLE; break;
    default: ;
    }

    // beams don't obey GDR -> max_damage is 0
    return victim->apply_ac(hurted, 0, ac_rule);
}

const actor* bolt::beam_source_as_target() const
{
    // This looks totally wrong. Preserving old behaviour for now, but it
    // probably needs to be investigated and rewritten (like most of beam
    // blaming). -- 1KB
    if (MON_KILL(thrower) || thrower == KILL_MISCAST)
    {
        if (beam_source == MHITYOU)
            return &you;
        return invalid_monster_index(beam_source) ? 0 : &menv[beam_source];
    }
    return thrower == KILL_MISC ? 0 : &you;
}

void bolt::update_hurt_or_helped(monster* mon)
{
    if (!mons_atts_aligned(attitude, mons_attitude(mon)))
    {
        if (nasty_to(mon))
            foe_info.hurt++;
        else if (nice_to(mon))
        {
            foe_info.helped++;
            // Accidentally helped a foe.
            if (!is_tracer && !effect_known)
            {
                const int interest =
                    (flavour == BEAM_INVISIBILITY && can_see_invis) ? 25 : 100;
                xom_is_stimulated(interest);
            }
        }
    }
    else
    {
        if (nasty_to(mon))
        {
            friend_info.hurt++;

            // Harmful beam from this monster rebounded and hit the monster.
            if (!is_tracer && mon->mindex() == beam_source)
                xom_is_stimulated(100);
        }
        else if (nice_to(mon))
            friend_info.helped++;
    }
}

void bolt::tracer_enchantment_affect_monster(monster* mon)
{
    // Only count tracers as hitting creatures they could potentially affect
    if (_ench_flavour_affects_monster(flavour, mon, true))
    {
        // Update friend or foe encountered.
        if (!mons_atts_aligned(attitude, mons_attitude(mon)))
        {
            foe_info.count++;
            foe_info.power += mons_power(mon->type);
        }
        else
        {
            friend_info.count++;
            friend_info.power += mons_power(mon->type);
        }
    }

    handle_stop_attack_prompt(mon);
    if (!beam_cancelled)
    {
        apply_hit_funcs(mon, 0);
        extra_range_used += range_used_on_hit();
    }
}

// Return false if we should skip handling this monster.
bool bolt::determine_damage(monster* mon, int& preac, int& postac, int& final,
                            vector<string>& messages)
{
    preac = postac = final = 0;

    const bool freeze_immune =
        (name == "flash freeze" && mon->has_ench(ENCH_FROZEN));

    // [ds] Changed how tracers determined damage: the old tracer
    // model took the average damage potential, subtracted the average
    // AC damage reduction and called that the average damage output.
    // This could easily predict an average damage output of 0 for
    // high AC monsters, with the result that monsters often didn't
    // bother using ranged attacks at high AC targets.
    //
    // The new model rounds up average damage at every stage, so it
    // will predict a damage output of 1 even if the average damage
    // expected is much closer to 0. This will allow monsters to use
    // ranged attacks vs high AC targets.
      // [1KB] What ds' code actually does is taking the max damage minus
      // average AC.  This does work well, even using no AC would.  An
      // attack that _usually_ does no damage but can possibly do some means
      // we'll ultimately get it through.  And monsters with weak ranged
      // almost always would do no better in melee.
    //
    // This is not an entirely beneficial change; the old tracer
    // damage system would make monsters with weak ranged attacks
    // close in to their foes, while the new system will make it more
    // likely that such monsters will hang back and make ineffective
    // ranged attacks. Thus the new tracer damage calculation will
    // hurt monsters with low-damage ranged attacks and high-damage
    // melee attacks. I judge this an acceptable compromise (for now).
    //
    const int preac_max_damage =
        (freeze_immune) ? 0
                        : damage.num * damage.size;

    // preac: damage before AC modifier
    // postac: damage after AC modifier
    // final: damage after AC and resists
    // All these are invalid if we return false.

    if (is_tracer)
    {
        // Was mean between min and max;
        preac = preac_max_damage;
    }
    else if (!freeze_immune)
        preac = damage.roll();

    if (!apply_dmg_funcs(mon, preac, messages))
        return false;

    int tracer_postac_max = preac_max_damage;

    postac = apply_AC(mon, preac);

    if (is_tracer)
    {
        postac = div_round_up(tracer_postac_max, 2);

        const int adjusted_postac_max =
            mons_adjust_flavoured(mon, *this, tracer_postac_max, false);

        final = div_round_up(adjusted_postac_max, 2);
    }
    else
    {
        postac = max(0, postac);
        // Don't do side effects (beam might miss or be a tracer).
        final = mons_adjust_flavoured(mon, *this, postac, false);
    }

    // Sanity check. Importantly for
    // tracer_nonenchantment_affect_monster, final > 0
    // implies preac > 0.
    ASSERT(0 <= postac);
    ASSERT(postac <= preac);
    ASSERT(0 <= final);
    ASSERT(preac > 0 || final == 0);

    return true;
}

void bolt::handle_stop_attack_prompt(monster* mon)
{
    if ((thrower == KILL_YOU_MISSILE || thrower == KILL_YOU)
        && !is_harmless(mon))
    {
        if (!friend_info.dont_stop || !foe_info.dont_stop)
        {
            const bool autohit_first = (hit == AUTOMATIC_HIT);
            bool prompted = false;

            if (stop_attack_prompt(mon, true, target, autohit_first, &prompted))
            {
                beam_cancelled = true;
                finish_beam();
            }

            if (prompted)
            {
                friend_info.dont_stop = true;
                foe_info.dont_stop = true;
            }
        }
    }
}

void bolt::tracer_nonenchantment_affect_monster(monster* mon)
{
    vector<string> messages;
    int preac, post, final;

    if (!determine_damage(mon, preac, post, final, messages))
        return;

    // Check only if actual damage and the monster is worth caring about.
    if (final > 0 && !mons_is_firewood(mon))
    {
        ASSERT(preac > 0);

        // Monster could be hurt somewhat, but only apply the
        // monster's power based on how badly it is affected.
        // For example, if a fire giant (power 16) threw a
        // fireball at another fire giant, and it only took
        // 1/3 damage, then power of 5 would be applied.

        // Counting foes is only important for monster tracers.
        if (!mons_atts_aligned(attitude, mons_attitude(mon)))
        {
            foe_info.power += 2 * final * mons_power(mon->type) / preac;
            foe_info.count++;
        }
        else
        {
            friend_info.power += 2 * final * mons_power(mon->type) / preac;
            friend_info.count++;
        }
    }

    // Maybe the user wants to cancel at this point.
    handle_stop_attack_prompt(mon);
    if (beam_cancelled)
        return;

    // Check only if actual damage.
    if (!is_tracer && final > 0)
    {
        for (unsigned int i = 0; i < messages.size(); ++i)
            mprf(MSGCH_MONSTER_DAMAGE, "%s", messages[i].c_str());
    }

    apply_hit_funcs(mon, final);

    // Either way, we could hit this monster, so update range used.
    extra_range_used += range_used_on_hit();

    if (name == "explosive bolt")
        _explosive_bolt_explode(this, mon->pos());
}

void bolt::tracer_affect_monster(monster* mon)
{
    // Ignore unseen monsters.
    if (!agent() || !mon->visible_to(agent()))
        return;

    // Trigger explosion on exploding beams.
    if (is_explosion && !in_explosion_phase)
    {
        finish_beam();
        return;
    }

    // Special explosions (current exploding missiles) aren't
    // auto-hit, so we need to explode them at every possible
    // end-point?
    if (special_explosion)
    {
        bolt orig = *special_explosion;
        affect_endpoint();
        *special_explosion = orig;
    }

    if (is_enchantment())
        tracer_enchantment_affect_monster(mon);
    else
        tracer_nonenchantment_affect_monster(mon);

    if (name == "orb of energy")
        _imb_explosion(this, pos());
}

void bolt::enchantment_affect_monster(monster* mon)
{
    god_conduct_trigger conducts[3];
    disable_attack_conducts(conducts);

    bool hit_woke_orc = false;

    // Nasty enchantments will annoy the monster, and are considered
    // naughty (even if a monster might resist).
    if (nasty_to(mon))
    {
        if (YOU_KILL(thrower))
        {
            if (is_sanctuary(mon->pos()) || is_sanctuary(you.pos()))
                remove_sanctuary(true);

            set_attack_conducts(conducts, mon, you.can_see(mon));

            if (you_worship(GOD_BEOGH)
                && mons_genus(mon->type) == MONS_ORC
                && mon->asleep() && !player_under_penance()
                && you.piety >= piety_breakpoint(2) && mons_near(mon))
            {
                hit_woke_orc = true;
            }
        }
        if (flavour != BEAM_HIBERNATION || !mon->asleep())
            behaviour_event(mon, ME_ANNOY, beam_source_as_target());
    }
    else
        behaviour_event(mon, ME_ALERT, beam_source_as_target());

    enable_attack_conducts(conducts);

    // Doing this here so that the player gets to see monsters
    // "flicker and vanish" when turning invisible....
    if (animate)
    {
        _ench_animation(effect_known ? real_flavour
                                     : BEAM_MAGIC,
                        mon, effect_known);
    }

    // Try to hit the monster with the enchantment.
    int res_margin = 0;
    const mon_resist_type ench_result = try_enchant_monster(mon, res_margin);

    if (mon->alive())           // Aftereffects.
    {
        // Message or record the success/failure.
        switch (ench_result)
        {
        case MON_RESIST:
            if (simple_monster_message(mon,
                                   resist_margin_phrase(res_margin)))
            {
                msg_generated = true;
            }
            break;
        case MON_UNAFFECTED:
            if (simple_monster_message(mon, " is unaffected."))
                msg_generated = true;
            break;
        case MON_AFFECTED:
        case MON_OTHER:         // Should this really be here?
            update_hurt_or_helped(mon);
            break;
        }

        if (hit_woke_orc)
            beogh_follower_convert(mon, true);
    }

    apply_hit_funcs(mon, 0);
    extra_range_used += range_used_on_hit();
}

static bool _dazzle_monster(monster* mons, actor* act)
{
    if (mons->holiness() == MH_UNDEAD || mons->holiness() == MH_NONLIVING
        || mons->holiness() == MH_PLANT)
        return false;

    if (x_chance_in_y(85 - mons->hit_dice * 3 , 100))
    {
        simple_monster_message(mons, " is dazzled.");
        mons->add_ench(mon_enchant(ENCH_BLIND, 1, act, 40 + random2(40)));
        return true;
    }
    return false;
}

void bolt::monster_post_hit(monster* mon, int dmg)
{
    if (YOU_KILL(thrower) && mons_near(mon))
        print_wounds(mon);

    // Don't annoy friendlies or good neutrals if the player's beam
    // did no damage.  Hostiles will still take umbrage.
    if (dmg > 0 || !mon->wont_attack() || !YOU_KILL(thrower))
    {
        bool was_asleep = mon->asleep();
        special_missile_type m_brand = SPMSL_FORBID_BRAND;
        if (item && item->base_type == OBJ_MISSILES)
            m_brand = get_ammo_brand(*item);

        // Don't immediately turn insane monsters hostile.
        if (m_brand != SPMSL_FRENZY)
            behaviour_event(mon, ME_ANNOY, beam_source_as_target());

        // Don't allow needles of sleeping to awaken monsters.
        if (m_brand == SPMSL_SLEEP && was_asleep && !mon->asleep())
            mon->put_to_sleep(agent(), 0);
    }

    // Sticky flame.
    if (name == "sticky flame" || name == "splash of liquid fire")
    {
        const int levels = min(4, 1 + random2(mon->hit_dice) / 2);
        napalm_monster(mon, agent(), levels);

        if (name == "splash of liquid fire")
            for (adjacent_iterator ai(source); ai; ++ai)
            {
                // the breath weapon can splash to adjacent people
                if (grid_distance(*ai, target) != 1)
                    continue;
                if (actor *victim = actor_at(*ai))
                {
                    if (you.see_cell(*ai))
                    {
                        mprf("The sticky flame splashes onto %s!",
                             victim->name(DESC_THE).c_str());
                    }
                    if (victim->is_player())
                        napalm_player(levels, get_source_name(), aux_source);
                    else
                        napalm_monster(victim->as_monster(), agent(), levels);
                }
            }
    }

    // Handle missile effects.
    if (item && item->base_type == OBJ_MISSILES)
    {
        // SPMSL_POISONED handled via callback _poison_hit_victim() in
        // item_use.cc
        if (item->special == SPMSL_CURARE && ench_power == AUTOMATIC_HIT)
            _curare_hits_monster(agent(), mon, 2);
    }

    // purple draconian breath
    if (name == "bolt of dispelling energy" || origin_spell == SPELL_QUICKSILVER_BOLT)
        debuff_monster(mon);

    if (dmg)
        beogh_follower_convert(mon, true);

    if ((flavour == BEAM_WATER && origin_spell == SPELL_PRIMAL_WAVE)
        || (name == "freezing breath" && mon->flight_mode())
        || (name == "lance of force" && dmg > 0)
        || name == "flood of elemental water")
    {
        beam_hits_actor(mon);
    }
    else if (name == "explosive bolt")
        _explosive_bolt_explode(this, mon->pos());

    if (name == "spray of energy")
        _dazzle_monster(mon, agent());
    else if (name == "flash freeze")
    {
        if (mon->has_ench(ENCH_FROZEN))
            simple_monster_message(mon, " is unaffected.");
        else
        {
            simple_monster_message(mon, " is flash-frozen.");
            mon->add_ench(ENCH_FROZEN);
        }
    }

    if (flavour == BEAM_GHOSTLY_FLAME && mon->holiness() == MH_UNDEAD)
    {
        if (mon->heal(roll_dice(3, 10)))
            simple_monster_message(mon, " is bolstered by the flame.");
    }

    if (name == "volley of spikes" && dmg > 0
        && !(mon->is_insubstantial() || mons_genus(mon->type) == MONS_JELLY))
    {
        mon->add_ench(mon_enchant(ENCH_BARBS, 1, agent(), random_range(5, 7) * 10));
    }
}

void bolt::beam_hits_actor(actor *act)
{
    const coord_def oldpos(act->pos());

    const bool drac_breath = (name == "freezing breath" || name == "chilling blast");

    if (knockback_actor(act))
    {
        if (you.can_see(act))
        {
            if (drac_breath)
            {
                mprf("%s %s blown backwards by the freezing wind.",
                     act->name(DESC_THE).c_str(),
                     act->conj_verb("are").c_str());
                knockback_actor(act);
            }
            else
            {
                mprf("%s %s knocked back by the %s.",
                     act->name(DESC_THE).c_str(),
                     act->conj_verb("are").c_str(),
                     name.c_str());
            }
        }

        //Force lance can knockback up to two spaces
        if (name == "lance of force" && coinflip())
            knockback_actor(act);

        // Stun the monster briefly so that it doesn't look as though it wasn't
        // knocked back at all
        if (act->is_monster())
            act->as_monster()->speed_increment -= random2(6) + 4;

        act->apply_location_effects(oldpos, killer(), beam_source);
    }
}

// Return true if the player's god will be unforgiving about the effects
// of this beam.
bool bolt::god_cares() const
{
    return effect_known || effect_wanton;
}

// Return true if the block succeeded (including reflections.)
bool bolt::attempt_block(monster* mon)
{
    const int shield_block = mon->shield_bonus();
    bool rc = false;
    if (shield_block > 0)
    {
        const int ht = random2(hit * 130 / 100 + mon->shield_block_penalty());
        if (ht < shield_block)
        {
            rc = true;
            item_def *shield = mon->mslot_item(MSLOT_SHIELD);
            if (is_reflectable(shield))
            {
                if (mon->observable())
                {
                    mprf("%s reflects the %s off %s %s!",
                         mon->name(DESC_THE).c_str(),
                         name.c_str(),
                         mon->pronoun(PRONOUN_POSSESSIVE).c_str(),
                         shield->name(DESC_PLAIN).c_str());
                    ident_reflector(shield);
                }
                else if (you.see_cell(pos()))
                    mprf("The %s bounces off of thin air!", name.c_str());

                reflect();
            }
            else if (you.see_cell(pos()))
            {
                mprf("%s blocks the %s.",
                     mon->name(DESC_THE).c_str(), name.c_str());
                finish_beam();
            }

            mon->shield_block_succeeded(agent());
        }
    }

    return rc;
}

bool bolt::handle_statue_disintegration(monster* mon)
{
    bool rc = false;
    if ((flavour == BEAM_DISINTEGRATION || flavour == BEAM_NUKE)
        && mons_is_statue(mon->type, true))
    {
        rc = true;
        // Disintegrate the statue.
        if (!silenced(you.pos()))
        {
            if (!you.see_cell(mon->pos()))
                mprf(MSGCH_SOUND, "You hear a hideous screaming!");
            else
                mprf(MSGCH_SOUND, "The statue screams as its substance crumbles away!");
        }
        else if (you.see_cell(mon->pos()))
        {
            mpr("The statue twists and shakes as its substance "
                "crumbles away!");
        }
        obvious_effect = true;
        update_hurt_or_helped(mon);
        mon->hurt(agent(), INSTANT_DEATH);
        apply_hit_funcs(mon, INSTANT_DEATH);
        // Stop here.
        finish_beam();
    }
    return rc;
}

void bolt::affect_monster(monster* mon)
{
    // Don't hit dead monsters.
    if (!mon->alive())
    {
        apply_hit_funcs(mon, 0);
        return;
    }

    hit_count[mon->mid]++;

    if (fedhas_shoot_through(*this, mon) && !is_tracer)
    {
        // FIXME: Could use a better message, something about
        // dodging that doesn't sound excessively weird would be
        // nice.
        if (you.see_cell(mon->pos()))
        {
            simple_god_message(
                make_stringf(" protects %s plant from harm.",
                    attitude == ATT_FRIENDLY ? "your" : "a").c_str(),
                GOD_FEDHAS);
        }
    }

    if (flavour == BEAM_WATER && mon->type == MONS_WATER_ELEMENTAL && !is_tracer)
    {
        if (you.see_cell(mon->pos()))
            mprf("The %s passes through %s.", name.c_str(), mon->name(DESC_THE).c_str());
    }

    if (ignores_monster(mon))
    {
        apply_hit_funcs(mon, 0);
        return;
    }

    // Handle tracers separately.
    if (is_tracer)
    {
        tracer_affect_monster(mon);
        return;
    }

    // Visual - wake monsters.
    if (flavour == BEAM_VISUAL)
    {
        behaviour_event(mon, ME_DISTURB, agent(), source);
        apply_hit_funcs(mon, 0);
        return;
    }

    // Special case: disintegrate (or Shatter) a statue.
    // Since disintegration is an enchantment, it has to be handled
    // here.
    if (handle_statue_disintegration(mon))
        return;

    // Explosions always 'hit'.
    const bool engulfs = (is_explosion || is_big_cloud);

    if (is_enchantment())
    {
        if (real_flavour == BEAM_CHAOS || real_flavour == BEAM_RANDOM)
        {
            if (hit_verb.empty())
                hit_verb = engulfs ? "engulfs" : "hits";
            if (mons_near(mon))
                mprf("The %s %s %s.", name.c_str(), hit_verb.c_str(),
                     mon->name(DESC_THE).c_str());
            else if (heard && !noise_msg.empty())
                mprf(MSGCH_SOUND, "%s", noise_msg.c_str());
        }
        // no to-hit check
        enchantment_affect_monster(mon);
        return;
    }

    if (is_explosion && !in_explosion_phase)
    {
        // It hit a monster, so the beam should terminate.
        // Don't actually affect the monster; the explosion
        // will take care of that.
        finish_beam();
        return;
    }

    // We need to know how much the monster _would_ be hurt by this,
    // before we decide if it actually hits.
    vector<string> messages;
    int preac, postac, final;
    if (!determine_damage(mon, preac, postac, final, messages))
        return;

#ifdef DEBUG_DIAGNOSTICS
    dprf(DIAG_BEAM, "Monster: %s; Damage: pre-AC: %d; post-AC: %d; post-resist: %d",
         mon->name(DESC_PLAIN).c_str(), preac, postac, final);
#endif

    // Player beams which hit friendlies or good neutrals will annoy
    // them and be considered naughty if they do damage (this is so as
    // not to penalise players that fling fireballs into a melee with
    // fire elementals on their side - the elementals won't give a sh*t,
    // after all).

    god_conduct_trigger conducts[3];
    disable_attack_conducts(conducts);

    if (nasty_to(mon))
    {
        if (YOU_KILL(thrower) && final > 0)
        {
            // It's not the player's fault if he didn't see the monster
            // or the monster was caught in an unexpected blast of
            // ?immolation.
            const bool okay =
                (!you.can_see(mon)
                    || aux_source == "scroll of immolation" && !god_cares());

            if (is_sanctuary(mon->pos()) || is_sanctuary(you.pos()))
                remove_sanctuary(true);

            set_attack_conducts(conducts, mon, !okay);
        }
    }

    if (engulfs && flavour == BEAM_SPORE
        && mon->holiness() == MH_NATURAL
        && !mon->is_unbreathing())
    {
        apply_enchantment_to_monster(mon);
    }

    // Make a copy of the to-hit before we modify it.
    int beam_hit = hit;

    if (beam_hit != AUTOMATIC_HIT)
    {
        if (mon->invisible() && !can_see_invis)
            beam_hit /= 2;

        // Backlit is easier to hit:
        if (mon->backlit(true, false))
            beam_hit += 2 + random2(8);

        // Umbra is harder to hit:
        if (!nightvision && mon->umbra(true, true))
            beam_hit -= 2 + random2(4);
    }

    // The monster may block the beam.
    if (!engulfs && is_blockable() && attempt_block(mon))
        return;

    defer_rand r;
    int rand_ev = random2(mon->ev);
    int defl = mon->missile_deflection();

    // FIXME: We're randomising mon->evasion, which is further
    // randomised inside test_beam_hit.  This is so we stay close to the
    // 4.0 to-hit system (which had very little love for monsters).
    if (!engulfs && !_test_beam_hit(beam_hit, rand_ev, is_beam, defl, r))
    {
        // If the PLAYER cannot see the monster, don't tell them anything!
        if (mon->observable())
        {
            // if it would have hit otherwise...
            if (_test_beam_hit(beam_hit, rand_ev, is_beam, 0, r))
            {
                string deflects = (defl == 2) ? "deflects" : "repels";
                msg::stream << mon->name(DESC_THE) << " "
                            << deflects << " the " << name
                            << '!' << endl;
            }
            else if (mons_class_flag(mon->type, M_PHASE_SHIFT)
                     && _test_beam_hit(beam_hit, rand_ev - random2(8),
                                       is_beam, 0, r))
            {
                msg::stream << mon->name(DESC_THE) << " momentarily phases "
                            << "out as the " << name << " passes through "
                            << mon->pronoun(PRONOUN_OBJECTIVE) << ".\n";
            }
            else
            {
                msg::stream << "The " << name << " misses "
                            << mon->name(DESC_THE) << '.' << endl;
            }
        }
        return;
    }

    update_hurt_or_helped(mon);
    enable_attack_conducts(conducts);

    // We'll say giant spore explosions don't trigger the ally attack conduct
    // for Fedhas worshipers.  Mostly because you can accidentally blow up a
    // group of 8 plants and get placed under penance until the end of time
    // otherwise.  I'd prefer to do this elsewhere but the beam information
    // goes out of scope.
    //
    // Also exempting miscast explosions from this conduct -cao
    if (you_worship(GOD_FEDHAS)
        && (flavour == BEAM_SPORE
            || beam_source == NON_MONSTER
               && aux_source.find("your miscasting") != string::npos))
    {
        conducts[0].enabled = false;
    }

    if (!is_explosion && !noise_generated)
    {
        heard = noisy(loudness, pos(), beam_source) || heard;
        noise_generated = true;
    }

    if (!mon->alive())
        return;

    // The beam hit.
    if (mons_near(mon))
    {
        // Monsters are never currently helpless in ranged combat.
        if (hit_verb.empty())
            hit_verb = engulfs ? "engulfs" : "hits";

        mprf("The %s %s %s.",
             name.c_str(),
             hit_verb.c_str(),
             mon->name(DESC_THE).c_str());

    }
    else if (heard && !noise_msg.empty())
        mprf(MSGCH_SOUND, "%s", noise_msg.c_str());
    // The player might hear something, if _they_ fired a missile
    // (not magic beam).
    else if (!silenced(you.pos()) && flavour == BEAM_MISSILE
             && YOU_KILL(thrower))
    {
        mprf(MSGCH_SOUND, "The %s hits something.", name.c_str());
    }

    // handling of missiles
    if (item
        && item->base_type == OBJ_MISSILES
        && item->sub_type == MI_THROWING_NET)
    {
        monster_caught_in_net(mon, *this);
    }

    if (final > 0)
    {
        for (unsigned int i = 0; i < messages.size(); ++i)
            mprf(MSGCH_MONSTER_DAMAGE, "%s", messages[i].c_str());
    }

    // Apply flavoured specials.
    mons_adjust_flavoured(mon, *this, postac, true);

    // mons_adjust_flavoured may kill the monster directly.
    if (mon->alive())
    {
        // If the beam is an actual missile or of the MMISSILE type
        // (Earth magic) we might bleed on the floor.
        if (!engulfs
            && (flavour == BEAM_MISSILE || flavour == BEAM_MMISSILE)
            && !mon->is_summoned())
        {
            // Using raw_damage instead of the flavoured one!
            // assumes DVORP_PIERCING, factor: 0.5
            const int blood = min(postac/2, mon->hit_points);
            bleed_onto_floor(mon->pos(), mon->type, blood, true);
        }
        // Now hurt monster.
        mon->hurt(agent(), final, flavour, false);
    }

    if (mon->alive())
    {
        apply_hit_funcs(mon, final);
        monster_post_hit(mon, final);
    }
    else
    {
        // Preserve name of the source monster if it winds up killing
        // itself.
        if (mon->mindex() == beam_source && source_name.empty())
            source_name = mon->name(DESC_A, true);

        // Prevent spore explosions killing plants from being registered
        // as a Fedhas misconduct.  Deaths can trigger the ally dying or
        // plant dying conducts, but spore explosions shouldn't count
        // for either of those.
        //
        // FIXME: Should be a better way of doing this.  For now, we are
        // just falsifying the death report... -cao
        if (you_worship(GOD_FEDHAS) && flavour == BEAM_SPORE
            && fedhas_protects(mon))
        {
            if (mon->attitude == ATT_FRIENDLY)
                mon->attitude = ATT_HOSTILE;
            monster_die(mon, KILL_MON, /*beam_source_as_target()*/beam_source);
        }
        else
        {
            killer_type ref_killer = thrower;
            if (!YOU_KILL(thrower) && reflector == NON_MONSTER)
                ref_killer = KILL_YOU_MISSILE;
            monster_die(mon, ref_killer, /*beam_source_as_target()*/beam_source);
        }
    }

    extra_range_used += range_used_on_hit();
}

bool bolt::ignores_monster(const monster* mon) const
{
    // Digging doesn't affect monsters (should it harm earth elementals?).
    if (flavour == BEAM_DIGGING)
        return true;

    // The targetters might call us with NULL in the event of a remembered
    // monster that is no longer there. Treat it as opaque.
    if (!mon)
        return false;

    // All kinds of beams go past orbs of destruction and friendly
    // battlespheres. We don't check mon->is_projectile() because that
    // check includes boulder beetles which should be hit.
    if (mons_is_projectile(mon)
        || (mon->type == MONS_BATTLESPHERE
            || mon->type == MONS_SPECTRAL_WEAPON
            || mon->type == MONS_GRAND_AVATAR)
            && mons_aligned(agent(), mon))
    {
        return true;
    }

    // Missiles go past bushes and briar patches, unless aimed directly at them
    if ((mons_species(mon->type) == MONS_BUSH || mon->type == MONS_BRIAR_PATCH)
        && !is_beam && !is_explosion
        && !is_enchantment()
        && target != mon->pos()
        && name != "sticky flame"
        && name != "splash of liquid fire"
        && name != "lightning arc")
    {
        return true;
    }

    if (fedhas_shoot_through(*this, mon))
        return true;

    // Fire storm creates these, so we'll avoid affecting them.
    if (name == "great blast of fire" && mon->type == MONS_FIRE_VORTEX)
        return true;

    if (flavour == BEAM_WATER && mon->type == MONS_WATER_ELEMENTAL)
        return true;

    return false;
}

bool bolt::has_saving_throw() const
{
    if (aimed_at_feet)
        return false;

    switch (flavour)
    {
    case BEAM_HASTE:
    case BEAM_MIGHT:
    case BEAM_BERSERK:
    case BEAM_HEALING:
    case BEAM_INVISIBILITY:
    case BEAM_DISPEL_UNDEAD:
    case BEAM_ENSLAVE_SOUL:     // has a different saving throw
    case BEAM_BLINK_CLOSE:
    case BEAM_BLINK:
    case BEAM_MALIGN_OFFERING:
<<<<<<< HEAD
    case BEAM_VIRULENCE:        // saving throw handled specially
    case BEAM_IGNITE_POISON:
=======
    case BEAM_AGILITY:
>>>>>>> 1437299f
        return false;
    case BEAM_VULNERABILITY:
        return !one_chance_in(3);  // Ignores MR 1/3 of the time
    default:
        return true;
    }
}

static bool _ench_flavour_affects_monster(beam_type flavour, const monster* mon,
                                          bool intrinsic_only)
{
    bool rc = true;
    switch (flavour)
    {
    case BEAM_MALMUTATE:
    case BEAM_CORRUPT_BODY:
        rc = mon->can_mutate();
        break;

    case BEAM_POLYMORPH:
        rc = mon->can_polymorph();
        break;

    case BEAM_ENSLAVE_SOUL:
        rc = (mon->holiness() == MH_NATURAL && mon->attitude != ATT_FRIENDLY);
        break;

    case BEAM_DISPEL_UNDEAD:
        rc = (mon->holiness() == MH_UNDEAD);
        break;

    case BEAM_PAIN:
        rc = !mon->res_negative_energy(intrinsic_only);
        break;

    case BEAM_HIBERNATION:
        rc = mon->can_hibernate(false, intrinsic_only);
        break;

    case BEAM_PORKALATOR:
        rc = (mon->holiness() == MH_DEMONIC && mon->type != MONS_HELL_HOG)
              || (mon->holiness() == MH_NATURAL && mon->type != MONS_HOG)
              || (mon->holiness() == MH_HOLY && mon->type != MONS_HOLY_SWINE);
        break;

    case BEAM_SENTINEL_MARK:
        rc = false;
        break;

    case BEAM_MALIGN_OFFERING:
        rc = (mon->res_negative_energy(intrinsic_only) < 3);
        break;

    case BEAM_VIRULENCE:
        rc = (mon->res_poison() < 3);
        break;

    case BEAM_IGNITE_POISON:
        rc = ignite_poison_affects(mon);
        break;

    default:
        break;
    }

    return rc;
}

bool enchant_monster_with_flavour(monster* mon, actor *foe,
                                  beam_type flavour, int powc)
{
    bolt dummy;
    dummy.flavour = flavour;
    dummy.ench_power = powc;
    dummy.set_agent(foe);
    dummy.apply_enchantment_to_monster(mon);
    return dummy.obvious_effect;
}

bool enchant_monster_invisible(monster* mon, const string &how)
{
    // Store the monster name before it becomes an "it". - bwr
    const string monster_name = mon->name(DESC_THE);

    if (mon->has_ench(ENCH_INVIS) || !mon->add_ench(ENCH_INVIS))
        return false;

    if (mons_near(mon))
    {
        const bool is_visible = mon->visible_to(&you);

        // Can't use simple_monster_message() here, since it checks
        // for visibility of the monster (and it's now invisible).
        // - bwr
        mprf("%s %s%s",
             monster_name.c_str(),
             how.c_str(),
             is_visible ? " for a moment."
                        : "!");

        if (!is_visible && !mons_is_safe(mon))
            autotoggle_autopickup(true);
    }

    return true;
}

mon_resist_type bolt::try_enchant_monster(monster* mon, int &res_margin)
{
    // Early out if the enchantment is meaningless.
    if (!_ench_flavour_affects_monster(flavour, mon))
        return MON_UNAFFECTED;
    // Check magic resistance.
    if (has_saving_throw())
    {
        if (mons_immune_magic(mon))
            return MON_UNAFFECTED;

        // (Very) ugly things and shapeshifters will never resist
        // polymorph beams.
        if (flavour == BEAM_POLYMORPH
            && (mon->type == MONS_UGLY_THING
                || mon->type == MONS_VERY_UGLY_THING
                || mon->is_shapeshifter()))
        {
            ;
        }
        // Chaos effects don't get a resistance check to match melee chaos.
        else if (real_flavour != BEAM_CHAOS
                 && real_flavour != BEAM_CHAOTIC_REFLECTION)
        {
            if (mon->check_res_magic(ench_power) > 0)
            {
                // Note only actually used by messages in this case.
                res_margin = mon->res_magic() - ench_power;
                return MON_RESIST;
            }
        }
    }

    return apply_enchantment_to_monster(mon);
}

mon_resist_type bolt::apply_enchantment_to_monster(monster* mon)
{
    // Gigantic-switches-R-Us
    switch (flavour)
    {
    case BEAM_TELEPORT:
        if (mon->no_tele())
            return MON_UNAFFECTED;
        if (mon->observable())
            obvious_effect = true;
        monster_teleport(mon, false);
        return MON_AFFECTED;

    case BEAM_BLINK:
        if (mon->no_tele())
            return MON_UNAFFECTED;
        if (mon->observable())
            obvious_effect = true;
        monster_blink(mon);
        return MON_AFFECTED;

    case BEAM_BLINK_CLOSE:
        if (mon->no_tele())
            return MON_UNAFFECTED;
        if (mon->observable())
            obvious_effect = true;
        blink_other_close(mon, source);
        return MON_AFFECTED;

    case BEAM_POLYMORPH:
        if (mon->polymorph(ench_power))
            obvious_effect = true;
        if (YOU_KILL(thrower))
        {
            did_god_conduct(DID_DELIBERATE_MUTATING, 2 + random2(3),
                            god_cares());
        }
        return MON_AFFECTED;

    case BEAM_MALMUTATE:
        if (mon->malmutate("")) // exact source doesn't matter
            obvious_effect = true;
        if (YOU_KILL(thrower))
        {
            did_god_conduct(DID_DELIBERATE_MUTATING, 2 + random2(3),
                            god_cares());
        }
        return MON_AFFECTED;

    case BEAM_BANISH:
        if (player_in_branch(BRANCH_ABYSS) && x_chance_in_y(you.depth, brdepth[BRANCH_ABYSS]))
            simple_monster_message(mon, " wobbles for a moment.");
        else
            mon->banish(agent());
        obvious_effect = true;
        return MON_AFFECTED;

    case BEAM_DISPEL_UNDEAD:
        if (simple_monster_message(mon, " convulses!"))
            obvious_effect = true;
        mon->hurt(agent(), damage.roll());
        return MON_AFFECTED;

    case BEAM_ENSLAVE_SOUL:
    {
        dprf(DIAG_BEAM, "HD: %d; pow: %d", mon->hit_dice, ench_power);

        if (!mons_can_be_zombified(mon) || mons_intel(mon) < I_NORMAL)
            return MON_UNAFFECTED;

        // The monster can be no more than lightly wounded/damaged.
        if (mons_get_damage_level(mon) > MDAM_LIGHTLY_DAMAGED)
        {
            simple_monster_message(mon, "'s soul is too badly injured.");
            return MON_OTHER;
        }

        obvious_effect = true;
        const int duration = you.skill_rdiv(SK_INVOCATIONS, 3, 4) + 2;
        mon->add_ench(mon_enchant(ENCH_SOUL_RIPE, 0, agent(), duration * 10));
        simple_monster_message(mon, "'s soul is now ripe for the taking.");
        return MON_AFFECTED;
    }

    case BEAM_PAIN:             // pain/agony
        if (simple_monster_message(mon, " convulses in agony!"))
            obvious_effect = true;

        if (name.find("agony") != string::npos) // agony
            mon->hurt(agent(), min((mon->hit_points+1)/2, mon->hit_points-1), BEAM_TORMENT_DAMAGE);
        else                    // pain
            mon->hurt(agent(), damage.roll(), flavour);
        return MON_AFFECTED;

    case BEAM_DISINTEGRATION:   // disrupt/disintegrate
        if (simple_monster_message(mon, " is blasted."))
            obvious_effect = true;
        mon->hurt(agent(), damage.roll(), flavour);
        return MON_AFFECTED;

    case BEAM_HIBERNATION:
        if (mon->can_hibernate())
        {
            if (simple_monster_message(mon, " looks drowsy..."))
                obvious_effect = true;
            mon->hibernate();
            return MON_AFFECTED;
        }
        return MON_UNAFFECTED;

    case BEAM_CORONA:
        if (backlight_monsters(mon->pos(), hit, 0))
        {
            obvious_effect = true;
            return MON_AFFECTED;
        }
        return MON_UNAFFECTED;

    case BEAM_SLOW:
        obvious_effect = do_slow_monster(mon, agent());
        return MON_AFFECTED;

    case BEAM_HASTE:
        if (YOU_KILL(thrower))
            did_god_conduct(DID_HASTY, 6, god_cares());

        if (mon->check_stasis(false))
            return MON_AFFECTED;

        if (!mon->has_ench(ENCH_HASTE)
            && !mon->is_stationary()
            && mon->add_ench(ENCH_HASTE))
        {
            if (!mons_is_immotile(mon)
                && simple_monster_message(mon, " seems to speed up."))
            {
                obvious_effect = true;
            }
        }
        return MON_AFFECTED;

    case BEAM_MIGHT:
        if (!mon->has_ench(ENCH_MIGHT)
            && !mon->is_stationary()
            && mon->add_ench(ENCH_MIGHT))
        {
            if (simple_monster_message(mon, " seems to grow stronger."))
                obvious_effect = true;
        }
        return MON_AFFECTED;

    case BEAM_BERSERK:
        if (!mon->berserk_or_insane())
        {
            // currently from potion, hence voluntary
            mon->go_berserk(true);
            // can't return this from go_berserk, unfortunately
            obvious_effect = mons_near(mon);
        }
        return MON_AFFECTED;

    case BEAM_HEALING:
        if (thrower == KILL_YOU || thrower == KILL_YOU_MISSILE)
        {
            // No KILL_YOU_CONF, or we get "You heal ..."
            if (cast_healing(3 + damage.roll(), 3 + damage.num * damage.size,
                             false, mon->pos()) > 0)
            {
                obvious_effect = true;
            }
            msg_generated = true; // to avoid duplicate "nothing happens"
        }
        else if (mon->heal(3 + damage.roll()))
        {
            if (mon->hit_points == mon->max_hit_points)
            {
                if (simple_monster_message(mon, "'s wounds heal themselves!"))
                    obvious_effect = true;
            }
            else if (simple_monster_message(mon, " is healed somewhat."))
                obvious_effect = true;
        }
        return MON_AFFECTED;

    case BEAM_PARALYSIS:
        apply_bolt_paralysis(mon);
        return MON_AFFECTED;

    case BEAM_PETRIFY:
        if (mon->res_petrify())
            return MON_UNAFFECTED;

        apply_bolt_petrify(mon);
        return MON_AFFECTED;

    case BEAM_SPORE:
    case BEAM_CONFUSION:
        if (!mons_class_is_confusable(mon->type))
            return MON_UNAFFECTED;

        if (mon->check_clarity(false))
        {
            if (you.can_see(mon) && !mons_is_lurking(mon))
                obvious_effect = true;
            return MON_AFFECTED;
        }

        if (mon->add_ench(mon_enchant(ENCH_CONFUSION, 0, agent())))
        {
            // FIXME: Put in an exception for things you won't notice
            // becoming confused.
            if (simple_monster_message(mon, " appears confused."))
                obvious_effect = true;
        }
        return MON_AFFECTED;

    case BEAM_SLEEP:
        if (mons_just_slept(mon))
            return MON_UNAFFECTED;

        mon->put_to_sleep(agent(), 0);
        if (simple_monster_message(mon, " falls asleep!"))
            obvious_effect = true;

        return MON_AFFECTED;

    case BEAM_INVISIBILITY:
    {
        // Mimic or already glowing.
        if (mons_is_mimic(mon->type) || mon->glows_naturally())
            return MON_UNAFFECTED;

        if (enchant_monster_invisible(mon, "flickers and vanishes"))
            obvious_effect = true;

        return MON_AFFECTED;
    }

    case BEAM_ENSLAVE:
        if (player_will_anger_monster(mon))
        {
            simple_monster_message(mon, " is repulsed!");
            obvious_effect = true;
            return MON_OTHER;
        }

        // Being a puppet on magic strings is a nasty thing.
        // Mindless creatures shouldn't probably mind, but because of complex
        // behaviour of enslaved neutrals, let's disallow that for now.
        mon->attitude = ATT_HOSTILE;

        // XXX: Another hackish thing for Pikel's band neutrality.
        if (mons_is_pikel(mon))
            pikel_band_neutralise();

        if (simple_monster_message(mon, " is charmed."))
            obvious_effect = true;
        mon->add_ench(ENCH_CHARM);
        return MON_AFFECTED;

    case BEAM_PORKALATOR:
    {
        // Monsters which use the ghost structure can't be properly
        // restored from hog form.
        if (mons_is_ghost_demon(mon->type))
            return MON_UNAFFECTED;

        monster orig_mon(*mon);
        if (monster_polymorph(mon, mon->holiness() == MH_DEMONIC ?
                      MONS_HELL_HOG : mon->holiness() == MH_HOLY ?
                      MONS_HOLY_SWINE : MONS_HOG))
        {
            obvious_effect = true;

            // Don't restore items to monster if it reverts.
            orig_mon.inv = mon->inv;

            // monsters can't cast spells in hog form either -doy
            mon->spells.clear();

            // For monster reverting to original form.
            mon->props[ORIG_MONSTER_KEY] = orig_mon;
        }

        return MON_AFFECTED;
    }

    case BEAM_INNER_FLAME:
        if (!mon->has_ench(ENCH_INNER_FLAME)
            && !mon->is_summoned()
            && mon->add_ench(mon_enchant(ENCH_INNER_FLAME, 0, agent())))
        {
            if (simple_monster_message(mon,
                                       (mon->body_size(PSIZE_BODY) > SIZE_BIG)
                                        ? " is filled with an intense inner flame!"
                                        : " is filled with an inner flame."))
                obvious_effect = true;
        }
        return MON_AFFECTED;

    case BEAM_DIMENSION_ANCHOR:
        if (!mon->has_ench(ENCH_DIMENSION_ANCHOR)
            && mon->add_ench(mon_enchant(ENCH_DIMENSION_ANCHOR, 0, agent(),
                                         random_range(20, 30) * BASELINE_DELAY)))
        {
            if (simple_monster_message(mon, " is firmly anchored in space."))
                obvious_effect = true;
        }
        return MON_AFFECTED;

    case BEAM_VULNERABILITY:
        if (!mon->has_ench(ENCH_LOWERED_MR)
            && mon->add_ench(mon_enchant(ENCH_LOWERED_MR, 0, agent(),
                                         random_range(20, 30) * BASELINE_DELAY)))
        {
            if (you.can_see(mon))
            {
                mprf("%s magical defenses are stripped away.",
                     mon->name(DESC_ITS).c_str());
                obvious_effect = true;
            }
        }
        return MON_AFFECTED;

    case BEAM_MALIGN_OFFERING:
    {
        int dam = resist_adjust_damage(mon, BEAM_NEG, mon->res_negative_energy(),
                                       damage.roll());
        if (dam)
        {
            _malign_offering_effect(mon, agent(), dam);
            obvious_effect = true;
        }
        else
            simple_monster_message(mon, " is unaffected.");
    }

<<<<<<< HEAD
    case BEAM_VIRULENCE:

        // Handled before the MR check, since this portion is irresistible
        if (mon->has_ench(ENCH_POISON))
        {
            mon_enchant ench = mon->get_ench(ENCH_POISON);
            poison_monster(mon, agent(), ench.degree, false, false);
            if (you.can_see(mon))
                mprf("The poison in %s body grows stronger.",
                     mon->name(DESC_ITS).c_str());
        }

        if (mon->check_res_magic(ench_power) > 0)
            return MON_RESIST;

        if (!mon->has_ench(ENCH_POISON_VULN)
            && mon->add_ench(mon_enchant(ENCH_POISON_VULN, 0, agent(),
                                         random_range(20, 30) * BASELINE_DELAY)))
        {
            simple_monster_message(mon, " grows more vulnerable to poison.");
            obvious_effect = true;
        }
        return MON_AFFECTED;

    case BEAM_IGNITE_POISON:
        local_ignite_poison(mon->pos(), ench_power, agent());
        obvious_effect = true;
        return MON_AFFECTED;
=======
    case BEAM_AGILITY:
        if (!mon->has_ench(ENCH_AGILE)
            && !mon->is_stationary()
            && mon->add_ench(ENCH_AGILE))
        {
            if (simple_monster_message(mon, " suddenly seems more agile."))
                obvious_effect = true;
        }
        return MON_AFFECTED;

    case BEAM_SAP_MAGIC:
        if (!SAP_MAGIC_CHANCE())
        {
            if (you.can_see(mon))
                canned_msg(MSG_NOTHING_HAPPENS);
            break;
        }
        if (!mon->has_ench(ENCH_SAP_MAGIC)
            && mon->add_ench(mon_enchant(ENCH_SAP_MAGIC, 0, agent())))
        {
            if (simple_monster_message(mon, " seems less certain of"
                                            " their magic."))
            {
                obvious_effect = true;
            }
        }
        return MON_AFFECTED;

    case BEAM_CORRUPT_BODY:
        if (mon->can_mutate())
        {
            switch (mon->type)
            {
                case MONS_UGLY_THING:
                case MONS_VERY_UGLY_THING:
                    mon->malmutate("corrupt body");
                    break;
                case MONS_ABOMINATION_SMALL:
                case MONS_ABOMINATION_LARGE:
                    mon->props["tile_num"].get_short() = random2(256);
                    break;
                case MONS_WRETCHED_STAR:
                case MONS_PULSATING_LUMP:
                case MONS_CHAOS_SPAWN:
                    break;
                default:
                    mon->add_ench(mon_enchant(ENCH_WRETCHED, 1));
                    break;
            }
        }
        break;
>>>>>>> 1437299f

    default:
        break;
    }

    return MON_AFFECTED;
}

// Extra range used on hit.
int bolt::range_used_on_hit() const
{
    int used = 0;

    // Non-beams can only affect one thing (player/monster).
    if (!is_beam)
        used = BEAM_STOP;
    else if (is_enchantment())
        used = (flavour == BEAM_DIGGING ? 0 : BEAM_STOP);
    // Hellfire stops for nobody!
    else if (name.find("hellfire") != string::npos)
        used = 0;
    // Generic explosion.
    else if (is_explosion || is_big_cloud)
        used = BEAM_STOP;
    // Plant spit.
    else if (flavour == BEAM_ACID)
        used = BEAM_STOP;
    // Lightning goes through things.
    else if (flavour == BEAM_ELECTRICITY)
        used = 0;
    else
        used = 1;

    // Assume we didn't hit, after all.
    if (is_tracer && beam_source == NON_MONSTER && used > 0
        && hit < AUTOMATIC_HIT)
    {
        return 0;
    }

    if (in_explosion_phase)
        return used;

    for (unsigned int i = 0; i < range_funcs.size(); ++i)
        if ((*range_funcs[i])(*this, used))
            break;

    return used;
}

// Checks whether the beam knocks back the supplied actor. The actor
// should have already failed their EV check, so the save is entirely
// body-mass-based.
bool bolt::knockback_actor(actor *act)
{
    // We can't do knockback if the beam starts and ends on the same space
    if (source == act->pos())
        return false;

    ASSERT(ray.pos() == act->pos());

    const coord_def oldpos(ray.pos());
    const ray_def ray_copy(ray);
    ray.advance();

    const coord_def newpos(ray.pos());
    if (newpos == oldpos
        || actor_at(newpos)
        || act->is_stationary()
        || cell_is_solid(newpos)
        || !act->can_pass_through(newpos)
        || !act->is_habitable(newpos)
        // Save is based on target's body weight.
        || random2(2500) < act->body_weight())
    {
        ray = ray_copy;
        return false;
    }

    act->move_to_pos(newpos);

    // Knockback cannot ever kill the actor directly - caller must do
    // apply_location_effects after messaging.
    return true;
}

// Takes a bolt and refines it for use in the explosion function.
// Explosions which do not follow from beams (e.g., scrolls of
// immolation) bypass this function.
void bolt::refine_for_explosion()
{
    ASSERT(!special_explosion);

    const char *seeMsg  = NULL;
    const char *hearMsg = NULL;

    if (ex_size == 0)
        ex_size = 1;

    // Assume that the player can see/hear the explosion, or
    // gets burned by it anyway.  :)
    msg_generated = true;

    // tmp needed so that what c_str() points to doesn't go out of scope
    // before the function ends.
    string tmp;
    if (item != NULL)
    {
        tmp  = "The " + item->name(DESC_PLAIN, false, false, false)
               + " explodes!";

        seeMsg  = tmp.c_str();
        hearMsg = "You hear an explosion!";

        glyph   = dchar_glyph(DCHAR_FIRED_BURST);
    }

    if (name.find("hellfire") != string::npos)
    {
        seeMsg  = "The hellfire explodes!";
        hearMsg = "You hear a strangely unpleasant explosion!";

        glyph   = dchar_glyph(DCHAR_FIRED_BURST);
        flavour = BEAM_HELLFIRE;
    }

    if (name == "fireball")
    {
        seeMsg  = "The fireball explodes!";
        hearMsg = "You hear an explosion!";

        glyph   = dchar_glyph(DCHAR_FIRED_BURST);
        flavour = BEAM_FIRE;
        ex_size = 1;
    }

    if (name == "orb of electricity")
    {
        seeMsg  = "The orb of electricity explodes!";
        hearMsg = "You hear a clap of thunder!";

        glyph      = dchar_glyph(DCHAR_FIRED_BURST);
        flavour    = BEAM_ELECTRICITY;
        colour     = LIGHTCYAN;
        damage.num = 1;
        ex_size    = 2;
    }

    if (name == "metal orb")
    {
        seeMsg  = "The orb explodes into a blast of deadly shrapnel!";
        hearMsg = "You hear an explosion!";

        name    = "blast of shrapnel";
        glyph   = dchar_glyph(DCHAR_FIRED_ZAP);
        flavour = BEAM_FRAG;     // Sets it from pure damage to shrapnel
                                 // (which is absorbed extra by armour).
    }

    if (name == "great blast of fire")
    {
        seeMsg  = "A raging storm of fire appears!";
        hearMsg = "You hear a raging storm!";

        // Everything else is handled elsewhere...
    }

    if (name == "great blast of cold")
    {
        seeMsg  = "The blast explodes into a great storm of ice!";
        hearMsg = "You hear a raging storm!";

        name       = "ice storm";
        glyph      = dchar_glyph(DCHAR_FIRED_ZAP);
        colour     = WHITE;
        ex_size    = is_tracer ? 3 : (2 + (random2(ench_power) > 75));
    }

    if (name == "stinking cloud")
    {
        seeMsg     = "The beam explodes into a vile cloud!";
        hearMsg    = "You hear a loud \'bang\'!";
    }

    if (name == "foul vapour")
    {
        seeMsg     = "The ball explodes into a vile cloud!";
        hearMsg    = "You hear a loud \'bang\'!";
        if (!is_tracer)
            name = "stinking cloud";
    }

    if (name == "silver bolt")
    {
        seeMsg  = "The silver bolt explodes into a blast of light!";
        hearMsg = "The dungeon gets brighter for a moment.";

        glyph   = dchar_glyph(DCHAR_FIRED_BURST);
        flavour = BEAM_BOLT_OF_ZIN;
        ex_size = 1;
    }

    if (name == "ghostly fireball")
    {
        seeMsg  = "The ghostly flame explodes!";
        hearMsg = "You hear the shriek of haunting fire!";

        glyph   = dchar_glyph(DCHAR_FIRED_BURST);
        ex_size = 1;
    }

    if (name == "fiery explosion")
    {
        seeMsg  = "The explosive bolt relases an explosion!";
        hearMsg = "You hear an explosion!";

        glyph   = dchar_glyph(DCHAR_FIRED_BURST);
        flavour = BEAM_FIRE;
        ex_size = 1;
    }

    if (seeMsg == NULL)
    {
        seeMsg  = "The beam explodes into a cloud of software bugs!";
        hearMsg = "You hear the sound of one hand!";
    }

    if (!is_tracer && *seeMsg && *hearMsg)
    {
        heard = player_can_hear(target);
        // Check for see/hear/no msg.
        if (you.see_cell(target) || target == you.pos())
            mpr(seeMsg);
        else
        {
            if (!heard)
                msg_generated = false;
            else
                mprf(MSGCH_SOUND, "%s", hearMsg);
        }
    }
}

typedef vector< vector<coord_def> > sweep_type;

static sweep_type _radial_sweep(int r)
{
    sweep_type result;
    sweep_type::value_type work;

    // Center first.
    work.push_back(coord_def(0,0));
    result.push_back(work);

    for (int rad = 1; rad <= r; ++rad)
    {
        work.clear();

        for (int d = -rad; d <= rad; ++d)
        {
            // Don't put the corners in twice!
            if (d != rad && d != -rad)
            {
                work.push_back(coord_def(-rad, d));
                work.push_back(coord_def(+rad, d));
            }

            work.push_back(coord_def(d, -rad));
            work.push_back(coord_def(d, +rad));
        }
        result.push_back(work);
    }
    return result;
}

#define MAX_EXPLOSION_RADIUS 9
// Returns true if we saw something happening.
bool bolt::explode(bool show_more, bool hole_in_the_middle)
{
    ASSERT(!special_explosion);
    ASSERT(!in_explosion_phase);
    ASSERT(ex_size > 0);

    // explode() can be called manually without setting real_flavour.
    // FIXME: The entire flavour/real_flavour thing needs some
    // rewriting!
    if (real_flavour == BEAM_CHAOS
        || real_flavour == BEAM_RANDOM
        || real_flavour == BEAM_CHAOTIC_REFLECTION)
    {
        flavour = real_flavour;
    }
    else
        real_flavour = flavour;

    const int r = min(ex_size, MAX_EXPLOSION_RADIUS);
    in_explosion_phase = true;
    // being hit by bounces doesn't exempt you from the explosion (not that it
    // currently ever matters)
    hit_count.clear();

    if (is_sanctuary(pos()))
    {
        if (!is_tracer && you.see_cell(pos()) && !name.empty())
        {
            mprf(MSGCH_GOD, "By Zin's power, the %s is contained.",
                 name.c_str());
            return true;
        }
        return false;
    }

#ifdef DEBUG_DIAGNOSTICS
    if (!quiet_debug)
    {
        dprf(DIAG_BEAM, "explosion at (%d, %d) : g=%d c=%d f=%d hit=%d dam=%dd%d r=%d",
             pos().x, pos().y, glyph, colour, flavour, hit, damage.num, damage.size, r);
    }
#endif

    if (!is_tracer)
    {
        loudness = 10 + 5 * r;

        // Lee's Rapid Deconstruction can target the tiles on the map
        // boundary.
        const coord_def noise_position = clamp_in_bounds(pos());
        bool heard_expl = noisy(loudness, noise_position, beam_source);

        heard = heard || heard_expl;

        if (heard_expl && !noise_msg.empty() && !you.see_cell(pos()))
            mprf(MSGCH_SOUND, "%s", noise_msg.c_str());
    }

    // Run DFS to determine which cells are influenced
    explosion_map exp_map;
    exp_map.init(INT_MAX);
    determine_affected_cells(exp_map, coord_def(), 0, r, true, true);

    // We get a bit fancy, drawing all radius 0 effects, then radius
    // 1, radius 2, etc.  It looks a bit better that way.
    const vector< vector<coord_def> > sweep = _radial_sweep(r);
    const coord_def centre(9,9);

    typedef sweep_type::const_iterator siter;
    typedef sweep_type::value_type::const_iterator viter;

    // Draw pass.
    if (!is_tracer)
    {
        for (siter ci = sweep.begin(); ci != sweep.end(); ++ci)
        {
            for (viter cci = ci->begin(); cci != ci->end(); ++cci)
            {
                const coord_def delta = *cci;

                if (delta.origin() && hole_in_the_middle)
                    continue;

                if (exp_map(delta + centre) < INT_MAX)
                    explosion_draw_cell(delta + pos());
            }
            update_screen();

            int explode_delay = 50;
            // Scale delay to match change in arena_delay.
            if (crawl_state.game_is_arena())
            {
                explode_delay *= Options.arena_delay;
                explode_delay /= 600;
            }

            delay(explode_delay);
        }
    }

    // Affect pass.
    int cells_seen = 0;
    for (siter ci = sweep.begin(); ci != sweep.end(); ++ci)
    {
        for (viter cci = ci->begin(); cci != ci->end(); ++cci)
        {
            const coord_def delta = *cci;

            if (delta.origin() && hole_in_the_middle)
                continue;

            if (exp_map(delta + centre) < INT_MAX)
            {
                if (you.see_cell(delta + pos()))
                    ++cells_seen;

                explosion_affect_cell(delta + pos());
            }
        }
    }

    // Delay after entire explosion has been drawn.
    if (!is_tracer && cells_seen > 0 && show_more)
    {
        int explode_delay = 150;
        // Scale delay to match change in arena_delay.
        if (crawl_state.game_is_arena())
        {
            explode_delay *= Options.arena_delay;
            explode_delay /= 600;
        }

        delay(explode_delay);
    }

    return cells_seen > 0;
}

void bolt::explosion_draw_cell(const coord_def& p)
{
    if (you.see_cell(p))
    {
        const coord_def drawpos = grid2view(p);
#ifdef USE_TILE
        if (in_los_bounds_v(drawpos))
        {
            int dist = (p - source).rdist();
            tileidx_t tile = tileidx_bolt(*this);
            tiles.add_overlay(p, vary_bolt_tile(tile, dist));
        }
#endif
#ifndef USE_TILE_LOCAL
        // bounds check
        if (in_los_bounds_v(drawpos))
        {
            cgotoxy(drawpos.x, drawpos.y, GOTO_DNGN);
            put_colour_ch(colour == BLACK ? random_colour() : colour,
                          dchar_glyph(DCHAR_EXPLOSION));
        }
#endif
    }
}

void bolt::explosion_affect_cell(const coord_def& p)
{
    // pos() = target during an explosion, so restore it after affecting
    // the cell.
    const coord_def orig_pos = target;

    fake_flavour();
    target = p;
    affect_cell();
    flavour = real_flavour;

    target = orig_pos;
}

// Uses DFS
void bolt::determine_affected_cells(explosion_map& m, const coord_def& delta,
                                    int count, int r,
                                    bool stop_at_statues, bool stop_at_walls)
{
    const coord_def centre(9,9);
    const coord_def loc = pos() + delta;

    // A bunch of tests for edge cases.
    if (delta.rdist() > centre.rdist()
        || (delta.abs() > r*(r+1))
        || count > 10*r
        || !map_bounds(loc)
        || is_sanctuary(loc))
    {
        return;
    }

    const dungeon_feature_type dngn_feat = grd(loc);

    bool at_wall = false;

    // Check to see if we're blocked by a wall.
    if (feat_is_wall(dngn_feat)
        || feat_is_closed_door(dngn_feat))
    {
        // Special case: explosion originates from rock/statue
        // (e.g. Lee's Rapid Deconstruction) - in this case, ignore
        // solid cells at the center of the explosion.
        if (stop_at_walls && !(delta.origin() && can_affect_wall(dngn_feat)))
            return;
        // But remember that we are at a wall.
        at_wall = true;
    }

    if (feat_is_solid(dngn_feat) && !feat_is_wall(dngn_feat)
        && !(delta.origin() && can_affect_wall(dngn_feat))
        && stop_at_statues)
        return;

    // Check if it passes the callback functions.
    bool hits = true;
    for (unsigned int i = 0; i < aoe_funcs.size(); ++i)
        hits = (*aoe_funcs[i])(*this, loc) && hits;

    if (hits)
    {
        // Hmm, I think we're OK.
        m(delta + centre) = min(count, m(delta + centre));
    }

    // Now recurse in every direction.
    for (int i = 0; i < 8; ++i)
    {
        const coord_def new_delta = delta + Compass[i];

        if (new_delta.rdist() > centre.rdist())
            continue;

        // Is that cell already covered?
        if (m(new_delta + centre) <= count)
            continue;

        // If we were at a wall, only move to visible squares.
        coord_def caster_pos = (invalid_monster_index(beam_source) ? you.pos()
                                                     : menv[beam_source].pos());
        if (at_wall && !cell_see_cell(caster_pos, loc + Compass[i], LOS_NO_TRANS))
            continue;

        int cadd = 5;
        // Circling around the center is always free.
        if (hits && delta.rdist() == 1 && new_delta.rdist() == 1)
            cadd = 0;
        // Otherwise changing direction (e.g. looking around a wall) costs more.
        else if (delta.x * Compass[i].x < 0 || delta.y * Compass[i].y < 0)
            cadd = 17;

        determine_affected_cells(m, new_delta, count + cadd, r,
                                 stop_at_statues, stop_at_walls);
    }
}

// Returns true if the beam is harmful (ignoring monster
// resists) -- mon is given for 'special' cases where,
// for example, "Heal" might actually hurt undead, or
// "Holy Word" being ignored by holy monsters, etc.
//
// Only enchantments should need the actual monster type
// to determine this; non-enchantments are pretty
// straightforward.
bool bolt::nasty_to(const monster* mon) const
{
    // Cleansing flame.
    if (flavour == BEAM_HOLY)
        return mon->res_holy_energy(agent()) <= 0;

    // The orbs are made of pure disintegration energy.  This also has the side
    // effect of not stopping us from firing further orbs when the previous one
    // is still flying.
    if (flavour == BEAM_DISINTEGRATION || flavour == BEAM_NUKE)
        return mon->type != MONS_ORB_OF_DESTRUCTION;

    // Take care of other non-enchantments.
    if (!is_enchantment())
        return true;

    // Now for some non-hurtful enchantments.
    if (flavour == BEAM_DIGGING)
        return false;

    // Positive effects.
    if (nice_to(mon))
        return false;

    // Friendly and good neutral monsters don't mind being teleported.
    if (flavour == BEAM_TELEPORT)
        return !mon->wont_attack();

    // enslave soul
    if (flavour == BEAM_ENSLAVE_SOUL)
        return mon->holiness() == MH_NATURAL;

    // sleep
    if (flavour == BEAM_HIBERNATION)
        return mon->can_hibernate(true);

    // dispel undead
    if (flavour == BEAM_DISPEL_UNDEAD)
        return mon->holiness() == MH_UNDEAD;

    // pain / agony
    if (flavour == BEAM_PAIN)
        return !mon->res_negative_energy();

    if (flavour == BEAM_GHOSTLY_FLAME)
        return mon->holiness() != MH_UNDEAD;

    // everything else is considered nasty by everyone
    return true;
}

// Return true if the bolt is considered nice by mon.
// This is not the inverse of nasty_to(): the bolt needs to be
// actively positive.
bool bolt::nice_to(const monster* mon) const
{
    // Polymorphing a (very) ugly thing will mutate it into a different
    // (very) ugly thing.
    if (flavour == BEAM_POLYMORPH)
    {
        return mon->type == MONS_UGLY_THING
               || mon->type == MONS_VERY_UGLY_THING;
    }

    if (flavour == BEAM_HASTE
        || flavour == BEAM_HEALING
        || flavour == BEAM_MIGHT
        || flavour == BEAM_AGILITY
        || flavour == BEAM_INVISIBILITY)
    {
        return true;
    }

    if (flavour == BEAM_GHOSTLY_FLAME && mon->holiness() == MH_UNDEAD)
        return true;

    return false;
}

////////////////////////////////////////////////////////////////////////////
// bolt

// A constructor for bolt to help guarantee that we start clean (this has
// caused way too many bugs).  Putting it here since there's no good place to
// put it, and it doesn't do anything other than initialise its members.
//
// TODO: Eventually it'd be nice to have a proper factory for these things
// (extended from setup_mons_cast() and zapping() which act as limited ones).
bolt::bolt() : origin_spell(SPELL_NO_SPELL),
               range(-2), glyph('*'), colour(BLACK), flavour(BEAM_MAGIC),
               real_flavour(BEAM_MAGIC), drop_item(false), item(NULL),
               source(), target(), damage(0, 0), ench_power(0), hit(0),
               thrower(KILL_MISC), ex_size(0), beam_source(MHITNOT),
               source_name(), name(), short_name(), hit_verb(),
               loudness(0), noise_msg(), is_beam(false), is_explosion(false),
               is_big_cloud(false), aimed_at_spot(false), aux_source(),
               affects_nothing(false), affects_items(true), effect_known(true),
               effect_wanton(false),
               draw_delay(15), special_explosion(NULL), animate(true),
               ac_rule(AC_NORMAL),
#ifdef DEBUG_DIAGNOSTICS
               quiet_debug(false),
#endif
               range_funcs(),
               damage_funcs(), hit_funcs(), aoe_funcs(), affect_func(NULL),
               obvious_effect(false), seen(false), heard(false),
               path_taken(), extra_range_used(0), is_tracer(false),
               is_targeting(false), aimed_at_feet(false), msg_generated(false),
               noise_generated(false), passed_target(false),
               in_explosion_phase(false), smart_monster(false),
               can_see_invis(false), nightvision(false), attitude(ATT_HOSTILE), foe_ratio(0),
               chose_ray(false), beam_cancelled(false),
               dont_stop_player(false), bounces(false), bounce_pos(),
               reflections(0), reflector(-1), auto_hit(false)
{
}

killer_type bolt::killer() const
{
    if (flavour == BEAM_BANISH)
        return KILL_BANISHED;

    switch (thrower)
    {
    case KILL_YOU:
    case KILL_YOU_MISSILE:
        return (flavour == BEAM_PARALYSIS
                || flavour == BEAM_PETRIFY) ? KILL_YOU : KILL_YOU_MISSILE;

    case KILL_MON:
    case KILL_MON_MISSILE:
        return KILL_MON_MISSILE;

    case KILL_YOU_CONF:
        return KILL_YOU_CONF;

    default:
        return KILL_MON_MISSILE;
    }
}

void bolt::set_target(const dist &d)
{
    if (!d.isValid)
        return;

    target = d.target;

    chose_ray = d.choseRay;
    if (d.choseRay)
        ray = d.ray;

    if (d.isEndpoint)
        aimed_at_spot = true;
}

void bolt::setup_retrace()
{
    if (pos().x && pos().y)
        target = pos();

    swap(source, target);
    chose_ray        = false;
    affects_nothing  = true;
    aimed_at_spot    = true;
    extra_range_used = 0;
}

void bolt::set_agent(actor *actor)
{
    // NULL actor is fine by us.
    if (!actor)
        return;

    if (actor->is_player())
        thrower = KILL_YOU_MISSILE;
    else
    {
        thrower = KILL_MON_MISSILE;
        beam_source = actor->mindex();
    }
}

actor* bolt::agent(bool ignore_reflection) const
{
    killer_type nominal_ktype = thrower;
    int nominal_source = beam_source;

    // If the beam was reflected report a different point of origin
    if (reflections > 0 && !ignore_reflection)
    {
        if (reflector == NON_MONSTER || beam_source == NON_MONSTER)
            return &menv[YOU_FAULTLESS];
        nominal_source = reflector;
    }
    if (YOU_KILL(nominal_ktype))
        return &you;
    else if (!invalid_monster_index(nominal_source))
        return &menv[nominal_source];
    else
        return NULL;
}

bool bolt::is_enchantment() const
{
    return flavour >= BEAM_FIRST_ENCHANTMENT
           && flavour <= BEAM_LAST_ENCHANTMENT;
}

string bolt::get_short_name() const
{
    if (!short_name.empty())
        return short_name;

    if (item != NULL && item->defined())
        return item->name(DESC_A, false, false, false, false,
                          ISFLAG_IDENT_MASK | ISFLAG_COSMETIC_MASK
                          | ISFLAG_RACIAL_MASK);

    if (real_flavour == BEAM_RANDOM
        || real_flavour == BEAM_CHAOS
        || real_flavour == BEAM_CHAOTIC_REFLECTION)
    {
        return _beam_type_name(real_flavour);
    }

    if (flavour == BEAM_FIRE && name == "sticky fire")
        return "sticky fire";

    if (flavour == BEAM_ELECTRICITY && is_beam)
        return "lightning";

    if (flavour == BEAM_NONE || flavour == BEAM_MISSILE
        || flavour == BEAM_MMISSILE)
    {
        return name;
    }

    return _beam_type_name(flavour);
}

static string _beam_type_name(beam_type type)
{
    switch (type)
    {
    case BEAM_NONE:                  return "none";
    case BEAM_MISSILE:               return "missile";
    case BEAM_MMISSILE:              return "magic missile";
    case BEAM_FIRE:                  return "fire";
    case BEAM_COLD:                  return "cold";
    case BEAM_WATER:                 return "water";
    case BEAM_MAGIC:                 return "magic";
    case BEAM_ELECTRICITY:           return "electricity";
    case BEAM_MEPHITIC:              return "noxious fumes";
    case BEAM_POISON:                return "poison";
    case BEAM_NEG:                   return "negative energy";
    case BEAM_ACID:                  return "acid";
    case BEAM_MIASMA:                return "miasma";
    case BEAM_SPORE:                 return "spores";
    case BEAM_POISON_ARROW:          return "poison arrow";
    case BEAM_HELLFIRE:              return "hellfire";
    case BEAM_NAPALM:                return "sticky fire";
    case BEAM_STEAM:                 return "steam";
    case BEAM_ENERGY:                return "energy";
    case BEAM_HOLY:                  return "holy energy";
    case BEAM_FRAG:                  return "fragments";
    case BEAM_LAVA:                  return "magma";
    case BEAM_ICE:                   return "ice";
    case BEAM_NUKE:                  return "nuke";
    case BEAM_LIGHT:                 return "light";
    case BEAM_RANDOM:                return "random";
    case BEAM_CHAOS:                 return "chaos";
    case BEAM_GHOSTLY_FLAME:         return "ghostly flame";
    case BEAM_SLOW:                  return "slow";
    case BEAM_HASTE:                 return "haste";
    case BEAM_MIGHT:                 return "might";
    case BEAM_HEALING:               return "healing";
    case BEAM_PARALYSIS:             return "paralysis";
    case BEAM_CONFUSION:             return "confusion";
    case BEAM_INVISIBILITY:          return "invisibility";
    case BEAM_DIGGING:               return "digging";
    case BEAM_TELEPORT:              return "teleportation";
    case BEAM_POLYMORPH:             return "polymorph";
    case BEAM_MALMUTATE:             return "malmutation";
    case BEAM_ENSLAVE:               return "enslave";
    case BEAM_BANISH:                return "banishment";
    case BEAM_ENSLAVE_SOUL:          return "enslave soul";
    case BEAM_PAIN:                  return "pain";
    case BEAM_DISPEL_UNDEAD:         return "dispel undead";
    case BEAM_DISINTEGRATION:        return "disintegration";
    case BEAM_BLINK:                 return "blink";
    case BEAM_BLINK_CLOSE:           return "blink close";
    case BEAM_PETRIFY:               return "petrify";
    case BEAM_CORONA:                return "backlight";
    case BEAM_PORKALATOR:            return "porkalator";
    case BEAM_HIBERNATION:           return "hibernation";
    case BEAM_SLEEP:                 return "sleep";
    case BEAM_BERSERK:               return "berserk";
    case BEAM_VISUAL:                return "visual effects";
    case BEAM_TORMENT_DAMAGE:        return "torment damage";
    case BEAM_DEVOUR_FOOD:           return "devour food";
#if TAG_MAJOR_VERSION == 34
    case BEAM_GLOOM:                 return "gloom";
#endif
    case BEAM_INK:                   return "ink";
    case BEAM_HOLY_FLAME:            return "cleansing flame";
    case BEAM_HOLY_LIGHT:            return "holy light";
    case BEAM_AIR:                   return "air";
    case BEAM_INNER_FLAME:           return "inner flame";
    case BEAM_PETRIFYING_CLOUD:      return "calcifying dust";
    case BEAM_BOLT_OF_ZIN:           return "silver light";
    case BEAM_ENSNARE:               return "magic web";
    case BEAM_SENTINEL_MARK:         return "sentinel's mark";
    case BEAM_DIMENSION_ANCHOR:      return "dimension anchor";
    case BEAM_VULNERABILITY:         return "vulnerability";
    case BEAM_MALIGN_OFFERING:       return "malign offering";
<<<<<<< HEAD
    case BEAM_VIRULENCE:             return "virulence";
    case BEAM_IGNITE_POISON:         return "ignite poison";
=======
    case BEAM_AGILITY:               return "agility";
    case BEAM_SAP_MAGIC:             return "sap magic";
    case BEAM_CORRUPT_BODY:          return "corrupt body";
    case BEAM_CHAOTIC_REFLECTION:    return "chaotic reflection";
>>>>>>> 1437299f

    case NUM_BEAMS:                  die("invalid beam type");
    }
    die("unknown beam type");
}

string bolt::get_source_name() const
{
    if (!source_name.empty())
        return source_name;
    const actor *a = agent();
    if (a)
        return a->name(DESC_A, true);
    return "";
}

void clear_zap_info_on_exit()
{
    for (unsigned int i = 0; i < ARRAYSZ(zap_data); ++i)
    {
        delete zap_data[i].damage;
        delete zap_data[i].tohit;
    }
}<|MERGE_RESOLUTION|>--- conflicted
+++ resolved
@@ -3399,14 +3399,11 @@
 
 void bolt::affect_player_enchantment()
 {
-<<<<<<< HEAD
-    if ((flavour != BEAM_MALMUTATE && has_saving_throw() || flavour == BEAM_VIRULENCE)
-=======
-    if (flavour != BEAM_MALMUTATE
-        && flavour != BEAM_CORRUPT_BODY
-        && flavour != BEAM_SAP_MAGIC
-        && has_saving_throw()
->>>>>>> 1437299f
+    if (((flavour != BEAM_MALMUTATE
+         && flavour != BEAM_CORRUPT_BODY
+         && flavour != BEAM_SAP_MAGIC
+         && has_saving_throw())
+          || flavour == BEAM_VIRULENCE)
         && you.check_res_magic(ench_power) > 0)
     {
         // You resisted it.
@@ -3705,7 +3702,6 @@
         break;
     }
 
-<<<<<<< HEAD
     case BEAM_VIRULENCE:
 
         // Those completely immune cannot be made more susceptible this way
@@ -3722,7 +3718,8 @@
 
     case BEAM_IGNITE_POISON:
         local_ignite_poison(you.pos(), ench_power, agent());
-=======
+        break;
+
     case BEAM_AGILITY:
         potion_effect(POT_AGILITY, ench_power, nullptr, blame_player);
         obvious_effect = true;
@@ -3750,7 +3747,6 @@
         }
         else
            mpr("You feel corrupt for a moment.");
->>>>>>> 1437299f
         break;
 
     default:
@@ -5049,12 +5045,9 @@
     case BEAM_BLINK_CLOSE:
     case BEAM_BLINK:
     case BEAM_MALIGN_OFFERING:
-<<<<<<< HEAD
     case BEAM_VIRULENCE:        // saving throw handled specially
     case BEAM_IGNITE_POISON:
-=======
     case BEAM_AGILITY:
->>>>>>> 1437299f
         return false;
     case BEAM_VULNERABILITY:
         return !one_chance_in(3);  // Ignores MR 1/3 of the time
@@ -5535,7 +5528,6 @@
             simple_monster_message(mon, " is unaffected.");
     }
 
-<<<<<<< HEAD
     case BEAM_VIRULENCE:
 
         // Handled before the MR check, since this portion is irresistible
@@ -5564,7 +5556,7 @@
         local_ignite_poison(mon->pos(), ench_power, agent());
         obvious_effect = true;
         return MON_AFFECTED;
-=======
+
     case BEAM_AGILITY:
         if (!mon->has_ench(ENCH_AGILE)
             && !mon->is_stationary()
@@ -5616,7 +5608,6 @@
             }
         }
         break;
->>>>>>> 1437299f
 
     default:
         break;
@@ -6477,15 +6468,12 @@
     case BEAM_DIMENSION_ANCHOR:      return "dimension anchor";
     case BEAM_VULNERABILITY:         return "vulnerability";
     case BEAM_MALIGN_OFFERING:       return "malign offering";
-<<<<<<< HEAD
     case BEAM_VIRULENCE:             return "virulence";
     case BEAM_IGNITE_POISON:         return "ignite poison";
-=======
     case BEAM_AGILITY:               return "agility";
     case BEAM_SAP_MAGIC:             return "sap magic";
     case BEAM_CORRUPT_BODY:          return "corrupt body";
     case BEAM_CHAOTIC_REFLECTION:    return "chaotic reflection";
->>>>>>> 1437299f
 
     case NUM_BEAMS:                  die("invalid beam type");
     }
