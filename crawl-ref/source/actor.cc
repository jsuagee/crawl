--- conflicted
+++ resolved
@@ -289,13 +289,8 @@
     {
         if (you.can_see(this))
         {
-<<<<<<< HEAD
-            mprf("%s fall%s off the wall.", name(DESC_THE).c_str(),
-                 is_player() ? "" : "s");
-=======
-            mprf("%s fall%s off the %s.", name(DESC_CAP_THE).c_str(),
+            mprf("%s fall%s off the %s.", name(DESC_THE).c_str(),
                  is_player() ? "" : "s", door ? "door" : "wall");
->>>>>>> 96f00b85
         }
         apply_location_effects(pos());
     }
