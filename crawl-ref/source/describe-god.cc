/**
 * @file
 * @brief Functions used to print information about gods.
 **/

#include "AppHdr.h"

#include "describe-god.h"

#include <iomanip>

#include "ability.h"
#include "branch.h"
#include "cio.h"
#include "database.h"
#include "describe.h"
#include "english.h"
#include "food.h"
#include "godabil.h"
#include "godconduct.h"
#include "godpassive.h"
#include "godprayer.h"
#include "libutil.h"
#include "macro.h"
#include "menu.h"
#include "religion.h"
#include "skills.h"
#include "spl-util.h"
#include "stringutil.h"
#include "unicode.h"
#include "xom.h"

enum god_desc_type
{
    GDESC_OVERVIEW,
    GDESC_DETAILED,
    GDESC_WRATH,
    NUM_GDESCS
};

static int _piety_level(int piety)
{
    return (piety >= piety_breakpoint(5)) ? 7 :
           (piety >= piety_breakpoint(4)) ? 6 :
           (piety >= piety_breakpoint(3)) ? 5 :
           (piety >= piety_breakpoint(2)) ? 4 :
           (piety >= piety_breakpoint(1)) ? 3 :
           (piety >= piety_breakpoint(0)) ? 2 :
           (piety >                    0) ? 1
                                          : 0;
}

static int _gold_level()
{
    return (you.gold >= 50000) ? 7 :
           (you.gold >= 10000) ? 6 :
           (you.gold >=  5000) ? 5 :
           (you.gold >=  1000) ? 4 :
           (you.gold >=   500) ? 3 :
           (you.gold >=   100) ? 2
                               : 1;
}

static int _invocations_level()
{
    int invo = you.skills[SK_INVOCATIONS];
    return (invo == 27) ? 7 :
           (invo >= 24) ? 6 :
           (invo >= 20) ? 5 :
           (invo >= 16) ? 4 :
           (invo >= 12) ? 3 :
           (invo >= 8)  ? 2
                        : 1;
}

int god_favour_rank(god_type which_god)
{
    if (which_god == GOD_GOZAG)
        return _gold_level();
    else if (which_god == GOD_USKAYAW)
        return _invocations_level();
    else
        return _piety_level(you.piety);
}

static string _describe_favour(god_type which_god)
{
    if (player_under_penance())
    {
        const int penance = you.penance[which_god];
        return (penance >= 50) ? "Godly wrath is upon you!" :
               (penance >= 20) ? "You've transgressed heavily! Be penitent!" :
               (penance >=  5) ? "You are under penance."
                               : "You should show more discipline.";
    }

    if (which_god == GOD_XOM)
        return uppercase_first(describe_xom_favour());


    const string godname = god_name(which_god);
    switch (god_favour_rank(which_god))
    {
        case 7:  return "A prized avatar of " + godname;
        case 6:  return "A favoured servant of " + godname + ".";
        case 5:

            if (you_worship(GOD_DITHMENOS))
                return "A glorious shadow in the eyes of " + godname + ".";
            else
                return "A shining star in the eyes of " + godname + ".";

        case 4:

            if (you_worship(GOD_DITHMENOS))
                return "A rising shadow in the eyes of " + godname + ".";
            else
                return "A rising star in the eyes of " + godname + ".";

        case 3:  return uppercase_first(godname) + " is pleased with you.";
        case 2:  return uppercase_first(godname) + " is aware of your devotion.";
        default: return uppercase_first(godname) + " is noncommittal.";
    }
}

// The various titles granted by the god of your choice. Note that Xom
// doesn't use piety the same way as the other gods, so these are just
// placeholders.
static const char *divine_title[][8] =
{
    // No god.
    {"Buglet",             "Firebug",               "Bogeybug",                 "Bugger",
        "Bugbear",            "Bugged One",            "Giant Bug",                "Lord of the Bugs"},

    // Zin.
    {"Blasphemer",         "Anchorite",             "Apologist",                "Pious",
        "Devout",             "Orthodox",              "Immaculate",               "Bringer of Law"},

    // The Shining One.
    {"Honourless",         "Acolyte",               "Righteous",                "Unflinching",
        "Holy Warrior",       "Exorcist",              "Demon Slayer",             "Bringer of Light"},

    // Kikubaaqudgha -- scholarly death.
    {"Tormented",          "Purveyor of Pain",      "Scholar of Death",         "Merchant of Misery",
        "Artisan of Death",   "Dealer of Despair",     "Black Sun",                "Lord of Darkness"},

    // Yredelemnul -- zombie death.
    {"Traitor",            "Tainted",                "Torchbearer",             "Fey @Genus@",
        "Black Crusader",     "Sculptor of Flesh",     "Harbinger of Death",       "Grim Reaper"},

    // Xom.
    {"Toy",                "Toy",                   "Toy",                      "Toy",
        "Toy",                "Toy",                   "Toy",                      "Toy"},

    // Vehumet -- battle mage theme.
    {"Meek",               "Sorcerer's Apprentice", "Scholar of Destruction",   "Caster of Ruination",
        "Traumaturge",        "Battlemage",            "Warlock",                  "Luminary of Lethal Lore"},

    // Okawaru -- battle theme.
    {"Coward",             "Struggler",             "Combatant",                "Warrior",
        "Knight",             "Warmonger",             "Commander",                "Victor of a Thousand Battles"},

    // Makhleb -- chaos theme.
    {"Orderly",            "Spawn of Chaos",        "Disciple of Destruction",  "Fanfare of Bloodshed",
        "Fiendish",           "Demolition @Genus@",    "Pandemonic",               "Champion of Chaos"},

    // Sif Muna -- scholarly theme.
    {"Ignorant",           "Disciple",              "Student",                  "Adept",
        "Scribe",             "Scholar",               "Sage",                     "Genius of the Arcane"},

    // Trog -- anger theme.
    {"Puny",               "Troglodyte",            "Angry Troglodyte",         "Frenzied",
        "@Genus@ of Prey",    "Rampant",               "Wild @Genus@",             "Bane of Scribes"},

    // Nemelex Xobeh -- alluding to Tarot and cards.
    {"Unlucky @Genus@",    "Pannier",               "Jester",                   "Fortune-Teller",
        "Soothsayer",         "Magus",                 "Cardsharp",                "Hand of Fortune"},

    // Elyvilon.
    {"Sinner",                "Practitioner",       "Comforter",             "Caregiver",
        "Mender",           "Pacifist",                "Purifying @Genus@",        "Bringer of Life"},

    // Lugonu -- distortion theme.
    {"Pure",               "Abyss-Baptised",        "Unweaver",                 "Distorting @Genus@",
        "Agent of Entropy",   "Schismatic",            "Envoy of Void",            "Corrupter of Planes"},

    // Beogh -- messiah theme.
    {"Apostate",           "Messenger",             "Proselytiser",             "Priest",
        "Missionary",         "Evangelist",            "Apostle",                  "Messiah"},

    // Jiyva -- slime and jelly theme.
    {"Scum",               "Squelcher",             "Ooze",                     "Jelly",
        "Slime Creature",     "Dissolving @Genus@",    "Blob",                     "Royal Jelly"},

    // Fedhas Madash -- nature theme.
    {"@Walking@ Fertiliser", "Fungal",              "Green @Genus@",            "Cultivator",
        "Fruitful",           "Photosynthesist",       "Green Death",              "Force of Nature"},

    // Cheibriados -- slow theme
    {"Hasty",              "Sluggish @Genus@",      "Deliberate",               "Unhurried",
     "Contemplative",         "Epochal",               "Timeless",                 "@Adj@ Aeon"},

    // Ashenzari -- divination theme
    {"Star-crossed",       "Cursed",                "Initiated",                "Soothsayer",
        "Seer",               "Oracle",                "Illuminatus",              "Omniscient"},

    // Dithmenos -- darkness theme
    {"Ember",              "Gloomy",                "Darkened",                 "Extinguished",
        "Caliginous",         "Umbral",                "Hand of Shadow",           "Eternal Night"},

    // Gozag -- entrepreneur theme
    {"Profligate",         "Pauper",                "Entrepreneur",             "Capitalist",
        "Rich",               "Opulent",               "Tycoon",                   "Plutocrat"},

    // Qazlal -- natural disaster theme
    {"Unspoiled",          "@Adj@ Mishap",          "Lightning Rod",            "@Adj@ Disaster",
        "Eye of the Storm",   "@Adj@ Catastrophe",     "@Adj@ Cataclysm",          "End of an Era"},

    // Ru -- enlightenment theme
    {"Sleeper",           "Questioner",             "Initiate",                 "Seeker of Truth",
        "@Walker@ of the Path","Lifter of the Veil",     "Transcendent",     "Drop of Water"},

    // Pakellas -- inventor theme
    {"Reactionary",       "Apprentice",             "Inquisitive",              "Experimenter",
        "Inventor",           "Pioneer",               "Brilliant",                "Grand Gadgeteer"},

    // Uskayaw -- reveler theme
    {"Prude",             "Wallflower",             "Party-goer",              "Dancer",
        "Impassioned",        "Rapturous",             "Ecstatic",                "Rhythm of Life and Death"},

    // Hepliaklqana -- memory/ancestry theme
    {"Damnatio Memoriae",       "Hazy",             "@Adj@ Child",              "Storyteller",
        "Brooding",           "Anamnesiscian",               "Grand Scion",                "Unforgettable"},
<<<<<<< HEAD
		
	// Wudzu -- destructive nature/thorn theme.
    {"Prey",               "Wild",            "Prickly",         "Thorned @Genus@",
        "Feral",    "Invasive Species",               "Savage",             "Apex Predator"},
		
=======

	// Wudzu -- destructive nature/thorn theme.
    {"Prey",               "Wild",            "Prickly",         "Thorned @Genus@",
        "Feral",    "Invasive Species",               "Savage",             "Apex Predator"},

>>>>>>> 5dd32683
};
COMPILE_CHECK(ARRAYSZ(divine_title) == NUM_GODS);

string god_title(god_type which_god, species_type which_species, int piety)
{
    string title;
    if (player_under_penance(which_god))
        title = divine_title[which_god][0];
    else if (which_god == GOD_USKAYAW)
        title = divine_title[which_god][_invocations_level()];
    else if (which_god == GOD_GOZAG)
        title = divine_title[which_god][_gold_level()];
    else
        title = divine_title[which_god][_piety_level(piety)];

    const map<string, string> replacements =
    {
        { "Adj", species_name(which_species, SPNAME_ADJ) },
        { "Genus", species_name(which_species, SPNAME_GENUS) },
        { "Walking", species_walking_verb(which_species) + "ing" },
        { "Walker", species_walking_verb(which_species) + "er" },
    };

    return replace_keys(title, replacements);
}

static string _describe_ash_skill_boost()
{
    if (!you.bondage_level)
    {
        return "Ashenzari won't support your skills until you bind yourself "
               "with cursed items.";
    }

    static const char* bondage_parts[NUM_ET] = { "Weapon hand", "Shield hand",
                                                 "Armour", "Jewellery" };
    static const char* bonus_level[3] = { "Low", "Medium", "High" };
    ostringstream desc;
    desc.setf(ios::left);
    desc << "<white>";
    desc << setw(18) << "Bound part";
    desc << setw(30) << "Boosted skills";
    desc << "Bonus\n";
    desc << "</white>";

    for (int i = ET_WEAPON; i < NUM_ET; i++)
    {
        if (you.bondage[i] <= 0 || i == ET_SHIELD && you.bondage[i] == 3)
            continue;

        desc << setw(18);
        if (i == ET_WEAPON && you.bondage[i] == 3)
            desc << "Hands";
        else
            desc << bondage_parts[i];

        string skills;
        map<skill_type, int8_t> boosted_skills = ash_get_boosted_skills(eq_type(i));
        const int8_t bonus = boosted_skills.begin()->second;
        auto it = boosted_skills.begin();

        // First, we keep only one magic school skill (conjuration).
        // No need to list all of them since we boost all or none.
        while (it != boosted_skills.end())
        {
            if (it->first > SK_CONJURATIONS && it->first <= SK_LAST_MAGIC)
            {
                boosted_skills.erase(it);
                it = boosted_skills.begin();
            }
            else
                ++it;
        }

        it = boosted_skills.begin();
        while (!boosted_skills.empty())
        {
            // For now, all the bonuses from the same bounded part have
            // the same level.
            ASSERT(bonus == it->second);
            if (it->first == SK_CONJURATIONS)
                skills += "Magic schools";
            else
                skills += skill_name(it->first);

            if (boosted_skills.size() > 2)
                skills += ", ";
            else if (boosted_skills.size() == 2)
                skills += " and ";

            boosted_skills.erase(it++);
        }

        desc << setw(30) << skills;
        desc << bonus_level[bonus -1] << "\n";
    }

    return desc.str();
}

/// Build & return a table of Hep's upgrades for your chosen ancestor type.
static string _describe_ancestor_upgrades()
{
    if (!you.props.exists(HEPLIAKLQANA_ALLY_TYPE_KEY))
        return "";

    // TODO: don't hardcode this
    // TODO: higlight upgrades taken
    // XXX: maybe it'd be nice to let you see other ancestor types'...?
    switch (you.props[HEPLIAKLQANA_ALLY_TYPE_KEY].get_int())
    {
    case MONS_ANCESTOR_KNIGHT:
        return "XL                      Knight\n"
               "                        Flail\n"
               "                        Shield\n"
               "                   Splint Mail (+AC)\n"
               "15                 Broad Axe (flame)\n"
               "19              Large Shield (reflect)\n"
               "19                      Haste\n"
               "24                Speed (weapon ego)\n";
    case MONS_ANCESTOR_BATTLEMAGE:
        return "XL                    Battlemage\n"
               "                     Quarterstaff\n"
               "                      Throw Frost\n"
               "                      Stone Arrow\n"
               "                     +Melee Damage\n"
               "15                    Magma Bolt\n"
               "19                  Lajatang (freeze)\n"
               "19                       Haste\n"
               "24                   Crystal Spear\n";
    case MONS_ANCESTOR_HEXER:
        return "XL                       Hexer\n"
               "                     Dagger (drain)\n"
               "                         Slow\n"
               "                        Confuse\n"
               "15                     Paralyse\n"
               "19                   Mass Confusion\n"
               "19                       Haste\n"
               "24                Quickblade (antimagic)\n";
    default:
        return "";
    }
}

// from dgn-overview.cc
extern map<branch_type, set<level_id> > stair_level;

/**
 * Populate a provided vector with a list of bribable branches which are known
 * to the player.
 *
 * @param[out] targets      A list of bribable branches.
 */
static void _list_bribable_branches(vector<branch_type> &targets)
{
    for (branch_iterator it; it; ++it)
    {
        const branch_type br = it->id;
        if (!gozag_branch_bribable(br))
            continue;

        // Only list the Hells once.
        if (is_hell_subbranch(br))
            continue;

        // If you don't know the branch exists, don't list it;
        // this mainly plugs info leaks about Lair branch structure.
        if (!stair_level.count(br) && is_random_subbranch(br))
            continue;

        targets.push_back(br);
    }
}

/**
 * Describe the current options for Gozag's bribe branch ability.
 *
 * @return      A description of branches' bribe status.
 */
static string _describe_branch_bribability()
{
    string ret = "You can bribe the following branches of the dungeon:\n";
    vector<branch_type> targets;
    _list_bribable_branches(targets);

    size_t width = 0;
    for (branch_type br : targets)
        width = max(width, strlen(branches[br].shortname));

    for (branch_type br : targets)
    {
        string line = " ";
        line += branches[br].shortname;
        line += string(width + 3 - strwidth(line), ' ');

        if (!branch_bribe[br])
            line += "not bribed";
        else
            line += make_stringf("$%d", branch_bribe[br]);

        ret += line + "\n";
    }

    return ret;
}

/**
 * Print a guide to cycling between description screens, and check if the
 * player does so.
 *
 * @return Whether the player chose to cycle to the next description screen.
 */
static bool _check_description_cycle(god_desc_type gdesc)
{
    // Another function may have left a dangling recolour.
    textcolour(LIGHTGREY);

    const int bottom_line = min(30, get_number_of_lines());

    cgotoxy(1, bottom_line);
    const char* place = nullptr;
    switch (gdesc)
    {
        case GDESC_OVERVIEW: place = "<w>Overview</w>|Powers|Wrath"; break;
        case GDESC_DETAILED: place = "Overview|<w>Powers</w>|Wrath"; break;
        case GDESC_WRATH:    place = "Overview|Powers|<w>Wrath</w>"; break;
        default: die("Unknown god description type!");
    }
    formatted_string::parse_string(make_stringf("[<w>!</w>/<w>^</w>"
#ifdef USE_TILE_LOCAL
                                   "|<w>Right-click</w>"
#endif
    "]: %s", place)).display();

    mouse_control mc(MOUSE_MODE_MORE);

    const int keyin = getchm();
    return keyin == '!' || keyin == CK_MOUSE_CMD || keyin == '^';
}

/**
 * Linewrap & print a provided string, if non-empty.
 *
 * Also adds a pair of newlines, if the string is non-empty. (Ugly hack...)
 *
 * @param str       The string in question. (May be empty.)
 * @param width     The width to wrap to.
 */
static void _print_string_wrapped(string str, int width)
{
    if (!str.empty())
    {
        linebreak_string(str, width);
        display_tagged_block(str);
        cprintf("\n");
        cprintf("\n");
    }
}

/**
 * Describe the causes of the given god's wrath.
 *
 * @param which_god     The god in question.
 * @return              A description of the actions that cause this god's
 *                      wrath.
 */
static string _describe_god_wrath_causes(god_type which_god)
{
    if (which_god == GOD_RU)
        return ""; // no wrath
    vector<god_type> evil_gods;
    vector<god_type> chaotic_gods;
    for (god_iterator it; it; ++it)
    {
        const god_type god = *it;
        if (is_evil_god(god))
            evil_gods.push_back(god);
        else if (is_chaotic_god(god)) // intentionally not including evil!
            chaotic_gods.push_back(god);
        // XXX: refactor this if any god hates chaotic but not evil gods
    }

    switch (which_god)
    {
        case GOD_SHINING_ONE:
        case GOD_ELYVILON:
            return uppercase_first(god_name(which_god)) +
                   " forgives followers who leave " + god_name(which_god)+"'s"
                   " service; however, those who take up the worship of evil"
                   " gods will be punished. (" +
                   comma_separated_fn(begin(evil_gods), end(evil_gods),
                                      bind(god_name, placeholders::_1, false)) +
                   " are evil gods.)";

        case GOD_ZIN:
            return uppercase_first(god_name(which_god)) +
                   " does not punish followers who leave "+god_name(which_god)+
                   "'s service; however, those who take up the worship of evil"
                   " or chaotic gods will be scourged. (" +
                   comma_separated_fn(begin(evil_gods), end(evil_gods),
                                      bind(god_name, placeholders::_1, false)) +
                   " are evil, and " +
                   comma_separated_fn(begin(chaotic_gods), end(chaotic_gods),
                                      bind(god_name, placeholders::_1, false)) +
                   " are chaotic.)";
        default:
            return uppercase_first(god_name(which_god)) +
                   " does not appreciate abandonment, and will call down"
                   " fearful punishments on disloyal followers!";
    }
}

/**
 * Print the standard top line of the god description screens.
 *
 * @param god       The god in question.
 * @param width     The width of the screen.
 */
static void _print_top_line(god_type which_god, int width)
{
    const string godname = uppercase_first(god_name(which_god, true));
    textcolour(god_colour(which_god));
    const int len = width - strwidth(godname);
    cprintf("%s%s\n", string(len / 2, ' ').c_str(), godname.c_str());
    textcolour(LIGHTGREY);
    cprintf("\n");
}

/**
 * Print a description of the given god's dislikes & wrath effects.
 *
 * @param which_god     The god in question.
 */
static void _god_wrath_description(god_type which_god)
{
    clrscr();

    const int width = min(80, get_number_of_cols()) - 1;

    _print_top_line(which_god, width);

    _print_string_wrapped(get_god_dislikes(which_god), width);
    _print_string_wrapped(_describe_god_wrath_causes(which_god), width);
    _print_string_wrapped(getLongDescription(god_name(which_god) + " wrath"),
                          width);
}

/**
 * Describe miscellaneous information about the given god.
 *
 * @param which_god     The god in question.
 * @return              Info about gods which isn't covered by their powers,
 *                      likes, or dislikes.
 */
static string _get_god_misc_info(god_type which_god)
{
    switch (which_god)
    {
        case GOD_ASHENZARI:
        case GOD_JIYVA:
        case GOD_TROG:
        {
            const string piety_only = "Note that " + god_name(which_god) +
                                      " does not demand training of the"
                                      " Invocations skill. All abilities are"
                                      " purely based on piety.";

            if (have_passive(passive_t::bondage_skill_boost))
                return piety_only + "\n\n" + _describe_ash_skill_boost();

            return piety_only;
        }

        case GOD_KIKUBAAQUDGHA:
            return "The power of Kikubaaqudgha's abilities is governed by "
                   "Necromancy skill instead of Invocations.";

        case GOD_ELYVILON:
            return "Healing hostile monsters may pacify them, turning them "
                   "neutral. Pacification works best on natural beasts, "
                   "worse on monsters of your species, worse on other "
                   "species, worst of all on demons and undead, and not at "
                   "all on sleeping or mindless monsters. If it succeeds, "
                   "you gain half of the monster's experience value. Pacified "
                   "monsters try to leave the level.";

        case GOD_GOZAG:
            return _describe_branch_bribability();

        case GOD_PAKELLAS:
            return "The power of Pakellas' abilities is governed by "
                   "Evocations skill instead of Invocations.";

        case GOD_HEPLIAKLQANA:
            return _describe_ancestor_upgrades();

        default:
            return "";
    }
}

/**
 * Print a detailed description of the given god's likes and powers.
 *
 * @param god       The god in question.
 */
static void _detailed_god_description(god_type which_god)
{
    clrscr();

    const int width = min(80, get_number_of_cols()) - 1;

    _print_top_line(which_god, width);

    _print_string_wrapped(getLongDescription(god_name(which_god) + " powers"),
                          width);

    _print_string_wrapped(get_god_likes(which_god), width);
    _print_string_wrapped(_get_god_misc_info(which_god), width);
}

/**
 * Describe the given god's level of irritation at the player.
 *
 * Player may or may not be currently under penance.
 *
 * @param which_god     The god in question.
 * @return              A description of the god's ire (or lack thereof).
 */
static string _god_penance_message(god_type which_god)
{
    int which_god_penance = you.penance[which_god];

    // Give more appropriate message for the good gods.
    // XXX: ^ this is a hack
    if (which_god_penance > 0 && is_good_god(which_god))
    {
        if (is_good_god(you.religion))
            which_god_penance = 0;
        else if (!god_hates_your_god(which_god) && which_god_penance >= 5)
            which_god_penance = 2; // == "Come back to the one true church!"
    }

    const string penance_message =
        (which_god == GOD_NEMELEX_XOBEH
         && which_god_penance > 0 && which_god_penance <= 100)
            ? "%s won't play fair with you." :
        (which_god_penance >= 50)   ? "%s's wrath is upon you!" :
        (which_god_penance >= 20)   ? "%s is annoyed with you." :
        (which_god_penance >=  5)   ? "%s well remembers your sins." :
        (which_god_penance >   0)   ? "%s is ready to forgive your sins." :
        (you.worshipped[which_god]) ? "%s is ambivalent towards you."
                                    : "%s is neutral towards you.";

    return make_stringf(penance_message.c_str(),
                        uppercase_first(god_name(which_god)).c_str());
}

/**
 * Print a description of the powers & abilities granted to the player by the
 * given god. If player worships the god, the currently available powers are
 * highlighted.
 *
 * @param which_god     The god in question.
 */
static void _describe_god_powers(god_type which_god)
{
    int piety = you_worship(which_god) ? you.piety : 0;

    textcolour(LIGHTGREY);
    const char *header = "Granted powers:";
    const char *cost   = "(Cost)";
    cprintf("\n\n%s%*s%s\n", header,
            min(80, get_number_of_cols()) - 1 - strwidth(header) - strwidth(cost),
            "", cost);

    bool have_any = false;

    // set default color here, so we don't have to set in multiple places for
    // always available passive abilities
    if (!you_worship(which_god))
        textcolour(DARKGREY);
    else
        textcolour(god_colour(which_god));

    // mv: Some gods can protect you from harm.
    // The god isn't really protecting the player - only sometimes saving
    // his life.
    if (have_passive(passive_t::protect_from_harm))
    {
        have_any = true;

        int prot_chance = 10 + piety/10; // chance * 100
        const char *when = "";

        if (which_god == GOD_ELYVILON)
        {
            switch (elyvilon_lifesaving())
            {
                case 1:
                    when = ", especially when called upon";
                    prot_chance += 100 - 3000/piety;
                    break;
                case 2:
                    when = ", and always does so when called upon";
                    prot_chance = 100;
                    break;
            }
        }

        const char *how = (prot_chance >= 85) ? "carefully" :
                          (prot_chance >= 55) ? "often" :
                          (prot_chance >= 25) ? "sometimes"
                                              : "occasionally";

        cprintf("%s %s watches over you%s.\n",
                uppercase_first(god_name(which_god)).c_str(),
                how,
                when);
    }

    switch (which_god)
    {
    case GOD_ZIN:
    {
        have_any = true;
        const char *how =
            (piety >= piety_breakpoint(5)) ? "carefully" :
            (piety >= piety_breakpoint(3)) ? "often" :
            (piety >= piety_breakpoint(1)) ? "sometimes" :
                                             "occasionally";

        cprintf("%s %s shields you from chaos.\n",
                uppercase_first(god_name(which_god)).c_str(), how);
        break;
    }

    case GOD_SHINING_ONE:
    {
        have_any = true;
        if (piety < piety_breakpoint(1))
            textcolour(DARKGREY);
        else
            textcolour(god_colour(which_god));
        const char *how =
            (piety >= piety_breakpoint(5)) ? "completely" :
            (piety >= piety_breakpoint(3)) ? "mostly" :
                                             "partially";

        cprintf("%s %s shields you from negative energy.\n",
                uppercase_first(god_name(which_god)).c_str(), how);

        const int halo_size = you_worship(which_god) ? you.halo_radius() : -1;
        if (halo_size < 0)
            textcolour(DARKGREY);
        else
            textcolour(god_colour(which_god));
        cprintf("You radiate a%s righteous aura, and others within it are "
                "easier to hit.\n",
                halo_size > 5 ? " large" :
                halo_size > 3 ? "" :
                                " small");
        break;
    }

    case GOD_JIYVA:
        have_any = true;
        if (have_passive(passive_t::resist_corrosion))
            textcolour(god_colour(which_god));
        else
            textcolour(DARKGREY);
        cprintf("%s shields you from corrosive effects.\n",
                uppercase_first(god_name(which_god)).c_str());

        if (have_passive(passive_t::slime_feed))
            textcolour(god_colour(which_god));
        else
            textcolour(DARKGREY);
        cprintf("You gain nutrition%s when your fellow slimes consume items.\n",
                have_passive(passive_t::slime_hp) ? ", power and health" :
                have_passive(passive_t::slime_mp) ? " and power" :
                                                    "");
        break;

    case GOD_FEDHAS:
        have_any = true;
        cprintf("You can walk through plants and fire through allied plants.\n");
        break;

    case GOD_ASHENZARI:
        have_any = true;
        cprintf("You are provided with a bounty of information.\n");
        break;

    case GOD_CHEIBRIADOS:
        have_any = true;
        if (have_passive(passive_t::stat_boost))
            textcolour(god_colour(which_god));
        else
            textcolour(DARKGREY);
        cprintf("%s %sslows your movement.\n",
                uppercase_first(god_name(which_god)).c_str(),
                piety >= piety_breakpoint(5) ? "greatly " :
                piety >= piety_breakpoint(2) ? "" :
                                               "slightly ");
        cprintf("%s supports your attributes. (+%d)\n",
                uppercase_first(god_name(which_god)).c_str(),
                chei_stat_boost(piety));
        break;

    case GOD_VEHUMET:
        have_any = true;
        if (const int numoffers = you.vehumet_gifts.size())
        {
            const char* offer = numoffers == 1
                               ? spell_title(*you.vehumet_gifts.begin())
                               : "some of Vehumet's most lethal spells";
            cprintf("You can memorise %s.\n", offer);
        }
        else
        {
            textcolour(DARKGREY);
            cprintf("You can memorise some of Vehumet's spells.\n");
        }
        break;

    case GOD_DITHMENOS:
    {
        have_any = true;
        const int umbra_size = you_worship(which_god) ? you.umbra_radius() : -1;
        if (umbra_size < 0)
            textcolour(DARKGREY);
        else
            textcolour(god_colour(which_god));
        cprintf("You radiate a%s aura of darkness, enhancing your stealth "
                "and reducing the accuracy of your foes.\n",
                umbra_size > 5 ? " large" :
                umbra_size > 3 ? "n" :
                                 " small");
        break;
    }

    case GOD_GOZAG:
        have_any = true;
        cprintf("You passively detect gold.\n");
        cprintf("%s turns your defeated foes' bodies to gold.\n",
                uppercase_first(god_name(which_god)).c_str());
        cprintf("Your enemies may become distracted by gold.\n");
        break;

    case GOD_HEPLIAKLQANA:
        have_any = true;
        cprintf("Your life essence is reduced. (-10% HP)\n");
        break;

    case GOD_PAKELLAS:
    {
        have_any = true;
        cprintf("%s prevents your magic from regenerating.\n",
                uppercase_first(god_name(which_god)).c_str());
        cprintf("%s identifies device charges for you.\n",
                uppercase_first(god_name(which_god)).c_str());
        if (!you_foodless_normally())
        {
            if (have_passive(passive_t::bottle_mp))
                textcolour(god_colour(which_god));
            else
                textcolour(DARKGREY);

            cprintf("%s will collect and distill excess magic from your "
                    "kills.\n",
                    uppercase_first(god_name(which_god)).c_str());
        }
        break;
    }
	
    case GOD_WUDZU:
    {
        have_any = true;
		if (((you.props["wudzu_cloak_picked_v"].get_int() == 0
			|| !have_passive(passive_t::thorn_vestment))
			&& (you.props["wudzu_cloak_picked_r"].get_int() == 0
			|| !have_passive(passive_t::thorn_regalia)))
			&& have_passive(passive_t::spiny_thorns))
			cprintf("Your body is coated in thorny armour (+%d AC, spiny 1).\n",
				wudzu_body_ac_boost(you.piety));
		else 
			cprintf("Your body is coated in thorny armour (+%d AC).\n",
				wudzu_body_ac_boost(you.piety));

		if ((you.props["wudzu_cloak_picked_v"].get_int() == 1
		  && have_passive(passive_t::thorn_vestment))
		  || (you.props["wudzu_cloak_picked_r"].get_int() == 1
		  && have_passive(passive_t::thorn_regalia)))
			cprintf("Your %s coated in thorns (Spiny 3).\n",
				(you.species!=SP_OCTOPODE ? "shoulders are" : "mantle is"),
				wudzu_cloak_ac_boost(you.piety));				

		if ((you.props["wudzu_hat_picked_v"].get_int() == 1
		  && have_passive(passive_t::thorn_vestment))
		  || (you.props["wudzu_hat_picked_r"].get_int() == 1
		  && have_passive(passive_t::thorn_regalia)))
			cprintf("Your head is coated in thorns.\n",
				wudzu_hat_ac_boost(you.piety));				

		if ((you.props["wudzu_gloves_picked_v"].get_int() == 1
		  && have_passive(passive_t::thorn_vestment))
		  || (you.props["wudzu_gloves_picked_r"].get_int() == 1
		  && have_passive(passive_t::thorn_regalia)))
			cprintf("%sare coated in thorns.\n",
				(you.species!=SP_OCTOPODE ? you.hands_act("", "").c_str()
				: "Your front tentacles "),wudzu_gloves_ac_boost(you.piety));			
			
		string lower_body;	
		if (you.species==SP_OCTOPODE)
			lower_body="back tentacles";
		else if (you.species==SP_CENTAUR)
			lower_body="equine half";
		else if (you.species==SP_NAGA)
			lower_body="serpentine half";
		else
			lower_body=you.foot_name(true).c_str();	
			
		if ((you.props["wudzu_boots_picked_v"].get_int() == 1
		  && have_passive(passive_t::thorn_vestment))
		  || (you.props["wudzu_boots_picked_r"].get_int() == 1
		  && have_passive(passive_t::thorn_regalia)))
			cprintf("Your %s %s coated in thorns.\n",
				lower_body.c_str(), ((you.species==SP_NAGA || 
				you.species==SP_CENTAUR || you.fishtail)
				? "is" : "are"),wudzu_boots_ac_boost(you.piety));	
		
        break;
    }

    case GOD_WUDZU:
    {
        have_any = true;
		if (((you.props["wudzu_cloak_picked_v"].get_int() == 0
			|| !have_passive(passive_t::thorn_vestment))
			&& (you.props["wudzu_cloak_picked_r"].get_int() == 0
			|| !have_passive(passive_t::thorn_regalia)))
			&& have_passive(passive_t::spiny_thorns))
			cprintf("Your body is coated in thorny armour (+%d AC, spiny 1).\n",
				wudzu_body_ac_boost(you.piety));
		else
			cprintf("Your body is coated in thorny armour (+%d AC).\n",
				wudzu_body_ac_boost(you.piety));

		if ((you.props["wudzu_cloak_picked_v"].get_int() == 1
		  && have_passive(passive_t::thorn_vestment))
		  || (you.props["wudzu_cloak_picked_r"].get_int() == 1
		  && have_passive(passive_t::thorn_regalia)))
			cprintf("Your %s coated in thorns (Spiny 3).\n",
				(you.species!=SP_OCTOPODE ? "shoulders are" : "mantle is"),
				wudzu_cloak_ac_boost(you.piety));

		if ((you.props["wudzu_hat_picked_v"].get_int() == 1
		  && have_passive(passive_t::thorn_vestment))
		  || (you.props["wudzu_hat_picked_r"].get_int() == 1
		  && have_passive(passive_t::thorn_regalia)))
			cprintf("Your head is coated in thorns.\n",
				wudzu_hat_ac_boost(you.piety));

		if ((you.props["wudzu_gloves_picked_v"].get_int() == 1
		  && have_passive(passive_t::thorn_vestment))
		  || (you.props["wudzu_gloves_picked_r"].get_int() == 1
		  && have_passive(passive_t::thorn_regalia)))
			cprintf("%sare coated in thorns.\n",
				(you.species!=SP_OCTOPODE ? you.hands_act("", "").c_str()
				: "Your front tentacles "),wudzu_gloves_ac_boost(you.piety));

		string lower_body;
		if (you.species==SP_OCTOPODE)
			lower_body="back tentacles";
		else if (you.species==SP_CENTAUR)
			lower_body="equine half";
		else if (you.species==SP_NAGA)
			lower_body="serpentine half";
		else
			lower_body=you.foot_name(true).c_str();

		if ((you.props["wudzu_boots_picked_v"].get_int() == 1
		  && have_passive(passive_t::thorn_vestment))
		  || (you.props["wudzu_boots_picked_r"].get_int() == 1
		  && have_passive(passive_t::thorn_regalia)))
			cprintf("Your %s %s coated in thorns.\n",
				lower_body.c_str(), ((you.species==SP_NAGA ||
				you.species==SP_CENTAUR || you.fishtail)
				? "is" : "are"),wudzu_boots_ac_boost(you.piety));

        break;
    }

    default:
        break;
    }

    for (const auto& power : get_god_powers(which_god))
    {
        // hack: don't mention the necronomicon alone unless it
        // wasn't already mentioned by the other description
        if (power.abil == ABIL_KIKU_GIFT_NECRONOMICON
            && you.species != SP_FELID)
        {
            continue;
        }
<<<<<<< HEAD
		
=======

>>>>>>> 5dd32683
		if (you.props["vest1"].get_int() == 1 || you.props["vest2"].get_int() == 1 || !you_worship(GOD_WUDZU))
		{
			if (power.abil == ABIL_WUDZU_VESTMENT_HAT)
				continue;
			if (power.abil == ABIL_WUDZU_VESTMENT_GLOVES)
				continue;
			if (power.abil == ABIL_WUDZU_VESTMENT_BOOTS)
				continue;
		}
		else if (you.props["vest1"].get_int() == 2 || you.props["vest2"].get_int() == 2)
		{
			if (power.abil == ABIL_WUDZU_VESTMENT_CLOAK)
				continue;
			if (power.abil == ABIL_WUDZU_VESTMENT_GLOVES)
				continue;
			if (power.abil == ABIL_WUDZU_VESTMENT_BOOTS)
				continue;
		}
		else if (you.props["vest1"].get_int() == 3 || you.props["vest2"].get_int() == 3)
		{
			if (power.abil == ABIL_WUDZU_VESTMENT_CLOAK)
				continue;
			if (power.abil == ABIL_WUDZU_VESTMENT_HAT)
				continue;
			if (power.abil == ABIL_WUDZU_VESTMENT_BOOTS)
				continue;
		}
<<<<<<< HEAD
		
=======

>>>>>>> 5dd32683
		if (you.props["reg1"].get_int() == 1 || you.props["reg2"].get_int() == 1 || !you_worship(GOD_WUDZU))
		{
			if (power.abil == ABIL_WUDZU_REGALIA_HAT)
				continue;
			if (power.abil == ABIL_WUDZU_REGALIA_GLOVES)
				continue;
			if (power.abil == ABIL_WUDZU_REGALIA_BOOTS)
				continue;
		}
		else if (you.props["reg1"].get_int() == 2 || you.props["reg2"].get_int() == 2)
		{
			if (power.abil == ABIL_WUDZU_REGALIA_CLOAK)
				continue;
			if (power.abil == ABIL_WUDZU_REGALIA_GLOVES)
				continue;
			if (power.abil == ABIL_WUDZU_REGALIA_BOOTS)
				continue;
		}
		else if (you.props["reg1"].get_int() == 3 || you.props["reg2"].get_int() == 3)
		{
			if (power.abil == ABIL_WUDZU_REGALIA_CLOAK)
				continue;
			if (power.abil == ABIL_WUDZU_REGALIA_HAT)
				continue;
			if (power.abil == ABIL_WUDZU_REGALIA_BOOTS)
				continue;
<<<<<<< HEAD
		}		
		
=======
		}

>>>>>>> 5dd32683
        have_any = true;

        if (you_worship(which_god)
            && (power.rank <= 0
                || power.rank == 7 && can_do_capstone_ability(which_god)
                || piety_rank(piety) >= power.rank)
            && (!player_under_penance()
                || power.rank == -1))
        {
            textcolour(god_colour(which_god));
        }
        else
            textcolour(DARKGREY);

        string buf = power.gain;
        if (!isupper(buf[0])) // Complete sentence given?
            buf = "You can " + buf + ".";
        const int desc_len = buf.size();

        string abil_cost = "(" + make_cost_description(power.abil) + ")";
        if (abil_cost == "(None)")
            abil_cost = "";

        cprintf("%s%*s%s\n", buf.c_str(),
                min(80, get_number_of_cols()) - 1 - desc_len - abil_cost.size(),
                "", abil_cost.c_str());
        textcolour(god_colour(which_god));
    }

    if (!have_any)
        cprintf("None.\n");
}

static void _god_overview_description(god_type which_god, bool give_title)
{
    clrscr();

    const int numcols = min(80, get_number_of_cols()) - 1;
    if (give_title)
    {
        textcolour(WHITE);
        cprintf("Religion");
        textcolour(LIGHTGREY);
    }
    // Center top line even if it already contains "Religion" (len = 8)
    _print_top_line(which_god, numcols - (give_title ? 2*8 : 0));

    // Print god's description.
    string god_desc = getLongDescription(god_name(which_god));
    cprintf("%s\n", get_linebreak_string(god_desc, numcols).c_str());

    // Title only shown for our own god.
    if (you_worship(which_god))
    {
        // Print title based on piety.
        cprintf("\nTitle  - ");
        textcolour(god_colour(which_god));

        string title = god_title(which_god, you.species, you.piety);
        cprintf("%s", title.c_str());
    }

    // mv: Now let's print favour as Brent suggested.
    // I know these messages aren't perfect so if you can think up
    // something better, do it.

    textcolour(LIGHTGREY);
    cprintf("\nFavour - ");
    textcolour(god_colour(which_god));

    if (!you_worship(which_god))
        cprintf(_god_penance_message(which_god).c_str());
    else
    {
        cprintf(_describe_favour(which_god).c_str());
        if (which_god == GOD_ASHENZARI)
            cprintf("\n%s", ash_describe_bondage(ETF_ALL, true).c_str());
    }
    _describe_god_powers(which_god);
}

static god_desc_type _describe_god_by_type(god_type which_god, bool give_title,
                                           god_desc_type gdesc)
{
    switch (gdesc)
    {
    case GDESC_OVERVIEW:
        _god_overview_description(which_god, give_title);
        break;
    case GDESC_DETAILED:
        _detailed_god_description(which_god);
        break;
    case GDESC_WRATH:
        _god_wrath_description(which_god);
        break;
    default:
        die("Unknown god description type!");
    }

    if (_check_description_cycle(gdesc))
        return static_cast<god_desc_type>((gdesc + 1) % NUM_GDESCS);
    else
        return NUM_GDESCS;
}

void describe_god(god_type which_god, bool give_title)
{
    if (which_god == GOD_NO_GOD) //mv: No god -> say it and go away.
    {
        mpr("You are not religious.");
        return;
    }

    god_desc_type gdesc = GDESC_OVERVIEW;
    while ((gdesc = _describe_god_by_type(which_god, give_title, gdesc))
            != NUM_GDESCS)
    {}
}<|MERGE_RESOLUTION|>--- conflicted
+++ resolved
@@ -231,19 +231,11 @@
     // Hepliaklqana -- memory/ancestry theme
     {"Damnatio Memoriae",       "Hazy",             "@Adj@ Child",              "Storyteller",
         "Brooding",           "Anamnesiscian",               "Grand Scion",                "Unforgettable"},
-<<<<<<< HEAD
-		
+
 	// Wudzu -- destructive nature/thorn theme.
     {"Prey",               "Wild",            "Prickly",         "Thorned @Genus@",
         "Feral",    "Invasive Species",               "Savage",             "Apex Predator"},
-		
-=======
-
-	// Wudzu -- destructive nature/thorn theme.
-    {"Prey",               "Wild",            "Prickly",         "Thorned @Genus@",
-        "Feral",    "Invasive Species",               "Savage",             "Apex Predator"},
-
->>>>>>> 5dd32683
+
 };
 COMPILE_CHECK(ARRAYSZ(divine_title) == NUM_GODS);
 
@@ -919,65 +911,6 @@
         }
         break;
     }
-	
-    case GOD_WUDZU:
-    {
-        have_any = true;
-		if (((you.props["wudzu_cloak_picked_v"].get_int() == 0
-			|| !have_passive(passive_t::thorn_vestment))
-			&& (you.props["wudzu_cloak_picked_r"].get_int() == 0
-			|| !have_passive(passive_t::thorn_regalia)))
-			&& have_passive(passive_t::spiny_thorns))
-			cprintf("Your body is coated in thorny armour (+%d AC, spiny 1).\n",
-				wudzu_body_ac_boost(you.piety));
-		else 
-			cprintf("Your body is coated in thorny armour (+%d AC).\n",
-				wudzu_body_ac_boost(you.piety));
-
-		if ((you.props["wudzu_cloak_picked_v"].get_int() == 1
-		  && have_passive(passive_t::thorn_vestment))
-		  || (you.props["wudzu_cloak_picked_r"].get_int() == 1
-		  && have_passive(passive_t::thorn_regalia)))
-			cprintf("Your %s coated in thorns (Spiny 3).\n",
-				(you.species!=SP_OCTOPODE ? "shoulders are" : "mantle is"),
-				wudzu_cloak_ac_boost(you.piety));				
-
-		if ((you.props["wudzu_hat_picked_v"].get_int() == 1
-		  && have_passive(passive_t::thorn_vestment))
-		  || (you.props["wudzu_hat_picked_r"].get_int() == 1
-		  && have_passive(passive_t::thorn_regalia)))
-			cprintf("Your head is coated in thorns.\n",
-				wudzu_hat_ac_boost(you.piety));				
-
-		if ((you.props["wudzu_gloves_picked_v"].get_int() == 1
-		  && have_passive(passive_t::thorn_vestment))
-		  || (you.props["wudzu_gloves_picked_r"].get_int() == 1
-		  && have_passive(passive_t::thorn_regalia)))
-			cprintf("%sare coated in thorns.\n",
-				(you.species!=SP_OCTOPODE ? you.hands_act("", "").c_str()
-				: "Your front tentacles "),wudzu_gloves_ac_boost(you.piety));			
-			
-		string lower_body;	
-		if (you.species==SP_OCTOPODE)
-			lower_body="back tentacles";
-		else if (you.species==SP_CENTAUR)
-			lower_body="equine half";
-		else if (you.species==SP_NAGA)
-			lower_body="serpentine half";
-		else
-			lower_body=you.foot_name(true).c_str();	
-			
-		if ((you.props["wudzu_boots_picked_v"].get_int() == 1
-		  && have_passive(passive_t::thorn_vestment))
-		  || (you.props["wudzu_boots_picked_r"].get_int() == 1
-		  && have_passive(passive_t::thorn_regalia)))
-			cprintf("Your %s %s coated in thorns.\n",
-				lower_body.c_str(), ((you.species==SP_NAGA || 
-				you.species==SP_CENTAUR || you.fishtail)
-				? "is" : "are"),wudzu_boots_ac_boost(you.piety));	
-		
-        break;
-    }
 
     case GOD_WUDZU:
     {
@@ -1051,11 +984,7 @@
         {
             continue;
         }
-<<<<<<< HEAD
-		
-=======
-
->>>>>>> 5dd32683
+
 		if (you.props["vest1"].get_int() == 1 || you.props["vest2"].get_int() == 1 || !you_worship(GOD_WUDZU))
 		{
 			if (power.abil == ABIL_WUDZU_VESTMENT_HAT)
@@ -1083,11 +1012,7 @@
 			if (power.abil == ABIL_WUDZU_VESTMENT_BOOTS)
 				continue;
 		}
-<<<<<<< HEAD
-		
-=======
-
->>>>>>> 5dd32683
+
 		if (you.props["reg1"].get_int() == 1 || you.props["reg2"].get_int() == 1 || !you_worship(GOD_WUDZU))
 		{
 			if (power.abil == ABIL_WUDZU_REGALIA_HAT)
@@ -1114,13 +1039,8 @@
 				continue;
 			if (power.abil == ABIL_WUDZU_REGALIA_BOOTS)
 				continue;
-<<<<<<< HEAD
-		}		
-		
-=======
 		}
 
->>>>>>> 5dd32683
         have_any = true;
 
         if (you_worship(which_god)
