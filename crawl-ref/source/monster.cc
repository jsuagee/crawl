--- conflicted
+++ resolved
@@ -1230,11 +1230,7 @@
     if (weapon.base_type != OBJ_WEAPONS)
         return (false);
 
-<<<<<<< HEAD
-    if (monster->type == MONS_CHERUB || monster->type == MONS_ANGEL)
-=======
-    if (mons->type == MONS_ANGEL)
->>>>>>> 5a0ce23a
+    if (mons->type == MONS_CHERUB || mons->type == MONS_ANGEL)
         return (weapon.sub_type == WPN_HOLY_SCOURGE);
 
     if (mons->type == MONS_DAEVA)
@@ -6071,11 +6067,7 @@
     "petrified", "lowered_mr", "soul_ripe", "slowly_dying", "eat_items",
     "aquatic_land", "spore_production", "slouch", "swift", "tide",
     "insane", "silenced", "awaken_forest", "exploding", "bleeding",
-<<<<<<< HEAD
-    "fading_away", "preparing_resurrect", "buggy",
-=======
-    "antimagic", "buggy",
->>>>>>> 5a0ce23a
+    "antimagic", "fading_away", "preparing_resurrect", "buggy",
 };
 
 static const char *_mons_enchantment_name(enchant_type ench)
