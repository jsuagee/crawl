--- conflicted
+++ resolved
@@ -4815,7 +4815,6 @@
     return true;
 }
 
-<<<<<<< HEAD
 bool monster::can_jump() const
 {
     if (mons_intel(this) == I_PLANT)
@@ -4830,13 +4829,12 @@
     if (has_ench(ENCH_FATIGUE))
         return false;
 
-
     return true;
-=======
+}
+
 bool monster::can_go_berserk() const
 {
     return (holiness() == MH_NATURAL) && can_go_frenzy();
->>>>>>> 07f05f3c
 }
 
 bool monster::berserk() const
