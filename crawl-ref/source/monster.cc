/**
 * @file
 * @brief Monsters class methods
**/

#include "AppHdr.h"

#include "areas.h"
#include "artefact.h"
#include "beam.h"
#include "cloud.h"
#include "coord.h"
#include "coordit.h"
#include "database.h"
#include "delay.h"
#include "dgnevent.h"
#include "dgn-overview.h"
#include "dgn-shoals.h"
#include "directn.h"
#include "env.h"
#include "fight.h"
#include "fineff.h"
#include "fprop.h"
#include "ghost.h"
#include "godabil.h"
#include "goditem.h"
#include "itemname.h"
#include "items.h"
#include "kills.h"
#include "libutil.h"
#include "makeitem.h"
#include "misc.h"
#include "mon-abil.h"
#include "mon-act.h"
#include "mon-behv.h"
#include "mon-cast.h"
#include "mon-death.h"
#include "mon-place.h"
#include "mon-stuff.h"
#include "mon-transit.h"
#include "mon-util.h"
#include "mgen_data.h"
#include "random.h"
#include "religion.h"
#include "shopping.h"
#include "spl-damage.h"
#include "spl-util.h"
#include "state.h"
#include "terrain.h"
#ifdef USE_TILE
#include "tileview.h"
#endif
#include "traps.h"
#include "hints.h"
#include "view.h"
#include "shout.h"
#include "xom.h"

#include <algorithm>
#include <queue>

// Macro that saves some typing, nothing more.
#define smc get_monster_data(mc)

monster::monster()
    : hit_points(0), max_hit_points(0), hit_dice(0),
      ac(0), ev(0), speed(0), speed_increment(0), target(), firing_pos(),
      patrol_point(), travel_target(MTRAV_NONE), inv(NON_ITEM), spells(),
      attitude(ATT_HOSTILE), behaviour(BEH_WANDER), foe(MHITYOU),
      enchantments(), flags(0), experience(0), base_monster(MONS_NO_MONSTER),
      number(0), colour(BLACK), foe_memory(0), shield_blocks(0),
<<<<<<< HEAD
      god(GOD_NO_GOD), ghost(), seen_context(SC_NONE), client_id(0)

=======
      god(GOD_NO_GOD), ghost(), seen_context(""), client_id(0)
>>>>>>> 570a689e
{
    type = MONS_NO_MONSTER;
    travel_path.clear();
    props.clear();
    if (crawl_state.game_is_arena())
        foe = MHITNOT;
    constricted_by = NON_ENTITY;
    escape_attempts = 0;
    dur_been_constricted = 0;
    for (int i = 0; i < 8; i++)
    {
        constricting[i] = NON_ENTITY;
        dur_has_constricted[i] = 0;
    }
};

// Empty destructor to keep auto_ptr happy with incomplete ghost_demon type.
monster::~monster()
{
}

monster::monster(const monster& mon)
{
    init_with(mon);
}

monster &monster::operator = (const monster& mon)
{
    if (this != &mon)
        init_with(mon);
    return (*this);
}

void monster::reset()
{
    mname.clear();
    enchantments.clear();
    ench_cache.reset();
    ench_countdown = 0;
    inv.init(NON_ITEM);

    flags           = 0;
    experience      = 0;
    type            = MONS_NO_MONSTER;
    base_monster    = MONS_NO_MONSTER;
    hit_points      = 0;
    max_hit_points  = 0;
    hit_dice        = 0;
    ac              = 0;
    ev              = 0;
    speed_increment = 0;
    attitude        = ATT_HOSTILE;
    behaviour       = BEH_SLEEP;
    foe             = MHITNOT;
    number          = 0;
    damage_friendly = 0;
    damage_total    = 0;

    mons_remove_from_grid(this);
    position.reset();
    firing_pos.reset();
    patrol_point.reset();
    travel_target = MTRAV_NONE;
    travel_path.clear();
    ghost.reset(NULL);
    seen_context = SC_NONE;
    props.clear();

    client_id = 0;
    constricted_by = NON_ENTITY;
    escape_attempts = 0;
    dur_been_constricted = 0;
    for (int i = 0; i < 8; i++)
    {
        constricting[i] = NON_ENTITY;
        dur_has_constricted[i] = 0;
    }
}

void monster::init_with(const monster& mon)
{
    reset();

    mid               = mon.mid;
    mname             = mon.mname;
    type              = mon.type;
    base_monster      = mon.base_monster;
    hit_points        = mon.hit_points;
    max_hit_points    = mon.max_hit_points;
    hit_dice          = mon.hit_dice;
    ac                = mon.ac;
    ev                = mon.ev;
    speed             = mon.speed;
    speed_increment   = mon.speed_increment;
    position          = mon.position;
    target            = mon.target;
    firing_pos        = mon.firing_pos;
    patrol_point      = mon.patrol_point;
    travel_target     = mon.travel_target;
    travel_path       = mon.travel_path;
    inv               = mon.inv;
    spells            = mon.spells;
    attitude          = mon.attitude;
    behaviour         = mon.behaviour;
    foe               = mon.foe;
    enchantments      = mon.enchantments;
    ench_cache        = mon.ench_cache;
    flags             = mon.flags;
    experience        = mon.experience;
    number            = mon.number;
    colour            = mon.colour;
    foe_memory        = mon.foe_memory;
    god               = mon.god;
    props             = mon.props;
    damage_friendly   = mon.damage_friendly;
    damage_total      = mon.damage_total;

    if (mon.ghost.get())
        ghost.reset(new ghost_demon(*mon.ghost));
    else
        ghost.reset(NULL);
}

uint32_t monster::last_client_id = 0;

uint32_t monster::get_client_id() const
{
    return client_id;
}

void monster::reset_client_id()
{
    client_id = 0;
}

void monster::ensure_has_client_id()
{
    if (client_id == 0)
    {
        client_id = ++last_client_id;
    }
}

mon_attitude_type monster::temp_attitude() const
{
    if (has_ench(ENCH_CHARM))
        return ATT_FRIENDLY;
    else if (has_ench(ENCH_TEMP_PACIF))
        return ATT_GOOD_NEUTRAL;
    else
        return attitude;
}

bool monster::swimming() const
{
    const dungeon_feature_type grid = grd(pos());
    return (feat_is_watery(grid) && mons_primary_habitat(this) == HT_WATER);
}

bool monster::wants_submerge() const
{
    // Trapdoor spiders only hide themselves under the floor when they
    // can't see their prey.
    if (type == MONS_TRAPDOOR_SPIDER)
    {
        const actor* _foe = get_foe();
        return (_foe == NULL || !can_see(_foe));
    }

    // Don't submerge if we just unsubmerged to shout.
    if (seen_context == SC_FISH_SURFACES_SHOUT)
        return (false);

    if (!mons_is_retreating(this) && mons_can_move_towards_target(this))
        return (false);

    return (!mons_landlubbers_in_reach(this));
}

bool monster::submerged() const
{
    // FIXME, switch to 4.1's MF_SUBMERGED system which is much cleaner.
    // Can't find any reference to MF_SUBMERGED anywhere. Don't know what
    // this means. - abrahamwl
    if (has_ench(ENCH_SUBMERGED))
        return (true);

    if (grd(pos()) == DNGN_DEEP_WATER
        && (!monster_habitable_grid(this, DNGN_DEEP_WATER)
            || type == MONS_GREY_DRACONIAN)
        && !can_drown())
    {
        return (true);
    }

    return (false);
}

bool monster::extra_balanced_at(const coord_def p) const
{
    const dungeon_feature_type grid = grd(p);
    return (grid == DNGN_SHALLOW_WATER
            && (mons_genus(type) == MONS_NAGA             // tails, not feet
                || body_size(PSIZE_BODY) >= SIZE_LARGE));
}

bool monster::extra_balanced() const
{
    return extra_balanced_at(pos());
}

/*
 * Monster floundering conditions.
 *
 * Floundering reduce the movement speed and can cause the monster to fumble
 * its attacks. It can be caused by water or by Leda's liquefaction.
 *
 * @param pos Coordinates of position to check.
 * @return Whether the monster would be floundering at p.
 */
bool monster::floundering_at(const coord_def p) const
{
    const dungeon_feature_type grid = grd(p);
    return liquefied(p)
           || (feat_is_water(grid)
               // Can't use monster_habitable_grid() because that'll return
               // true for non-water monsters in shallow water.
               && mons_primary_habitat(this) != HT_WATER
               // Use real_amphibious to detect giant non-water monsters in
               // deep water, who flounder despite being treated as amphibious.
               && mons_habitat(this, true) != HT_AMPHIBIOUS
               && !extra_balanced_at(p))
           && !cannot_fight()
           && !mons_flies(this)
           && !(can_cling_to_walls() && cell_is_clingable(p));
}

bool monster::floundering() const
{
    // We recheck wall_clinging just to be sure. There might be some cases,
    // where a cell is clingable and the monster is not clinging.
    return floundering_at(pos()) && !is_wall_clinging();
}

bool monster::can_pass_through_feat(dungeon_feature_type grid) const
{
    return mons_class_can_pass(mons_base_type(this), grid);
}

bool monster::is_habitable_feat(dungeon_feature_type actual_grid) const
{
    return monster_habitable_grid(this, actual_grid);
}

bool monster::can_drown() const
{
    // Presumably a shark in lava or a lavafish in deep water could
    // drown, but that should never happen, so this simple check should
    // be enough.
    switch (mons_primary_habitat(this))
    {
    case HT_WATER:
    case HT_LAVA:
        return (false);
    default:
        break;
    }

    // Mummies can fall apart in water or be incinerated in lava.
    // Ghouls and vampires can drown in water or lava.  Others just
    // "sink like a rock", to never be seen again.
    return (!res_water_drowning()
            || mons_genus(type) == MONS_MUMMY
            || mons_genus(type) == MONS_GHOUL
            || mons_genus(type) == MONS_VAMPIRE);
}

size_type monster::body_size(size_part_type /* psize */, bool /* base */) const
{
    monster_info mi(this, MILEV_NAME);
    return mi.body_size();
}

int monster::body_weight(bool /*base*/) const
{
    int mc = mons_base_type(this);

    if (mc == MONS_RAKSHASA_FAKE || mc == MONS_MARA_FAKE)
        return (0);

    int weight = mons_weight(mc);

    // weight == 0 in the monster entry indicates "no corpse".  Can't
    // use CE_NOCORPSE, because the corpse-effect field is used for
    // corpseless monsters to indicate what happens if their blood
    // is sucked.  Grrrr.
    if (weight == 0 && !is_insubstantial())
    {
        weight = actor::body_weight();

        switch (mc)
        {
        case MONS_IRON_IMP:
            weight += 450;
            break;

        case MONS_IRON_DEVIL:
            weight += 550;
            break;

        case MONS_STONE_GOLEM:
        case MONS_EARTH_ELEMENTAL:
        case MONS_CRYSTAL_GOLEM:
            weight *= 2;
            break;

        case MONS_IRON_DRAGON:
        case MONS_IRON_GOLEM:
            weight *= 3;
            break;

        case MONS_QUICKSILVER_DRAGON:
        case MONS_SILVER_STATUE:
        case MONS_STATUE:
            weight *= 4;
            break;

        case MONS_WOOD_GOLEM:
            weight *= 2;
            weight /= 3;
            break;

        case MONS_FLYING_SKULL:
        case MONS_CURSE_SKULL:
        case MONS_BONE_DRAGON:
        case MONS_SKELETAL_WARRIOR:
            weight /= 2;
            break;

        case MONS_SHADOW_FIEND:
        case MONS_SHADOW_IMP:
        case MONS_SHADOW_DEMON:
            weight /= 3;
            break;
        }

        switch (mons_base_char(mc))
        {
        case 'L':
            weight /= 2;
            break;
        }
    }

    if (mc == MONS_SKELETON_SMALL || mc == MONS_SKELETON_LARGE)
        weight /= 2;

    // Slime creature weight is multiplied by the number merged.
    if (mc == MONS_SLIME_CREATURE && number > 1)
        weight *= number;

    return (weight);
}

int monster::total_weight() const
{
    int burden = 0;

    for (int i = 0; i < NUM_MONSTER_SLOTS; i++)
        if (inv[i] != NON_ITEM)
            burden += item_mass(mitm[inv[i]]) * mitm[inv[i]].quantity;

    return (body_weight() + burden);
}

brand_type monster::damage_brand(int which_attack)
{
    const item_def *mweap = weapon(which_attack);

    if (!mweap)
    {
        if (mons_is_ghost_demon(type))
            return (ghost->brand);

        return (SPWPN_NORMAL);
    }

    return (!is_range_weapon(*mweap) ?
            static_cast<brand_type>(get_weapon_brand(*mweap)) : SPWPN_NORMAL);
}

int monster::damage_type(int which_attack)
{
    const item_def *mweap = weapon(which_attack);

    if (!mweap)
    {
        const mon_attack_def atk = mons_attack_spec(this, which_attack);
        return ((atk.type == AT_CLAW)          ? DVORP_CLAWING :
                (atk.type == AT_TENTACLE_SLAP) ? DVORP_TENTACLE
                                               : DVORP_CRUSHING);
    }

    return (get_vorpal_type(*mweap));
}

item_def *monster::missiles()
{
    return (inv[MSLOT_MISSILE] != NON_ITEM ? &mitm[inv[MSLOT_MISSILE]] : NULL);
}

int monster::missile_count()
{
    if (const item_def *missile = missiles())
        return (missile->quantity);

    return (0);
}

item_def *monster::launcher()
{
    item_def *weap = mslot_item(MSLOT_WEAPON);
    if (weap && is_range_weapon(*weap))
        return (weap);

    weap = mslot_item(MSLOT_ALT_WEAPON);
    return (weap && is_range_weapon(*weap) ? weap : NULL);
}

// Does not check whether the monster can dual-wield - that is the
// caller's responsibility.
static int _mons_offhand_weapon_index(const monster* m)
{
    return (m->inv[MSLOT_ALT_WEAPON]);
}

item_def *monster::weapon(int which_attack)
{
    const mon_attack_def attk = mons_attack_spec(this, which_attack);
    if (attk.type != AT_HIT && attk.type != AT_WEAP_ONLY)
        return (NULL);

    // Even/odd attacks use main/offhand weapon.
    if (which_attack > 1)
        which_attack &= 1;

    // This randomly picks one of the wielded weapons for monsters that can use
    // two weapons. Not ideal, but better than nothing. fight.cc does it right,
    // for various values of right.
    int weap = inv[MSLOT_WEAPON];

    if (which_attack && mons_wields_two_weapons(this))
    {
        const int offhand = _mons_offhand_weapon_index(this);
        if (offhand != NON_ITEM
            && (weap == NON_ITEM || which_attack == 1 || coinflip()))
        {
            weap = offhand;
        }
    }

    return (weap == NON_ITEM ? NULL : &mitm[weap]);
}

bool monster::can_wield(const item_def& item, bool ignore_curse,
                         bool ignore_brand, bool ignore_shield,
                         bool ignore_transform) const
{
    // Monsters can only wield weapons or go unarmed (OBJ_UNASSIGNED
    // means unarmed).
    if (item.base_type != OBJ_WEAPONS && item.base_type != OBJ_UNASSIGNED)
        return (false);

    // These *are* weapons, so they can't wield another weapon or
    // unwield themselves.
    if (type == MONS_DANCING_WEAPON)
        return (false);

    // MF_HARD_RESET means that all items the monster is carrying will
    // disappear when it does, so it can't accept new items or give up
    // the ones it has.
    if (flags & MF_HARD_RESET)
        return (false);

    // Summoned items can only be held by summoned monsters.
    if ((item.flags & ISFLAG_SUMMONED) && !is_summoned())
        return (false);

    item_def* weap1 = NULL;
    if (inv[MSLOT_WEAPON] != NON_ITEM)
        weap1 = &mitm[inv[MSLOT_WEAPON]];

    int       avail_slots = 1;
    item_def* weap2       = NULL;
    if (mons_wields_two_weapons(this))
    {
        if (!weap1 || hands_reqd(*weap1, body_size()) != HANDS_TWO)
            avail_slots = 2;

        const int offhand = _mons_offhand_weapon_index(this);
        if (offhand != NON_ITEM)
            weap2 = &mitm[offhand];
    }

    // If we're already wielding it, then of course we can wield it.
    if (&item == weap1 || &item == weap2)
        return (true);

    // Barehanded needs two hands.
    const bool two_handed = item.base_type == OBJ_UNASSIGNED
                            || hands_reqd(item, body_size()) == HANDS_TWO;

    item_def* _shield = NULL;
    if (inv[MSLOT_SHIELD] != NON_ITEM)
    {
        ASSERT(!(weap1 && weap2));

        if (two_handed && !ignore_shield)
            return (false);

        _shield = &mitm[inv[MSLOT_SHIELD]];
    }

    if (!ignore_curse)
    {
        int num_cursed = 0;
        if (weap1 && weap1->cursed())
            num_cursed++;
        if (weap2 && weap2->cursed())
            num_cursed++;
        if (_shield && _shield->cursed())
            num_cursed++;

        if (two_handed && num_cursed > 0 || num_cursed >= avail_slots)
            return (false);
    }

    return could_wield(item, ignore_brand, ignore_transform);
}

bool monster::could_wield(const item_def &item, bool ignore_brand,
                           bool /* ignore_transform */) const
{
    ASSERT(item.defined());

    // These *are* weapons, so they can't wield another weapon.
    if (type == MONS_DANCING_WEAPON)
        return (false);

    // Monsters can't use unrandarts with special effects.
    if (is_special_unrandom_artefact(item) && !crawl_state.game_is_arena())
        return (false);

    // Wimpy monsters (e.g. kobolds, goblins) can't use halberds, etc.
    if (!check_weapon_wieldable_size(item, body_size()))
        return (false);

    if (!ignore_brand)
    {
        const int brand = get_weapon_brand(item);

        // Draconians won't use dragon slaying weapons.
        if (brand == SPWPN_DRAGON_SLAYING && is_dragonkind(this))
            return (false);

        // Orcs won't use orc slaying weapons.
        if (brand == SPWPN_ORC_SLAYING && is_orckind(this))
            return (false);

        // Undead and demonic monsters and monsters that are
        // gifts/worshippers of Yredelemnul won't use holy weapons.
        if ((undead_or_demonic() || god == GOD_YREDELEMNUL)
            && is_holy_item(item))
        {
            return (false);
        }

        // Holy monsters that aren't gifts/worshippers of chaotic gods
        // and monsters that are gifts/worshippers of good gods won't
        // use potentially unholy weapons.
        if (((is_holy() && !is_chaotic_god(god)) || is_good_god(god))
            && is_potentially_unholy_item(item))
        {
            return (false);
        }

        // Holy monsters and monsters that are gifts/worshippers of good
        // gods won't use unholy weapons.
        if ((is_holy() || is_good_god(god)) && is_unholy_item(item))
            return (false);

        // Holy monsters that aren't gifts/worshippers of chaotic gods
        // and monsters that are gifts/worshippers of good gods won't
        // use potentially evil weapons.
        if (((is_holy() && !is_chaotic_god(god))
                || is_good_god(god))
            && is_potentially_evil_item(item))
        {
            return (false);
        }

        // Holy monsters and monsters that are gifts/worshippers of good
        // gods won't use evil weapons.
        if (((is_holy() || is_good_god(god)))
            && is_evil_item(item))
        {
            return (false);
        }

        // Monsters that are gifts/worshippers of Fedhas won't use
        // corpse-violating weapons.
        if (god == GOD_FEDHAS && is_corpse_violating_item(item))
            return (false);

        // Monsters that are gifts/worshippers of Zin won't use unclean
        // weapons.
        if (god == GOD_ZIN && is_unclean_item(item))
            return (false);

        // Holy monsters that aren't gifts/worshippers of chaotic gods
        // and monsters that are gifts/worshippers of good gods won't
        // use chaotic weapons.
        if (((is_holy() && !is_chaotic_god(god)) || is_good_god(god))
            && is_chaotic_item(item))
        {
            return (false);
        }

        // Monsters that are gifts/worshippers of TSO won't use poisoned
        // weapons.
        if (god == GOD_SHINING_ONE && is_poisoned_item(item))
            return (false);
    }

    return (true);
}

bool monster::can_throw_large_rocks() const
{
    return (type == MONS_STONE_GIANT
            || type == MONS_POLYPHEMUS
            || type == MONS_CHUCK
            || ::mons_species(type) == MONS_CYCLOPS
            || ::mons_species(type) == MONS_OGRE);
}

bool monster::can_speak()
{
    if (has_ench(ENCH_MUTE))
        return (false);

    // Priest and wizard monsters can always speak.
    if (is_priest() || is_actual_spellcaster())
        return (true);

    // Silent or non-sentient monsters can't use the original speech.
    if (mons_intel(this) < I_NORMAL
        || mons_shouts(type) == S_SILENT)
    {
        return (false);
    }

    // Does it have the proper vocal equipment?
    const mon_body_shape shape = get_mon_shape(this);
    return (shape >= MON_SHAPE_HUMANOID && shape <= MON_SHAPE_NAGA);
}

bool monster::has_spell_of_type(unsigned disciplines) const
{
    for (int i = 0; i < NUM_MONSTER_SPELL_SLOTS; ++i)
    {
        if (spells[i] == SPELL_NO_SPELL)
            continue;

        if (spell_typematch(spells[i], disciplines))
            return (true);
    }
    return (false);
}

void monster::bind_melee_flags()
{
    // Bind fighter / dual-wielder / archer flags from the base type.

    // Alas, we don't know if the mon is zombified at the moment, if it
    // is, the flags (other than dual-wielder) will be removed later.
    if (mons_class_flag(type, M_FIGHTER))
        flags |= MF_FIGHTER;
    if (mons_class_flag(type, M_TWO_WEAPONS))
        flags |= MF_TWO_WEAPONS;
    if (mons_class_flag(type, M_ARCHER))
        flags |= MF_ARCHER;
}

void monster::bind_spell_flags()
{
    // Bind spellcaster / priest flags from the base type. These may be
    // overridden by vault defs for individual monsters.

    // Alas, we don't know if the mon is zombified at the moment, if it
    // is, the flags will be removed later.
    if (mons_class_flag(type, M_SPELLCASTER))
        flags |= MF_SPELLCASTER;
    if (mons_class_flag(type, M_ACTUAL_SPELLS))
        flags |= MF_ACTUAL_SPELLS;
    if (mons_class_flag(type, M_PRIEST))
        flags |= MF_PRIEST;
}

static bool _needs_ranged_attack(const monster* mon)
{
    // Prevent monsters that have conjurations from grabbing missiles.
    if (mon->has_spell_of_type(SPTYP_CONJURATION))
        return (false);

    // Same for summonings, but make an exception for friendlies.
    if (!mon->friendly() && mon->has_spell_of_type(SPTYP_SUMMONING))
        return (false);

    // Blademasters don't want to throw stuff.
    if (mon->type == MONS_DEEP_ELF_BLADEMASTER)
        return (false);

    return (true);
}

bool monster::can_use_missile(const item_def &item) const
{
    // Don't allow monsters to pick up missiles without the corresponding
    // launcher. The opposite is okay, and sufficient wandering will
    // hopefully take the monster to a stack of appropriate missiles.

    if (!_needs_ranged_attack(this))
        return (false);

    if (item.base_type == OBJ_WEAPONS
        || item.base_type == OBJ_MISSILES && !has_launcher(item))
    {
        return (is_throwable(this, item));
    }

    // Rods are always non-throwable.
    if (item_is_rod(item) || item_is_staff(item))
        return (false);

    // Stones are allowed even without launcher.
    if (item.sub_type == MI_STONE)
        return (true);

    item_def *launch;
    for (int i = MSLOT_WEAPON; i <= MSLOT_ALT_WEAPON; ++i)
    {
        launch = mslot_item(static_cast<mon_inv_type>(i));
        if (launch && fires_ammo_type(*launch) == item.sub_type)
            return (true);
    }

    // No fitting launcher in inventory.
    return (false);
}

void monster::swap_slots(mon_inv_type a, mon_inv_type b)
{
    const int swap = inv[a];
    inv[a] = inv[b];
    inv[b] = swap;
}

void monster::equip_weapon(item_def &item, int near, bool msg)
{
    if (msg && !need_message(near))
        msg = false;

    if (msg)
    {
        snprintf(info, INFO_SIZE, " wields %s.",
                 item.name(DESC_A, false, false, true, false,
                           ISFLAG_CURSED).c_str());
        msg = simple_monster_message(this, info);
    }

    const int brand = get_weapon_brand(item);
    if (brand == SPWPN_PROTECTION)
        ac += 5;
    if (brand == SPWPN_EVASION)
        ev += 5;

    if (msg)
    {
        bool message_given = true;
        switch (brand)
        {
        case SPWPN_FLAMING:
            mpr("It bursts into flame!");
            break;
        case SPWPN_FREEZING:
            mpr("It glows with a cold blue light!");
            break;
        case SPWPN_HOLY_WRATH:
            mpr("It softly glows with a divine radiance!");
            break;
        case SPWPN_ELECTROCUTION:
            mpr("You hear the crackle of electricity.", MSGCH_SOUND);
            break;
        case SPWPN_VENOM:
            mpr("It begins to drip with poison!");
            break;
        case SPWPN_DRAINING:
            mpr("You sense an unholy aura.");
            break;
        case SPWPN_FLAME:
            mpr("It bursts into flame!");
            break;
        case SPWPN_FROST:
            mpr("It is covered in frost.");
            break;
        case SPWPN_RETURNING:
            mpr("It wiggles slightly.");
            break;
        case SPWPN_DISTORTION:
            mpr("Its appearance distorts for a moment.");
            break;
        case SPWPN_CHAOS:
            mpr("It is briefly surrounded by a scintillating aura of "
                "random colours.");
            break;
        case SPWPN_PENETRATION:
            mprf("%s %s briefly pass through it before %s manages to get a "
                 "firm grip on it.",
                 pronoun(PRONOUN_POSSESSIVE).c_str(),
                 hand_name(true).c_str(),
                 pronoun(PRONOUN_SUBJECTIVE).c_str());
            break;
        case SPWPN_REAPING:
            mpr("It is briefly surrounded by shifting shadows.");
            break;

        default:
            // A ranged weapon without special message is known to be unbranded.
            if (brand != SPWPN_NORMAL || !is_range_weapon(item))
                message_given = false;
        }

        if (message_given)
        {
            if (is_artefact(item) && !is_special_unrandom_artefact(item))
                artefact_wpn_learn_prop(item, ARTP_BRAND);
            else
                set_ident_flags(item, ISFLAG_KNOW_TYPE);
        }
    }
}

void monster::equip_armour(item_def &item, int near)
{
    if (need_message(near))
    {
        snprintf(info, INFO_SIZE, " wears %s.",
                 item.name(DESC_A).c_str());
        simple_monster_message(this, info);
    }

    const equipment_type eq = get_armour_slot(item);
    if (eq != EQ_SHIELD)
    {
        ac += property(item, PARM_AC);

        const int armour_plus = item.plus;
        ASSERT(abs(armour_plus) < 20);
        if (abs(armour_plus) < 20)
            ac += armour_plus;
    }

    // Shields can affect evasion.
    ev += property(item, PARM_EVASION) / 2;
    if (ev < 1)
        ev = 1;   // This *shouldn't* happen.
}

void monster::equip(item_def &item, int slot, int near)
{
    switch (item.base_type)
    {
    case OBJ_WEAPONS:
    case OBJ_STAVES:
    {
        bool give_msg = (slot == MSLOT_WEAPON || mons_wields_two_weapons(this));
        equip_weapon(item, near, give_msg);
        break;
    }
    case OBJ_ARMOUR:
        equip_armour(item, near);
        break;
    default:
        break;
    }
}

void monster::unequip_weapon(item_def &item, int near, bool msg)
{
    if (msg && !need_message(near))
        msg = false;

    if (msg)
    {
        snprintf(info, INFO_SIZE, " unwields %s.",
                             item.name(DESC_A, false, false, true, false,
                             ISFLAG_CURSED).c_str());
        msg = simple_monster_message(this, info);
    }

    const int brand = get_weapon_brand(item);
    if (brand == SPWPN_PROTECTION)
        ac -= 5;
    if (brand == SPWPN_EVASION)
        ev -= 5;

    if (msg && brand != SPWPN_NORMAL)
    {
        bool message_given = true;
        switch (brand)
        {
        case SPWPN_FLAMING:
            mpr("It stops flaming.");
            break;

        case SPWPN_HOLY_WRATH:
            mpr("It stops glowing.");
            break;

        case SPWPN_ELECTROCUTION:
            mpr("It stops crackling.");
            break;

        case SPWPN_VENOM:
            mpr("It stops dripping with poison.");
            break;

        case SPWPN_DISTORTION:
            mpr("Its appearance distorts for a moment.");
            break;

        default:
            message_given = false;
        }
        if (message_given)
        {
            if (is_artefact(item) && !is_special_unrandom_artefact(item))
                artefact_wpn_learn_prop(item, ARTP_BRAND);
            else
                set_ident_flags(item, ISFLAG_KNOW_TYPE);
        }
    }
}

void monster::unequip_armour(item_def &item, int near)
{
    if (need_message(near))
    {
        snprintf(info, INFO_SIZE, " takes off %s.",
                 item.name(DESC_A).c_str());
        simple_monster_message(this, info);
    }

    const equipment_type eq = get_armour_slot(item);
    if (eq != EQ_SHIELD)
    {
        ac -= property(item, PARM_AC);

        const int armour_plus = item.plus;
        ASSERT(abs(armour_plus) < 20);
        if (abs(armour_plus) < 20)
            ac -= armour_plus;
    }

    ev -= property(item, PARM_EVASION) / 2;
    if (ev < 1)
        ev = 1;   // This *shouldn't* happen.
}

bool monster::unequip(item_def &item, int slot, int near, bool force)
{
    if (!force && item.cursed())
        return (false);

    if (!force && you.can_see(this))
        set_ident_flags(item, ISFLAG_KNOW_CURSE);

    switch (item.base_type)
    {
    case OBJ_WEAPONS:
    {
        bool give_msg = (slot == MSLOT_WEAPON || mons_wields_two_weapons(this));
        unequip_weapon(item, near, give_msg);
        break;
    }
    case OBJ_ARMOUR:
        unequip_armour(item, near);
        break;

    default:
        break;
    }

    return (true);
}

void monster::lose_pickup_energy()
{
    if (const monsterentry* entry = find_monsterentry())
    {
        const int delta = speed * entry->energy_usage.pickup_percent / 100;
        if (speed_increment > 25 && delta < speed_increment)
            speed_increment -= delta;
    }
}

void monster::pickup_message(const item_def &item, int near)
{
    if (need_message(near))
    {
        mprf("%s picks up %s.",
             name(DESC_THE).c_str(),
             item.base_type == OBJ_GOLD ? "some gold"
                                        : item.name(DESC_A).c_str());
    }
}

bool monster::pickup(item_def &item, int slot, int near, bool force_merge)
{
    ASSERT(item.defined());

    const monster* other_mon = item.holding_monster();

    if (other_mon != NULL)
    {
        if (other_mon == this)
        {
            if (inv[slot] == item.index())
            {
                mprf(MSGCH_DIAGNOSTICS, "Monster %s already holding item %s.",
                     name(DESC_PLAIN, true).c_str(),
                     item.name(DESC_PLAIN, false, true).c_str());
                return (false);
            }
            else
            {
                mprf(MSGCH_DIAGNOSTICS, "Item %s thinks it's already held by "
                                        "monster %s.",
                     item.name(DESC_PLAIN, false, true).c_str(),
                     name(DESC_PLAIN, true).c_str());
            }
        }
        else if (other_mon->type == MONS_NO_MONSTER)
        {
            mprf(MSGCH_DIAGNOSTICS, "Item %s, held by dead monster, being "
                                    "picked up by monster %s.",
                 item.name(DESC_PLAIN, false, true).c_str(),
                 name(DESC_PLAIN, true).c_str());
        }
        else
        {
            mprf(MSGCH_DIAGNOSTICS, "Item %s, held by monster %s, being "
                                    "picked up by monster %s.",
                 item.name(DESC_PLAIN, false, true).c_str(),
                 other_mon->name(DESC_PLAIN, true).c_str(),
                 name(DESC_PLAIN, true).c_str());
        }
    }

    // If a monster chooses a two-handed weapon as main weapon, it will
    // first have to drop any shield it might wear.
    // (Monsters will always favour damage over protection.)
    if ((slot == MSLOT_WEAPON || slot == MSLOT_ALT_WEAPON)
        && inv[MSLOT_SHIELD] != NON_ITEM
        && hands_reqd(item, body_size()) == HANDS_TWO)
    {
        if (!drop_item(MSLOT_SHIELD, near))
            return (false);
    }

    // Similarly, monsters won't pick up shields if they're
    // wielding (or alt-wielding) a two-handed weapon.
    if (slot == MSLOT_SHIELD)
    {
        const item_def* wpn = mslot_item(MSLOT_WEAPON);
        const item_def* alt = mslot_item(MSLOT_ALT_WEAPON);
        if (wpn && hands_reqd(*wpn, body_size()) == HANDS_TWO)
            return (false);
        if (alt && hands_reqd(*alt, body_size()) == HANDS_TWO)
            return (false);
    }

    if (inv[slot] != NON_ITEM)
    {
        item_def &dest(mitm[inv[slot]]);
        if (items_stack(item, dest, force_merge))
        {
            dungeon_events.fire_position_event(
                dgn_event(DET_ITEM_PICKUP, pos(), 0, item.index(),
                          mindex()),
                pos());

            pickup_message(item, near);
            inc_mitm_item_quantity(inv[slot], item.quantity);
            merge_item_stacks(item, dest);
            destroy_item(item.index());
            equip(item, slot, near);
            lose_pickup_energy();
            return (true);
        }
        return (false);
    }

    if (item.flags & ISFLAG_MIMIC && !mons_is_item_mimic(type))
        return (false);

    dungeon_events.fire_position_event(
        dgn_event(DET_ITEM_PICKUP, pos(), 0, item.index(),
                  mindex()),
        pos());

    const int item_index = item.index();
    unlink_item(item_index);

    inv[slot] = item_index;

    item.set_holding_monster(mindex());

    pickup_message(item, near);
    if (!mons_is_item_mimic(type))
        equip(item, slot, near);
    lose_pickup_energy();
    return (true);
}

bool monster::drop_item(int eslot, int near)
{
    if (eslot < 0 || eslot >= NUM_MONSTER_SLOTS)
        return (false);

    int item_index = inv[eslot];
    if (item_index == NON_ITEM)
        return (true);

    item_def* pitem = &mitm[item_index];

    // Unequip equipped items before dropping them; unequip() prevents
    // cursed items from being removed.
    bool was_unequipped = false;
    if (eslot == MSLOT_WEAPON || eslot == MSLOT_ARMOUR
        || eslot == MSLOT_ALT_WEAPON && mons_wields_two_weapons(this))
    {
        if (!unequip(*pitem, eslot, near))
            return (false);
        was_unequipped = true;
    }

    if (pitem->flags & ISFLAG_SUMMONED)
    {
        if (need_message(near))
        {
            mprf("%s %s as %s drops %s!",
                 pitem->name(DESC_THE).c_str(),
                 summoned_poof_msg(this, *pitem).c_str(),
                 name(DESC_THE).c_str(),
                 pitem->quantity > 1 ? "them" : "it");
        }

        item_was_destroyed(*pitem, mindex());
        destroy_item(item_index);
    }
    else
    {
        if (need_message(near))
        {
            mprf("%s drops %s.", name(DESC_THE).c_str(),
                 pitem->name(DESC_A).c_str());
        }

        if (!move_item_to_grid(&item_index, pos(), swimming()))
        {
            // Re-equip item if we somehow failed to drop it.
            if (was_unequipped)
                equip(*pitem, eslot, near);

            return (false);
        }

        if (friendly() && item_index != NON_ITEM)
        {
            // move_item_to_grid could change item_index, so
            // update pitem.
            pitem = &mitm[item_index];

            pitem->flags |= ISFLAG_DROPPED_BY_ALLY;
        }
    }

    if (props.exists("wand_known") && near && pitem->base_type == OBJ_WANDS)
        props.erase("wand_known");

    inv[eslot] = NON_ITEM;
    return (true);
}

// We don't want monsters to pick up ammunition that is identical to the
// launcher brand, in hope of another monster wandering by who may want to
// use the ammo in question.
static bool _nonredundant_launcher_ammo_brands(item_def *launcher,
                                             const item_def *ammo)
{
    // If the monster has no ammo then there's no redundancy problems
    // to check.
    if (ammo == NULL)
        return (true);

    const int bow_brand  = get_weapon_brand(*launcher);
    const int ammo_brand = get_ammo_brand(*ammo);

    switch (ammo_brand)
    {
    case SPMSL_FLAME:
        return (bow_brand != SPWPN_FLAME);
    case SPMSL_FROST:
        return (bow_brand != SPWPN_FROST);
    case SPMSL_CHAOS:
        return (bow_brand != SPWPN_CHAOS);
    case SPMSL_PENETRATION:
        return (bow_brand != SPWPN_PENETRATION);
    default:
        return (true);
    }
}

bool monster::pickup_launcher(item_def &launch, int near, bool force)
{
    // Don't allow monsters to pick up launchers that would also
    // refuse to pick up the matching ammo.
    if (!force && !_needs_ranged_attack(this))
        return (false);

    // Don't allow monsters to switch to another type of launcher
    // as that would require them to also drop their ammunition
    // and then try to find ammunition for their new launcher.
    // However, they may switch to another launcher if they're
    // out of ammo. (jpeg)
    const int mdam_rating = mons_weapon_damage_rating(launch);
    const missile_type mt = fires_ammo_type(launch);
    int eslot = -1;
    for (int i = MSLOT_WEAPON; i <= MSLOT_ALT_WEAPON; ++i)
    {
        if (const item_def *elaunch = mslot_item(static_cast<mon_inv_type>(i)))
        {
            if (!is_range_weapon(*elaunch))
                continue;

            return ((fires_ammo_type(*elaunch) == mt || !missiles())
                    && (mons_weapon_damage_rating(*elaunch) < mdam_rating
                        || mons_weapon_damage_rating(*elaunch) == mdam_rating
                           && get_weapon_brand(*elaunch) == SPWPN_NORMAL
                           && get_weapon_brand(launch) != SPWPN_NORMAL
                           && _nonredundant_launcher_ammo_brands(&launch,
                                                                 missiles()))
                    && drop_item(i, near) && pickup(launch, i, near));
        }
        else
            eslot = i;
    }

    return (eslot == -1 ? false : pickup(launch, eslot, near));
}

static bool _is_signature_weapon(monster* mons, const item_def &weapon)
{
    if (mons->type == MONS_DEEP_DWARF_ARTIFICER)
        return (weapon.base_type == OBJ_STAVES);

    // Some other uniques have a signature weapon, usually because they
    // always spawn with it, or because it is referenced in their speech
    // and/or descriptions.
    // Upgrading to a similar type is pretty much always allowed, unless
    // we are more interested in the brand, and the brand is *rare*.
    if (mons_is_unique(mons->type))
    {
        // We might allow Sigmund to pick up a better scythe if he finds
        // one...
        if (mons->type == MONS_SIGMUND)
            return (weapon.sub_type == WPN_SCYTHE);

        // Crazy Yiuf's got MONUSE_STARTING_EQUIPMENT right now, but
        // in case that ever changes we don't want him to switch away
        // from his quarterstaff of chaos.
        if (mons->type == MONS_CRAZY_YIUF)
            return (false);

        // Distortion/chaos is immensely flavourful, and we shouldn't
        // allow Psyche to switch away from it.
        if (mons->type == MONS_PSYCHE)
            return (false);

        // Don't switch Azrael away from the customary scimitar of
        // flaming.
        if (mons->type == MONS_AZRAEL)
            return (false);

        if (mons->type == MONS_AGNES)
            return (weapon.sub_type == WPN_LAJATANG);

        if (mons->type == MONS_EDMUND)
        {
            return (weapon.sub_type == WPN_FLAIL
                    || weapon.sub_type == WPN_SPIKED_FLAIL
                    || weapon.sub_type == WPN_DIRE_FLAIL);
        }

        // Pikel's got MONUSE_STARTING_EQUIPMENT right now, but,
        // in case that ever changes, we don't want him to switch away
        // from a whip.
        if (mons->type == MONS_PIKEL)
            return (get_vorpal_type(weapon) == DVORP_SLASHING);

        if (mons->type == MONS_WIGLAF)
            return (weapon_skill(weapon) == SK_AXES);

        if (mons->type == MONS_NIKOLA)
            return (get_weapon_brand(weapon) == SPWPN_ELECTROCUTION);

        if (mons->type == MONS_DUVESSA)
        {
            return (weapon_skill(weapon) == SK_SHORT_BLADES
                    || weapon_skill(weapon) == SK_LONG_BLADES);
        }

        if (mons->type == MONS_IGNACIO)
            return (weapon.sub_type == WPN_EXECUTIONERS_AXE);

        if (mons->type == MONS_MENNAS)
            return (get_weapon_brand(weapon) == SPWPN_HOLY_WRATH);
    }

    if (mons->is_holy())
        return is_blessed(weapon);

    if (is_unrandom_artefact(weapon))
    {
        switch (weapon.special)
        {
        case UNRAND_ASMODEUS:
            return (mons->type == MONS_ASMODEUS);

        case UNRAND_DISPATER:
            return (mons->type == MONS_DISPATER);

        case UNRAND_CEREBOV:
            return (mons->type == MONS_CEREBOV);

        case UNRAND_MORG:
            return (mons->type == MONS_BORIS);
        }
    }

    return (false);
}

static int _ego_damage_bonus(item_def &item)
{
    switch (get_weapon_brand(item))
    {
    case SPWPN_NORMAL:      return 0;
    case SPWPN_VORPAL:      // deliberate
    case SPWPN_PROTECTION:  // fall through
    case SPWPN_EVASION:     return 1;
    default:                return 2;
    }
}

static bool _item_race_matches_monster(const item_def &item, monster* mons)
{
    if (get_equip_race(item) == ISFLAG_ELVEN)
        return (mons_genus(mons->type) == MONS_ELF);

    if (get_equip_race(item) == ISFLAG_DWARVEN)
        return (mons_genus(mons->type) == MONS_DWARF);

    if (get_equip_race(item) == ISFLAG_ORCISH)
        return (mons_genus(mons->type) == MONS_ORC);

    return (false);
}

bool monster::pickup_melee_weapon(item_def &item, int near)
{
    // Throwable weapons may be picked up as though dual-wielding.
    const bool dual_wielding = (mons_wields_two_weapons(this)
                                || is_throwable(this, item));
    if (dual_wielding && item.quantity == 1)
    {
        // If we have either weapon slot free, pick up the weapon.
        if (inv[MSLOT_WEAPON] == NON_ITEM)
            return pickup(item, MSLOT_WEAPON, near);

        if (inv[MSLOT_ALT_WEAPON] == NON_ITEM)
            return pickup(item, MSLOT_ALT_WEAPON, near);
    }

    const int new_wpn_dam = mons_weapon_damage_rating(item)
                            + _ego_damage_bonus(item);
    int eslot = -1;
    item_def *weap;

    // Monsters have two weapon slots, one of which can be a ranged, and
    // the other a melee weapon. (The exception being dual-wielders who can
    // wield two melee weapons). The weapon in MSLOT_WEAPON is the one
    // currently wielded (can be empty).

    for (int i = MSLOT_WEAPON; i <= MSLOT_ALT_WEAPON; ++i)
    {
        weap = mslot_item(static_cast<mon_inv_type>(i));

        // If the weapon is a stack of throwing weaons, the monster
        // will not use the stack as their primary melee weapon.
        if (item.quantity != 1 && i == MSLOT_WEAPON)
            continue;

        if (!weap)
        {
            // If no weapon in this slot, mark this one.
            if (eslot == -1)
                eslot = i;
        }
        else
        {
            if (is_range_weapon(*weap))
                continue;

            // Don't swap from a signature weapon to a non-signature one.
            if (!_is_signature_weapon(this, item)
                && _is_signature_weapon(this, *weap)
                && !dual_wielding)
            {
                return (false);
            }

            // If we get here, the weapon is a melee weapon.
            // If the new weapon is better than the current one and not cursed,
            // replace it. Otherwise, give up.
            const int old_wpn_dam = mons_weapon_damage_rating(*weap)
                                    + _ego_damage_bonus(*weap);

            bool new_wpn_better = (new_wpn_dam > old_wpn_dam);
            if (new_wpn_dam == old_wpn_dam)
            {
                // Use shopping value as a crude estimate of resistances etc.
                // XXX: This is not really logical as many properties don't
                //      apply to monsters (e.g. levitation, blink, berserk).
                // For simplicity, don't apply this check to secondary weapons
                // for dual wielding monsters.
                int oldval = item_value(*weap, true);
                int newval = item_value(item, true);

                // Vastly prefer matching racial type.
                if (_item_race_matches_monster(*weap, this))
                    oldval *= 2;
                if (_item_race_matches_monster(item, this))
                    newval *= 2;

                if (newval > oldval)
                    new_wpn_better = true;
            }

            if (new_wpn_better && !weap->cursed())
            {
                if (!dual_wielding
                    || i == MSLOT_WEAPON
                    || old_wpn_dam
                       < mons_weapon_damage_rating(*mslot_item(MSLOT_WEAPON))
                         + _ego_damage_bonus(*mslot_item(MSLOT_WEAPON)))
                {
                    eslot = i;
                    if (!dual_wielding)
                        break;
                }
            }
            else if (!dual_wielding)
            {
                // We've got a good melee weapon, that's enough.
               return (false);
            }
        }
    }

    // No slot found to place this item.
    if (eslot == -1)
        return (false);

    // Current item cannot be dropped.
    if (inv[eslot] != NON_ITEM && !drop_item(eslot, near))
        return (false);

    return (pickup(item, eslot, near));
}

// Arbitrary damage adjustment for quantity of missiles. So sue me.
static int _q_adj_damage(int damage, int qty)
{
    return (damage * std::min(qty, 8));
}

bool monster::pickup_throwable_weapon(item_def &item, int near)
{
    const mon_inv_type slot = item_to_mslot(item);

    // If it's a melee weapon then pickup_melee_weapon() already rejected
    // it, even though it can also be thrown.
    if (slot == MSLOT_WEAPON)
        return (false);

    ASSERT(slot == MSLOT_MISSILE);

    // Spellcasters shouldn't bother with missiles.
    if (mons_has_ranged_spell(this, true, false))
        return (false);

    // If occupied, don't pick up a throwable weapons if it would just
    // stack with an existing one. (Upgrading is possible.)
    if (mslot_item(slot)
        && (mons_is_wandering(this) || friendly() && foe == MHITYOU)
        && pickup(item, slot, near, true))
    {
        return (true);
    }

    item_def *launch = NULL;
    const int exist_missile = mons_pick_best_missile(this, &launch, true);
    if (exist_missile == NON_ITEM
        || (_q_adj_damage(mons_missile_damage(this, launch,
                                              &mitm[exist_missile]),
                          mitm[exist_missile].quantity)
            < _q_adj_damage(mons_thrown_weapon_damage(&item), item.quantity)))
    {
        if (inv[slot] != NON_ITEM && !drop_item(slot, near))
            return (false);
        return pickup(item, slot, near);
    }
    return (false);
}

bool monster::wants_weapon(const item_def &weap) const
{
    if (!could_wield(weap))
       return (false);

    // Blademasters and master archers like their starting weapon and
    // don't want another, thank you.
    if (type == MONS_DEEP_ELF_BLADEMASTER
        || type == MONS_DEEP_ELF_MASTER_ARCHER)
    {
        return (false);
    }

    // Monsters capable of dual-wielding will always prefer two weapons
    // to a single two-handed one, however strong.
    if (mons_wields_two_weapons(this)
        && hands_reqd(weap, body_size()) == HANDS_TWO)
    {
        return (false);
    }

    // deep dwarf artificers
    if (weap.base_type == OBJ_STAVES
        && type == MONS_DEEP_DWARF_ARTIFICER)
    {
        return (true);
    }

    // Nobody picks up giant clubs. Starting equipment is okay, of course.
    if (is_giant_club_type(weap.sub_type))
        return (false);

    return (true);
}

bool monster::wants_armour(const item_def &item) const
{
    // Monsters that are capable of dual wielding won't pick up shields.
    // Neither will monsters that are already wielding a two-hander.
    if (is_shield(item)
        && (mons_wields_two_weapons(this)
            || mslot_item(MSLOT_WEAPON)
               && hands_reqd(*mslot_item(MSLOT_WEAPON), body_size())
                      == HANDS_TWO))
    {
        return (false);
    }

    // Returns whether this armour is the monster's size.
    return (check_armour_size(item, body_size()));
}

// Monsters magically know the real properties of all items.
static int _get_monster_armour_value(const monster *mon,
                                     const item_def &item)
{
    // Each resistance/property counts as much as 1 point of AC.
    // Steam has been excluded because of its general uselessness.
    // Well, the same's true for sticky flame but... (jpeg)
    int value  = item.armour_rating();
        value += get_armour_res_fire(item, true);
        value += get_armour_res_cold(item, true);
        value += get_armour_res_elec(item, true);
        value += get_armour_res_sticky_flame(item);

    // Give a simple bonus, no matter the size of the MR bonus.
    if (get_armour_res_magic(item, true) > 0)
        value++;

    // Poison becomes much less valuable if the monster is
    // intrinsically resistant.
    if (get_mons_resists(mon).poison <= 0)
        value += get_armour_res_poison(item, true);

    // Same for life protection.
    if (mon->holiness() != MH_NATURAL)
        value += get_armour_life_protection(item, true);

    // See invisible also is only useful if not already intrinsic.
    if (!mons_class_flag(mon->type, M_SEE_INVIS))
        value += get_armour_see_invisible(item, true);

    // Give a sizable bonus for shields of reflection.
    if (get_armour_ego_type(item) == SPARM_REFLECTION)
        value += 3;

    return value;
}

bool monster::pickup_armour(item_def &item, int near, bool force)
{
    ASSERT(item.base_type == OBJ_ARMOUR);

    if (!force && !wants_armour(item))
        return (false);

    equipment_type eq = EQ_NONE;

    // HACK to allow nagas/centaurs to wear bardings. (jpeg)
    switch (item.sub_type)
    {
    case ARM_NAGA_BARDING:
        if (::mons_genus(type) == MONS_NAGA)
            eq = EQ_BODY_ARMOUR;
        break;
    case ARM_CENTAUR_BARDING:
        if (::mons_species(type) == MONS_CENTAUR
            || ::mons_species(type) == MONS_YAKTAUR)
        {
            eq = EQ_BODY_ARMOUR;
        }
        break;
    // And another hack or two...
    case ARM_WIZARD_HAT:
    case ARM_CAP:
        if (type == MONS_GASTRONOK || type == MONS_OCTOPODE)
            eq = EQ_BODY_ARMOUR;
        break;
    case ARM_CLOAK:
        if (type == MONS_MAURICE
            || type == MONS_NIKOLA
            || type == MONS_CRAZY_YIUF
            || ::mons_genus(type) == MONS_DRACONIAN)
        {
            eq = EQ_BODY_ARMOUR;
        }
        break;
    case ARM_GLOVES:
        if (type == MONS_NIKOLA)
            eq = EQ_SHIELD;
        break;
    default:
        eq = get_armour_slot(item);

        if (eq == EQ_BODY_ARMOUR && mons_genus(type) == MONS_DRACONIAN)
            return false;

        if (eq != EQ_HELMET && (type == MONS_OCTOPODE || type == MONS_GASTRONOK))
            return false;
    }

    // Bardings are only wearable by the appropriate monster.
    if (eq == EQ_NONE)
        return (false);

    // XXX: Monsters can only equip body armour and shields (as of 0.4).
    if (!force && eq != EQ_BODY_ARMOUR && eq != EQ_SHIELD)
        return (false);

    const mon_inv_type mslot = equip_slot_to_mslot(eq);
    if (mslot == NUM_MONSTER_SLOTS)
        return (false);

    int value_new = _get_monster_armour_value(this, item);

    // No armour yet -> get this one.
    if (!mslot_item(mslot) && value_new > 0)
        return pickup(item, mslot, near);

    // Simplistic armour evaluation (comparing AC and resistances).
    if (const item_def *existing_armour = slot_item(eq, false))
    {
        if (!force)
        {
            int value_old = _get_monster_armour_value(this,
                                                      *existing_armour);
            if (value_old > value_new)
                return (false);

            if (value_old == value_new)
            {
                // Prefer matching racial type.
                if (_item_race_matches_monster(*existing_armour, this))
                    value_old++;
                if (_item_race_matches_monster(item, this))
                    value_new++;

                if (value_old == value_new)
                {
                    // If items are of the same value, use shopping
                    // value as a further crude estimate.
                    value_old = item_value(*existing_armour, true);
                    value_new = item_value(item, true);
                }
                if (value_old >= value_new)
                    return (false);
            }
        }

        if (!drop_item(mslot, near))
            return (false);
    }

    return (pickup(item, mslot, near));
}

bool monster::pickup_weapon(item_def &item, int near, bool force)
{
    if (!force && !wants_weapon(item))
        return (false);

    // Weapon pickup involves:
    // - If we have no weapons, always pick this up.
    // - If this is a melee weapon and we already have a melee weapon, pick
    //   it up if it is superior to the one we're carrying (and drop the
    //   one we have).
    // - If it is a ranged weapon, and we already have a ranged weapon,
    //   pick it up if it is better than the one we have.
    // - If it is a throwable weapon, and we're carrying no missiles (or our
    //   missiles are the same type), pick it up.

    if (is_range_weapon(item))
        return (pickup_launcher(item, near, force));

    if (pickup_melee_weapon(item, near))
        return (true);

    return (can_use_missile(item) && pickup_throwable_weapon(item, near));
}

bool monster::pickup_missile(item_def &item, int near, bool force)
{
    const item_def *miss = missiles();

    if (!force)
    {
        if (item.sub_type == MI_THROWING_NET)
        {
            // Monster may not pick up trapping net.
            if (caught() && item_is_stationary(item))
                return (false);
        }
        else // None of these exceptions hold for throwing nets.
        {
            // Spellcasters should not waste time with ammunition.
            // Neither summons nor hostile enchantments are counted for
            // this purpose.
            if (!force && mons_has_ranged_spell(this, true, false))
                return (false);

            // Monsters in a fight will only pick up missiles if doing so
            // is worthwhile.
            if (!mons_is_wandering(this)
                && (!friendly() || foe != MHITYOU)
                && (item.quantity < 5 || miss && miss->quantity >= 7))
            {
                return (false);
            }
        }
    }

    if (miss && items_stack(*miss, item))
        return (pickup(item, MSLOT_MISSILE, near));

    if (!force && !can_use_missile(item))
        return (false);

    if (miss)
    {
        item_def *launch;
        for (int i = MSLOT_WEAPON; i <= MSLOT_ALT_WEAPON; ++i)
        {
            launch = mslot_item(static_cast<mon_inv_type>(i));
            if (launch)
            {
                const int item_brand = get_ammo_brand(item);
                // If this ammunition is better, drop the old ones.
                // Don't upgrade to ammunition whose brand cancels the
                // launcher brand or doesn't improve it further.
                if (fires_ammo_type(*launch) == item.sub_type
                    && (fires_ammo_type(*launch) != miss->sub_type
                        || item.plus > miss->plus
                           && get_ammo_brand(*miss) == item_brand
                        || item.plus >= miss->plus
                           && get_ammo_brand(*miss) == SPMSL_NORMAL
                           && item_brand != SPMSL_NORMAL
                           && _nonredundant_launcher_ammo_brands(launch, miss)))
                {
                    if (!drop_item(MSLOT_MISSILE, near))
                        return (false);
                    break;
                }
            }
        }

        // Darts don't absolutely need a launcher - still allow upgrading.
        if (item.sub_type == miss->sub_type
            && item.sub_type == MI_DART
            && (item.plus > miss->plus
                || item.plus == miss->plus
                   && get_ammo_brand(*miss) == SPMSL_NORMAL
                   && get_ammo_brand(item) != SPMSL_NORMAL))
        {
            if (!drop_item(MSLOT_MISSILE, near))
                return (false);
        }
    }

    return pickup(item, MSLOT_MISSILE, near);
}

bool monster::pickup_wand(item_def &item, int near)
{
    // Don't pick up empty wands.
    if (item.plus == 0)
        return (false);

    // Only low-HD monsters bother with wands.
    if (hit_dice >= 14)
        return (false);

    // Holy monsters and worshippers of good gods won't pick up evil
    // wands.
    if ((is_holy() || is_good_god(god)) && is_evil_item(item))
        return (false);

    // If a monster already has a charged wand, don't bother.
    // Otherwise, replace with a charged one.
    if (item_def *wand = mslot_item(MSLOT_WAND))
    {
        if (wand->plus > 0)
            return (false);

        if (!drop_item(MSLOT_WAND, near))
            return (false);
    }

    if (pickup(item, MSLOT_WAND, near))
    {
        if (near)
            props["wand_known"] = item_type_known(item);
        return true;
    }
    else
        return false;
}

bool monster::pickup_scroll(item_def &item, int near)
{
    if (item.sub_type != SCR_TELEPORTATION
        && item.sub_type != SCR_BLINKING
        && item.sub_type != SCR_SUMMONING)
    {
        return (false);
    }

    // Holy monsters and worshippers of good gods won't pick up evil
    // scrolls.
    if ((is_holy() || is_good_god(god)) && is_evil_item(item))
        return (false);

    return (pickup(item, MSLOT_SCROLL, near));
}

bool monster::pickup_potion(item_def &item, int near)
{
    // Only allow monsters to pick up potions if they can actually use
    // them.
    const potion_type ptype = static_cast<potion_type>(item.sub_type);

    if (!can_drink_potion(ptype))
        return (false);

    return (pickup(item, MSLOT_POTION, near));
}

bool monster::pickup_gold(item_def &item, int near)
{
    return (pickup(item, MSLOT_GOLD, near));
}

bool monster::pickup_food(item_def &item, int near)
{
    // Chunks are used only for Simulacrum.
    if (item.base_type == OBJ_FOOD
        && item.sub_type == FOOD_CHUNK
        && has_spell(SPELL_SIMULACRUM)
        && mons_class_can_be_zombified(item.plus))
    {
        // If a Beoghite monster ever gets Simulacrum, please
        // add monster type restrictions here.
        return pickup(item, MSLOT_MISCELLANY, near);
    }

    return false;
}

bool monster::pickup_misc(item_def &item, int near)
{
    // Never pick up runes, except rune mimics.
    if (item.base_type == OBJ_MISCELLANY && item.sub_type == MISC_RUNE_OF_ZOT
        && !mons_is_item_mimic(type))
    {
        return (false);
    }

    // Holy monsters and worshippers of good gods won't pick up evil
    // miscellaneous items.
    if ((is_holy() || is_good_god(god)) && is_evil_item(item))
        return (false);

    return (pickup(item, MSLOT_MISCELLANY, near));
}

// Eaten items are handled elsewhere, in _handle_pickup() in mon-stuff.cc.
bool monster::pickup_item(item_def &item, int near, bool force)
{
    // Equipping stuff can be forced when initially equipping monsters.
    if (!force)
    {
        // If a monster isn't otherwise occupied (has a foe, is fleeing, etc.)
        // it is considered wandering.
        bool wandering = (mons_is_wandering(this)
                          || friendly() && foe == MHITYOU);
        const int itype = item.base_type;

        // Weak(ened) monsters won't stop to pick up things as long as they
        // feel unsafe.
        if (!wandering && (hit_points * 10 < max_hit_points || hit_points < 10)
            && mon_enemies_around(this))
        {
            return (false);
        }

        if (friendly())
        {
            // Allies are only interested in armour and weaponry.
            // Everything else is likely to only annoy the player
            // because the monster either won't use the object or
            // might use it in ways not helpful to the player.
            if (itype != OBJ_ARMOUR && itype != OBJ_WEAPONS
                && itype != OBJ_MISSILES)
            {
                return (false);
            }

            // Depending on the friendly pickup toggle, your allies may not
            // pick up anything, or only stuff dropped by (other) allies.
            if (you.friendly_pickup == FRIENDLY_PICKUP_NONE
                || you.friendly_pickup == FRIENDLY_PICKUP_FRIEND
                   && !testbits(item.flags, ISFLAG_DROPPED_BY_ALLY)
                || you.friendly_pickup == FRIENDLY_PICKUP_PLAYER
                   && !(item.flags & (ISFLAG_DROPPED | ISFLAG_THROWN
                                        | ISFLAG_DROPPED_BY_ALLY)))
            {
                return (false);
            }
        }

        if (!wandering)
        {
            // These are not important enough for pickup when
            // seeking, fleeing etc.
            if (itype == OBJ_ARMOUR || itype == OBJ_CORPSES
                || itype == OBJ_MISCELLANY || itype == OBJ_GOLD)
            {
                return (false);
            }

            if (itype == OBJ_WEAPONS || itype == OBJ_MISSILES)
            {
                // Fleeing monsters only pick up emergency equipment.
                if (mons_is_fleeing(this))
                    return (false);

                // While occupied, hostile monsters won't pick up items
                // dropped or thrown by you. (You might have done that to
                // distract them.)
                if (!friendly()
                    && (testbits(item.flags, ISFLAG_DROPPED)
                        || testbits(item.flags, ISFLAG_THROWN)))
                {
                    return (false);
                }
            }
        }
    }

    switch (item.base_type)
    {
    // Pickup some stuff only if WANDERING.
    case OBJ_ARMOUR:
        return pickup_armour(item, near, force);
    case OBJ_MISCELLANY:
        return pickup_misc(item, near);
    case OBJ_FOOD:
        return pickup_food(item, near);
    case OBJ_GOLD:
        return pickup_gold(item, near);
    // Fleeing monsters won't pick up these.
    // Hostiles won't pick them up if they were ever dropped/thrown by you.
    case OBJ_STAVES:
    case OBJ_WEAPONS:
        return pickup_weapon(item, near, force);
    case OBJ_MISSILES:
        return pickup_missile(item, near, force);
    // Other types can always be picked up
    // (barring other checks depending on subtype, of course).
    case OBJ_WANDS:
        return pickup_wand(item, near);
    case OBJ_SCROLLS:
        return pickup_scroll(item, near);
    case OBJ_POTIONS:
        return pickup_potion(item, near);
    case OBJ_BOOKS:
        if (force)
            return pickup_misc(item, near);
        // else fall through
    default:
        return (false);
    }
}

bool monster::need_message(int &near) const
{
    return (near != -1 ? near
                       : (near = observable()));
}

void monster::swap_weapons(int near)
{
    item_def *weap = mslot_item(MSLOT_WEAPON);
    item_def *alt  = mslot_item(MSLOT_ALT_WEAPON);

    if (weap && !unequip(*weap, MSLOT_WEAPON, near))
    {
        // Item was cursed.
        return;
    }

    swap_slots(MSLOT_WEAPON, MSLOT_ALT_WEAPON);

    if (alt)
        equip(*alt, MSLOT_WEAPON, near);

    // Monsters can swap weapons really fast. :-)
    if ((weap || alt) && speed_increment >= 2)
    {
        if (const monsterentry *entry = find_monsterentry())
            speed_increment -= div_rand_round(entry->energy_usage.attack, 5);
    }
}

void monster::wield_melee_weapon(int near)
{
    const item_def *weap = mslot_item(MSLOT_WEAPON);
    if (!weap || (!weap->cursed() && is_range_weapon(*weap)))
    {
        const item_def *alt = mslot_item(MSLOT_ALT_WEAPON);

        // Switch to the alternate weapon if it's not a ranged weapon, too,
        // or switch away from our main weapon if it's a ranged weapon.
        //
        // Don't switch to alt weapon if it's a stack of throwing weapons.
        if (alt && !is_range_weapon(*alt) && alt->quantity == 1
            || weap && !alt && type != MONS_STATUE)
        {
            swap_weapons(near);
        }
    }
}

item_def *monster::slot_item(equipment_type eq, bool include_melded)
{
    return (mslot_item(equip_slot_to_mslot(eq)));
}

item_def *monster::mslot_item(mon_inv_type mslot) const
{
    const int mi = (mslot == NUM_MONSTER_SLOTS) ? NON_ITEM : inv[mslot];
    return (mi == NON_ITEM ? NULL : &mitm[mi]);
}

item_def *monster::shield()
{
    return (mslot_item(MSLOT_SHIELD));
}

bool monster::is_named() const
{
    return (!mname.empty() || mons_is_unique(type));
}

bool monster::has_base_name() const
{
    // Any non-ghost, non-Pandemonium demon that has an explicitly set
    // name has a base name.
    return (!mname.empty() && !ghost.get());
}

static std::string _invalid_monster_str(monster_type type)
{
    std::string str = "INVALID MONSTER ";

    switch (type)
    {
    case NUM_MONSTERS:
        return (str + "NUM_MONSTERS");
    case MONS_NO_MONSTER:
        return (str + "MONS_NO_MONSTER");
    case MONS_PLAYER:
        return (str + "MONS_PLAYER");
    case RANDOM_DRACONIAN:
        return (str + "RANDOM_DRACONIAN");
    case RANDOM_BASE_DRACONIAN:
        return (str + "RANDOM_BASE_DRACONIAN");
    case RANDOM_NONBASE_DRACONIAN:
        return (str + "RANDOM_NONBASE_DRACONIAN");
    case WANDERING_MONSTER:
        return (str + "WANDERING_MONSTER");
    default:
        break;
    }

    str += make_stringf("#%d", (int) type);

    if (type < 0)
        return (str);

    if (type > NUM_MONSTERS)
    {
        str += make_stringf(" (NUM_MONSTERS + %d)",
                            int (NUM_MONSTERS - type));
        return (str);
    }

    int          i;
    monster_type new_type;
    for (i = 0; true; i++)
    {
        new_type = (monster_type) (((int) type) - i);

        if (invalid_monster_type(new_type))
            continue;
        break;
    }
    str += make_stringf(" (%s + %d)",
                        mons_type_name(new_type, DESC_PLAIN).c_str(),
                        i);

    return (str);
}

static std::string _mon_special_name(const monster& mon, description_level_type desc, bool force_seen)
{
    if (desc == DESC_NONE)
        return "";

    monster_type type = mon.type;
    if (!crawl_state.game_is_arena() && you.misled())
        type = mon.get_mislead_type();

    const bool arena_submerged = crawl_state.game_is_arena() && !force_seen
                                     && mon.submerged();

    if (type == MONS_NO_MONSTER)
        return ("DEAD MONSTER");
    else if (invalid_monster_type(type) && type != MONS_PROGRAM_BUG)
        return _invalid_monster_str(type);

    // Handle non-visible case first.
    if (!force_seen && !mon.observable() && !arena_submerged)
    {
        switch (desc)
        {
        case DESC_THE: case DESC_A: case DESC_PLAIN:
            return ("it");
        default:
            return ("it (buggy)");
        }
    }

    if (desc == DESC_DBNAME)
    {
        monster_info mi(&mon, MILEV_NAME);
        return mi.db_name();
    }

    return "";
}

std::string monster::name(description_level_type desc, bool force_vis) const
{
    std::string s = _mon_special_name(*this, desc, force_vis);
    if (!s.empty() || desc == DESC_NONE)
        return s;

    monster_info mi(this, MILEV_NAME);
    return mi.proper_name(desc);
}

std::string monster::base_name(description_level_type desc, bool force_vis)
    const
{
    std::string s = _mon_special_name(*this, desc, force_vis);
    if (!s.empty() || desc == DESC_NONE)
        return s;

    monster_info mi(this, MILEV_NAME);
    return mi.common_name(desc);
}

std::string monster::full_name(description_level_type desc,
                                bool use_comma) const
{
    std::string s = _mon_special_name(*this, desc, true);
    if (!s.empty() || desc == DESC_NONE)
        return s;

    monster_info mi(this, MILEV_NAME);
    return mi.full_name(desc);
}

std::string monster::pronoun(pronoun_type pro, bool force_visible) const
{
    return (mons_pronoun(static_cast<monster_type>(type), pro,
                         force_visible || you.can_see(this)));
}

std::string monster::conj_verb(const std::string &verb) const
{
    if (!verb.empty() && verb[0] == '!')
        return (verb.substr(1));

    if (verb == "are")
        return ("is");

    if (verb == "snap closed at")
        return ("snaps closed at");

    if (ends_with(verb, "f") || ends_with(verb, "fe")
        || ends_with(verb, "y"))
    {
        return (verb + "s");
    }

    return (pluralise(verb));
}

std::string monster::hand_name(bool plural, bool *can_plural) const
{
    bool _can_plural;
    if (can_plural == NULL)
        can_plural = &_can_plural;
    *can_plural = true;

    std::string str;
    char        ch = mons_base_char(type);

    const bool rand = (type == MONS_CHAOS_SPAWN);

    switch (get_mon_shape(this))
    {
    case MON_SHAPE_CENTAUR:
    case MON_SHAPE_NAGA:
        // Defaults to "hand"
        break;
    case MON_SHAPE_HUMANOID:
    case MON_SHAPE_HUMANOID_WINGED:
    case MON_SHAPE_HUMANOID_TAILED:
    case MON_SHAPE_HUMANOID_WINGED_TAILED:
        if (ch == 'T' || ch == 'd' || ch == 'n' || mons_is_demon(type))
            str = "claw";
        break;

    case MON_SHAPE_QUADRUPED:
    case MON_SHAPE_QUADRUPED_TAILLESS:
    case MON_SHAPE_QUADRUPED_WINGED:
    case MON_SHAPE_ARACHNID:
        if (mons_genus(type) == MONS_SCORPION || rand && one_chance_in(4))
            str = "pincer";
        else
        {
            str = "front ";
            return (str + foot_name(plural, can_plural));
        }
        break;

    case MON_SHAPE_BLOB:
    case MON_SHAPE_SNAKE:
    case MON_SHAPE_FISH:
        return foot_name(plural, can_plural);

    case MON_SHAPE_BAT:
        str = "wing";
        break;

    case MON_SHAPE_INSECT:
    case MON_SHAPE_INSECT_WINGED:
    case MON_SHAPE_CENTIPEDE:
        str = "antenna";
        break;

    case MON_SHAPE_SNAIL:
        str = "eye-stalk";
        break;

    case MON_SHAPE_PLANT:
        str = "leaf";
        break;

    case MON_SHAPE_MISC:
        if (ch == 'x' || ch == 'X' || rand)
        {
            str = "tentacle";
            break;
        }
        // Deliberate fallthrough.
    case MON_SHAPE_FUNGUS:
        str         = "body";
        *can_plural = false;
        break;

    case MON_SHAPE_ORB:
        switch (type)
        {
            case MONS_GIANT_SPORE:
                str = "rhizome";
                break;

            case MONS_GIANT_EYEBALL:
            case MONS_EYE_OF_DRAINING:
            case MONS_SHINING_EYE:
            case MONS_EYE_OF_DEVASTATION:
            case MONS_GOLDEN_EYE:
                *can_plural = false;
                // Deliberate fallthrough.
            case MONS_GREAT_ORB_OF_EYES:
                str = "pupil";
                break;

            case MONS_GIANT_ORANGE_BRAIN:
            default:
                if (rand)
                    str = "rhizome";
                else
                {
                    str        = "body";
                    *can_plural = false;
                }
                break;
        }
    }

   if (str.empty())
   {
       // Reduce the chance of a random-shaped monster having hands.
       if (rand && coinflip())
           return (hand_name(plural, can_plural));

       str = "hand";
   }

   if (plural && *can_plural)
       str = pluralise(str);

   return (str);
}

std::string monster::foot_name(bool plural, bool *can_plural) const
{
    bool _can_plural;
    if (can_plural == NULL)
        can_plural = &_can_plural;
    *can_plural = true;

    std::string str;
    char        ch = mons_base_char(type);

    const bool rand = (type == MONS_CHAOS_SPAWN);

    switch (get_mon_shape(this))
    {
    case MON_SHAPE_INSECT:
    case MON_SHAPE_INSECT_WINGED:
    case MON_SHAPE_ARACHNID:
    case MON_SHAPE_CENTIPEDE:
        str = "leg";
        break;

    case MON_SHAPE_HUMANOID:
    case MON_SHAPE_HUMANOID_WINGED:
    case MON_SHAPE_HUMANOID_TAILED:
    case MON_SHAPE_HUMANOID_WINGED_TAILED:
        if (type == MONS_MINOTAUR)
            str = "hoof";
        else if (swimming()
                 && (type == MONS_MERFOLK || mons_genus(type) == MONS_MERMAID))
        {
            str         = "tail";
            *can_plural = false;
        }
        break;

    case MON_SHAPE_CENTAUR:
        str = "hoof";
        break;

    case MON_SHAPE_QUADRUPED:
    case MON_SHAPE_QUADRUPED_TAILLESS:
    case MON_SHAPE_QUADRUPED_WINGED:
        if (rand)
        {
            const char* feet[] = {"paw", "talon", "hoof"};
            str = RANDOM_ELEMENT(feet);
        }
        else if (ch == 'h')
            str = "paw";
        else if (ch == 'l' || ch == 'D')
            str = "talon";
        else if (type == MONS_YAK || type == MONS_DEATH_YAK)
            str = "hoof";
        else if (ch == 'H')
        {
            if (type == MONS_MANTICORE || type == MONS_SPHINX)
                str = "paw";
            else
                str = "talon";
        }
        break;

    case MON_SHAPE_BAT:
        str = "claw";
        break;

    case MON_SHAPE_SNAKE:
    case MON_SHAPE_FISH:
        str         = "tail";
        *can_plural = false;
        break;

    case MON_SHAPE_PLANT:
        str = "root";
        break;

    case MON_SHAPE_FUNGUS:
        str         = "stem";
        *can_plural = false;
        break;

    case MON_SHAPE_BLOB:
        str = "pseudopod";
        break;

    case MON_SHAPE_MISC:
        if (ch == 'x' || ch == 'X' || rand)
        {
            str = "tentacle";
            break;
        }
        // Deliberate fallthrough.
    case MON_SHAPE_SNAIL:
    case MON_SHAPE_NAGA:
    case MON_SHAPE_ORB:
        str         = "underside";
        *can_plural = false;
        break;
    }

   if (str.empty())
   {
       // Reduce the chance of a random-shaped monster having feet.
       if (rand && coinflip())
           return (foot_name(plural, can_plural));

       return (plural ? "feet" : "foot");
   }

   if (plural && *can_plural)
       str = pluralise(str);

   return (str);
}

std::string monster::arm_name(bool plural, bool *can_plural) const
{
    mon_body_shape shape = get_mon_shape(this);

    if (shape > MON_SHAPE_NAGA)
        return hand_name(plural, can_plural);

    if (can_plural != NULL)
        *can_plural = true;

    std::string adj;
    std::string str = "arm";

    switch (mons_genus(type))
    {
    case MONS_DRACONIAN:
    case MONS_NAGA:
        adj = "scaled";
        break;

    case MONS_TENGU:
        adj = "feathered";
        break;

    case MONS_MUMMY:
        adj = "bandage-wrapped";
        break;

    case MONS_OCTOPODE:
        str = "tentacle";
        break;

    case MONS_LICH:
    case MONS_SKELETAL_WARRIOR:
        adj = "bony";
        break;

    default:
        break;
    }

    if (!adj.empty())
        str = adj + " " + str;

    if (plural)
        str = pluralise(str);

    return (str);
}

int monster::mindex() const
{
    return (this - menv.buffer());
}

int monster::get_experience_level() const
{
    return (hit_dice);
}

void monster::moveto(const coord_def& c, bool clear_net)
{
    if (clear_net && c != pos() && in_bounds(pos()))
        mons_clear_trapping_net(this);

    if (mons_is_projectile(type))
    {
        // Assume some means of displacement, normal moves will overwrite this.
        props["iood_x"].get_float() += c.x - pos().x;
        props["iood_y"].get_float() += c.y - pos().y;
    }

    set_position(c);
}

bool monster::fumbles_attack(bool verbose)
{
    if (floundering() && one_chance_in(4))
    {
        if (verbose)
        {
            if (you.can_see(this))
            {
                mpr(name(DESC_THE)
                    + (liquefied(pos())
                       ? " becomes momentarily stuck in the liquid earth."
                       : " splashes around in the water."));
            }
            else if (player_can_hear(pos(), LOS_RADIUS))
                mpr("You hear a splashing noise.", MSGCH_SOUND);
        }

        return (true);
    }

    if (submerged())
        return (true);

    return (false);
}

bool monster::cannot_fight() const
{
    return (mons_class_flag(type, M_NO_EXP_GAIN)
            || mons_is_statue(type));
}

void monster::attacking(actor * /* other */)
{
}

// Sends a monster into a frenzy.
void monster::go_frenzy()
{
    if (!can_go_berserk())
        return;

    if (has_ench(ENCH_SLOW))
    {
        del_ench(ENCH_SLOW, true); // Give no additional message.
        simple_monster_message(this,
            make_stringf(" shakes off %s lethargy.",
                         pronoun(PRONOUN_POSSESSIVE).c_str()).c_str());
    }
    del_ench(ENCH_HASTE, true);
    del_ench(ENCH_FATIGUE, true); // Give no additional message.

    const int duration = 16 + random2avg(13, 2);

    // store the attitude for later retrieval
    props["old_attitude"] = short(attitude);

    attitude = ATT_NEUTRAL;
    add_ench(mon_enchant(ENCH_INSANE, 0, 0, duration * 10));
    add_ench(mon_enchant(ENCH_HASTE, 0, 0, duration * 10));
    add_ench(mon_enchant(ENCH_MIGHT, 0, 0, duration * 10));
    mons_att_changed(this);

    if (simple_monster_message(this, " flies into a frenzy!"))
        // Xom likes monsters going insane.
        xom_is_stimulated(friendly() ? 25 : 100);
}

void monster::go_berserk(bool /* intentional */, bool /* potion */)
{
    if (!can_go_berserk())
        return;

    if (has_ench(ENCH_SLOW))
    {
        del_ench(ENCH_SLOW, true); // Give no additional message.
        simple_monster_message(this,
            make_stringf(" shakes off %s lethargy.",
                         pronoun(PRONOUN_POSSESSIVE).c_str()).c_str());
    }
    del_ench(ENCH_FATIGUE, true); // Give no additional message.

    add_ench(ENCH_BERSERK);
    if (simple_monster_message(this, " goes berserk!"))
        // Xom likes monsters going berserk.
        xom_is_stimulated(friendly() ? 25 : 100);
}

void monster::expose_to_element(beam_type flavour, int strength)
{
    switch (flavour)
    {
    case BEAM_COLD:
        if (mons_class_flag(type, M_COLD_BLOOD) && res_cold() <= 0
            && coinflip())
        {
            slow_down(this, strength);
        }
        break;
    default:
        break;
    }
}

void monster::banish(const std::string &)
{
    coord_def old_pos = pos();

    if (mons_is_projectile(type))
        return;
    simple_monster_message(this, " is devoured by a tear in reality.",
                           MSGCH_BANISHMENT);
    monster_die(this, KILL_BANISHED, NON_MONSTER);

    place_cloud(CLOUD_TLOC_ENERGY, old_pos, 5 + random2(8), 0);
    for (adjacent_iterator ai(old_pos); ai; ++ai)
        if (!feat_is_solid(grd(*ai)) && env.cgrid(*ai) == EMPTY_CLOUD
            && coinflip())
        {
            place_cloud(CLOUD_TLOC_ENERGY, *ai, 1 + random2(8), 0);
        }
}

bool monster::has_spells() const
{
    for (int i = 0; i < NUM_MONSTER_SPELL_SLOTS; ++i)
        if (spells[i] != SPELL_NO_SPELL)
            return (true);

    return (false);
}

bool monster::has_spell(spell_type spell) const
{
    for (int i = 0; i < NUM_MONSTER_SPELL_SLOTS; ++i)
        if (spells[i] == spell)
            return (true);

    return (false);
}

bool monster::has_holy_spell() const
{
    for (int i = 0; i < NUM_MONSTER_SPELL_SLOTS; ++i)
        if (is_holy_spell(spells[i]))
            return (true);

    return (false);
}

bool monster::has_unholy_spell() const
{
    for (int i = 0; i < NUM_MONSTER_SPELL_SLOTS; ++i)
        if (is_unholy_spell(spells[i]))
            return (true);

    return (false);
}

bool monster::has_evil_spell() const
{
    for (int i = 0; i < NUM_MONSTER_SPELL_SLOTS; ++i)
        if (is_evil_spell(spells[i]))
            return (true);

    return (false);
}

bool monster::has_unclean_spell() const
{
    for (int i = 0; i < NUM_MONSTER_SPELL_SLOTS; ++i)
        if (is_unclean_spell(spells[i]))
            return (true);

    return (false);
}

bool monster::has_chaotic_spell() const
{
    for (int i = 0; i < NUM_MONSTER_SPELL_SLOTS; ++i)
        if (is_chaotic_spell(spells[i]))
            return (true);

    return (false);
}

bool monster::has_attack_flavour(int flavour) const
{
    for (int i = 0; i < 4; ++i)
    {
        const int attk_flavour = mons_attack_spec(this, i).flavour;
        if (attk_flavour == flavour)
            return (true);
    }

    return (false);
}

bool monster::has_damage_type(int dam_type)
{
    for (int i = 0; i < 4; ++i)
    {
        const int dmg_type = damage_type(i);
        if (dmg_type == dam_type)
            return (true);
    }

    return (false);
}

// Whether the monster is temporarily confused.
// False for butterflies, vapours etc.
bool monster::confused() const
{
    return (mons_is_confused(this));
}

bool monster::confused_by_you() const
{
    if (mons_class_flag(type, M_CONFUSED))
        return false;

    const mon_enchant me = get_ench(ENCH_CONFUSION);
    const mon_enchant me2 = get_ench(ENCH_MAD);

    return ((me.ench == ENCH_CONFUSION && me.who == KC_YOU) ||
            (me2.ench == ENCH_MAD && me2.who == KC_YOU));
}

bool monster::paralysed() const
{
    return (has_ench(ENCH_PARALYSIS) || has_ench(ENCH_DUMB));
}

bool monster::cannot_act() const
{
    return (paralysed() || petrified()
            || has_ench(ENCH_PREPARING_RESURRECT));
}

bool monster::cannot_move() const
{
    return (cannot_act());
}

bool monster::asleep() const
{
    return (behaviour == BEH_SLEEP);
}

bool monster::backlit(bool check_haloed, bool self_halo) const
{
    if (has_ench(ENCH_CORONA) || has_ench(ENCH_STICKY_FLAME) || has_ench(ENCH_SILVER_CORONA))
        return (true);
    if (check_haloed)
        return (!umbraed() && haloed() &&
                (self_halo || halo_radius2() == -1));
    return (false);
}

bool monster::umbra(bool check_haloed, bool self_halo) const
{
    if (check_haloed)
        return (umbraed() && !haloed() &&
                (self_halo || umbra_radius2() == -1));
    return (false);
}

bool monster::glows_naturally() const
{
    return (mons_class_flag(type, M_GLOWS_LIGHT)
            || mons_class_flag(type, M_GLOWS_RADIATION));
}

bool monster::caught() const
{
    return (has_ench(ENCH_HELD));
}

bool monster::petrified() const
{
    return (has_ench(ENCH_PETRIFIED));
}

bool monster::petrifying() const
{
    return (has_ench(ENCH_PETRIFYING));
}

bool monster::friendly() const
{
    return (attitude == ATT_FRIENDLY || has_ench(ENCH_CHARM));
}

bool monster::neutral() const
{
    return (attitude == ATT_NEUTRAL || has_ench(ENCH_TEMP_PACIF)
            || attitude == ATT_GOOD_NEUTRAL
            || attitude == ATT_STRICT_NEUTRAL);
}

bool monster::good_neutral() const
{
    return (attitude == ATT_GOOD_NEUTRAL || has_ench(ENCH_TEMP_PACIF));
}

bool monster::strict_neutral() const
{
    return (attitude == ATT_STRICT_NEUTRAL);
}

bool monster::wont_attack() const
{
    return (friendly() || good_neutral() || strict_neutral());
}

bool monster::pacified() const
{
    return (attitude == ATT_NEUTRAL && testbits(flags, MF_GOT_HALF_XP));
}

int monster::shield_bonus() const
{
    const item_def *shld = const_cast<monster* >(this)->shield();
    if (shld && get_armour_slot(*shld) == EQ_SHIELD)
    {
        // Note that 0 is not quite no-blocking.
        if (incapacitated())
            return (0);

        int shld_c = property(*shld, PARM_AC) + shld->plus;
        shld_c = shld_c * 2 + (body_size(PSIZE_TORSO) - SIZE_MEDIUM)
                            * (shld->sub_type - ARM_LARGE_SHIELD);
        return (random2avg(shld_c + hit_dice * 4 / 3, 2) / 2);
    }
    return (-100);
}

int monster::shield_block_penalty() const
{
    return (4 * shield_blocks * shield_blocks);
}

void monster::shield_block_succeeded(actor *attacker)
{
    actor::shield_block_succeeded(attacker);

    ++shield_blocks;
}

int monster::shield_bypass_ability(int) const
{
    return (15 + hit_dice * 2 / 3);
}

int monster::missile_deflection() const
{
    // No temporary effects, no RMsl as well.
    return mons_class_flag(type, M_DEFLECT_MISSILES) ? 2 : 0;
}

int monster::armour_class() const
{
    // Extra AC for snails/turtles drawn into their shells.
    return std::max(ac + (has_ench(ENCH_WITHDRAWN) ? 10 : 0), 0);
}

int monster::melee_evasion(const actor *act, ev_ignore_type evit) const
{
    int evasion = ev;

    // Phase Shift EV is already included.
    if (evit & EV_IGNORE_PHASESHIFT && mons_class_flag(type, M_PHASE_SHIFT))
        evasion -= 8;

    if (evit & EV_IGNORE_HELPLESS)
        return (evasion);

    if (paralysed() || petrified() || petrifying() || asleep())
        evasion = 0;
    else if (caught() || const_cast<monster *>(this)->is_constricted())
        evasion /= (body_size(PSIZE_BODY) + 2);
    else if (confused())
        evasion /= 2;
    return (evasion);
}

bool monster::heal(int amount, bool max_too)
{
    if (mons_is_statue(type))
        return (false);

    if (has_ench(ENCH_DEATHS_DOOR))
        return (false);

    if (amount < 1)
        return (false);
    else if (!max_too && hit_points == max_hit_points)
        return (false);

    hit_points += amount;

    bool success = true;

    if (hit_points > max_hit_points)
    {
        if (max_too)
        {
            const monsterentry* m = get_monster_data(type);
            const int maxhp =
                m->hpdice[0] * (m->hpdice[1] + m->hpdice[2]) + m->hpdice[3];

            // Limit HP growth.
            if (random2(3 * maxhp) > 2 * max_hit_points)
                max_hit_points = std::min(max_hit_points + 1, MAX_MONSTER_HP);
            else
                success = false;
        }

        hit_points = max_hit_points;
    }

    if (hit_points == max_hit_points)
    {
        // Clear the damage blame if it goes away completely.
        damage_friendly = 0;
        damage_total = 0;
        props.erase("reaping_damage");
    }

    return (success);
}

void monster::blame_damage(const actor* attacker, int amount)
{
    ASSERT(amount >= 0);
    damage_total = std::min<int>(MAX_DAMAGE_COUNTER, damage_total + amount);
    if (attacker)
        damage_friendly = std::min<int>(MAX_DAMAGE_COUNTER * 2,
                      damage_friendly + amount * exp_rate(attacker->mindex()));
}

void monster::suicide(int hp)
{
    if (hit_points > 0)
        blame_damage(NULL, hit_points);
    hit_points = hp;
}

mon_holy_type monster::holiness() const
{
    // zombie kraken tentacles
    if (testbits(flags, MF_FAKE_UNDEAD))
        return (MH_UNDEAD);

    return (mons_class_holiness(type));
}

bool monster::undead_or_demonic() const
{
    const mon_holy_type holi = holiness();

    return (holi == MH_UNDEAD || holi == MH_DEMONIC);
}

bool monster::is_holy(bool check_spells) const
{
    if (holiness() == MH_HOLY)
        return (true);

    // Assume that all unknown gods (GOD_NAMELESS) are not holy.
    if (is_priest() && is_good_god(god) && check_spells)
        return (true);

    if (has_holy_spell() && (check_spells || !is_actual_spellcaster()))
        return (true);

    return (false);
}

bool monster::is_unholy(bool check_spells) const
{
    if (type == MONS_SILVER_STATUE)
        return (true);

    if (holiness() == MH_DEMONIC)
        return (true);

    if (has_unholy_spell() && check_spells)
        return (true);

    return (false);
}

bool monster::is_evil(bool check_spells) const
{
    if (holiness() == MH_UNDEAD)
        return (true);

    // Assume that all unknown gods (GOD_NAMELESS) are evil.
    if (is_priest() && (is_evil_god(god) || god == GOD_NAMELESS)
        && check_spells)
    {
        return (true);
    }

    if (has_evil_spell() && check_spells)
        return (true);

    if (has_attack_flavour(AF_DRAIN_XP)
        || has_attack_flavour(AF_VAMPIRIC))
    {
        return (true);
    }

    return (false);
}

bool monster::is_unclean(bool check_spells) const
{
    if (has_unclean_spell() && check_spells)
        return (true);

    if (has_attack_flavour(AF_DISEASE)
        || has_attack_flavour(AF_HUNGER)
        || has_attack_flavour(AF_ROT)
        || has_attack_flavour(AF_STEAL)
        || has_attack_flavour(AF_STEAL_FOOD))
    {
        return (true);
    }

    // Zin considers insanity unclean.  And slugs that speak.
    if (type == MONS_CRAZY_YIUF
        || type == MONS_PSYCHE
        || type == MONS_GASTRONOK)
    {
        return (true);
    }

    // Assume that all unknown gods (GOD_NAMELESS) are not chaotic.
    // Being a worshipper of a chaotic god doesn't yet make you
    // physically/essentially chaotic (so you don't get hurt by silver),
    // but Zin does mind.
    if (is_priest() && is_chaotic_god(god) && check_spells)
        return (true);

    if (has_chaotic_spell() && is_actual_spellcaster() && check_spells)
        return (true);

    corpse_effect_type ce = mons_corpse_effect(type);
    if ((ce == CE_ROT || ce == CE_MUTAGEN_RANDOM || ce == CE_MUTAGEN_GOOD
         || ce == CE_MUTAGEN_BAD || ce == CE_RANDOM) && !is_chaotic())
    {
        return (true);
    }

    return (false);
}

bool monster::is_known_chaotic() const
{
    if (type == MONS_UGLY_THING
        || type == MONS_VERY_UGLY_THING
        || type == MONS_ABOMINATION_SMALL
        || type == MONS_ABOMINATION_LARGE
        || type == MONS_KILLER_KLOWN // For their random attacks.
        || type == MONS_TIAMAT)      // For her colour-changing.
    {
        return (true);
    }

    if (is_shapeshifter() && (flags & MF_KNOWN_SHIFTER))
        return (true);

    // Knowing chaotic spells is not enough to make you "essentially"
    // chaotic (i.e., silver doesn't hurt you), it's just unclean for
    // Zin.  Having chaotic abilities (not actual spells) does mean
    // you're truly changed by chaos.
    if (has_chaotic_spell() && !is_actual_spellcaster())
        return (true);

    if (has_attack_flavour(AF_MUTATE)
        || has_attack_flavour(AF_CHAOS))
    {
        return (true);
    }

    return (false);
}

bool monster::is_chaotic() const
{
    return (is_shapeshifter() || is_known_chaotic());
}

bool monster::is_artificial() const
{
    return (mons_class_flag(type, M_ARTIFICIAL));
}

bool monster::is_unbreathing() const
{
    const mon_holy_type holi = holiness();

    if (holi == MH_UNDEAD
        || holi == MH_NONLIVING
        || holi == MH_PLANT)
    {
        return (true);
    }

    return (mons_class_flag(type, M_UNBREATHING));
}

bool monster::is_insubstantial() const
{
    return (mons_class_flag(type, M_INSUBSTANTIAL));
}

int monster::res_hellfire() const
{
    int res = get_mons_resists(this).hellfire;

    return res;
}

int monster::res_fire() const
{
    const mon_resist_def res = get_mons_resists(this);

    int u = std::min(res.fire + res.hellfire * 3, 3);

    if (mons_itemuse(this) >= MONUSE_STARTING_EQUIPMENT)
    {
        u += scan_mon_inv_randarts(this, ARTP_FIRE);

        const int armour = inv[MSLOT_ARMOUR];
        const int shld   = inv[MSLOT_SHIELD];

        if (armour != NON_ITEM && mitm[armour].base_type == OBJ_ARMOUR)
            u += get_armour_res_fire(mitm[armour], false);

        if (shld != NON_ITEM && mitm[shld].base_type == OBJ_ARMOUR)
            u += get_armour_res_fire(mitm[shld], false);
    }

    if (u < -3)
        u = -3;
    else if (u > 3)
        u = 3;

    return (u);
}

int monster::res_steam() const
{
    int res = get_mons_resists(this).steam;
    if (has_equipped(EQ_BODY_ARMOUR, ARM_STEAM_DRAGON_ARMOUR))
        res += 3;

    res += (res_fire() + 1) / 2;

    if (res > 3)
        res = 3;

    return (res);
}

int monster::res_cold() const
{
    int u = get_mons_resists(this).cold;

    if (mons_itemuse(this) >= MONUSE_STARTING_EQUIPMENT)
    {
        u += scan_mon_inv_randarts(this, ARTP_COLD);

        const int armour = inv[MSLOT_ARMOUR];
        const int shld   = inv[MSLOT_SHIELD];

        if (armour != NON_ITEM && mitm[armour].base_type == OBJ_ARMOUR)
            u += get_armour_res_cold(mitm[armour], false);

        if (shld != NON_ITEM && mitm[shld].base_type == OBJ_ARMOUR)
            u += get_armour_res_cold(mitm[shld], false);
    }

    if (u < -3)
        u = -3;
    else if (u > 3)
        u = 3;

    return (u);
}

int monster::res_elec() const
{
    // This is a variable, not a player_xx() function, so can be above 1.
    int u = 0;

    u += get_mons_resists(this).elec;

    // Don't bother checking equipment if the monster can't use it.
    if (mons_itemuse(this) >= MONUSE_STARTING_EQUIPMENT)
    {
        u += scan_mon_inv_randarts(this, ARTP_ELECTRICITY);

        // No ego armour, but storm dragon.
        const int armour = inv[MSLOT_ARMOUR];
        if (armour != NON_ITEM && mitm[armour].base_type == OBJ_ARMOUR)
            u += get_armour_res_elec(mitm[armour], false);
    }

    // Monsters can legitimately get multiple levels of electricity resistance.

    return (u);
}

int monster::res_asphyx() const
{
    int res = get_mons_resists(this).asphyx;
    if (is_unbreathing())
        res += 1;
    return (res);
}

int monster::res_water_drowning() const
{
    if (is_unbreathing())
        return (1);

    switch (mons_habitat(this))
    {
    case HT_WATER:
    case HT_AMPHIBIOUS:
        return (1);
    default:
        return (0);
    }
}

int monster::res_poison(bool temp) const
{
    UNUSED(temp);

    int u = get_mons_resists(this).poison;
    if (u > 0)
        return u;

    if (mons_itemuse(this) >= MONUSE_STARTING_EQUIPMENT)
    {
        u += scan_mon_inv_randarts(this, ARTP_POISON);

        const int armour = inv[MSLOT_ARMOUR];
        const int shld   = inv[MSLOT_SHIELD];

        if (armour != NON_ITEM && mitm[armour].base_type == OBJ_ARMOUR)
            u += get_armour_res_poison(mitm[armour], false);

        if (shld != NON_ITEM && mitm[shld].base_type == OBJ_ARMOUR)
            u += get_armour_res_poison(mitm[shld], false);
    }

    // Monsters can have multiple innate levels of poison resistance, but
    // like players, equipment doesn't stack.
    if (u > 0)
        return 1;
    return (u);
}

int monster::res_sticky_flame() const
{
    int res = get_mons_resists(this).sticky_flame;
    if (is_insubstantial())
        res += 1;
    if (has_equipped(EQ_BODY_ARMOUR, ARM_MOTTLED_DRAGON_ARMOUR))
        res += 1;
    return (res);
}

int monster::res_rotting(bool temp) const
{
    UNUSED(temp);

    int res = 0;
    switch (holiness())
    {
    case MH_NATURAL:
    case MH_PLANT: // was 1 before.  Gardening shows it should be -1 instead...
        res = 0;
        break;
    case MH_UNDEAD:
        if (mons_base_char(type) == 'n'
            || type == MONS_ZOMBIE_SMALL
            || type == MONS_ZOMBIE_LARGE)
        {
            res = 1;
        }
        else
            res = 3;
        break;
    case MH_DEMONIC:
    case MH_HOLY:
        res = 1;
        break;
    case MH_NONLIVING:
        res = 3;
        break;
    }
    if (is_insubstantial())
        res = 3;
    if (get_mons_resists(this).rotting)
        res += 1;

    return (std::min(3, res));
}

int monster::res_holy_energy(const actor *attacker) const
{
    if (type == MONS_PROFANE_SERVITOR)
        return (1);

    if (undead_or_demonic())
        return (-2);

    if (is_evil())
        return (-1);

    if (is_holy()
        || is_good_god(god)
        || neutral()
        || is_unchivalric_attack(attacker, this)
        || is_good_god(you.religion) && is_follower(this))
    {
        return (1);
    }

    return (0);
}

int monster::res_negative_energy() const
{
    if (holiness() != MH_NATURAL
        || type == MONS_SHADOW_DRAGON)
    {
        return (3);
    }

    int u = 0;

    if (mons_itemuse(this) >= MONUSE_STARTING_EQUIPMENT)
    {
        u += scan_mon_inv_randarts(this, ARTP_NEGATIVE_ENERGY);

        const int armour = inv[MSLOT_ARMOUR];
        const int shld   = inv[MSLOT_SHIELD];

        if (armour != NON_ITEM && mitm[armour].base_type == OBJ_ARMOUR)
            u += get_armour_life_protection(mitm[armour], false);

        if (shld != NON_ITEM && mitm[shld].base_type == OBJ_ARMOUR)
            u += get_armour_life_protection(mitm[shld], false);
    }

    if (u > 3)
        u = 3;

    return (u);
}

int monster::res_torment() const
{
    const mon_holy_type holy = holiness();
    if (holy == MH_UNDEAD
        || holy == MH_DEMONIC
        || holy == MH_NONLIVING)
    {
        return (1);
    }

    return (0);
}

int monster::res_wind() const
{
    if (has_ench(ENCH_TORNADO))
        return 1;
    return mons_class_res_wind(type);
}

int monster::res_petrify(bool temp) const
{
    if (is_insubstantial())
        return 1;
    if (type == MONS_STONE_GOLEM || type == MONS_CATOBLEPAS || mons_is_statue(type))
        return 1;
    // Clay, etc, might be incapable of movement when hardened.
    // Skeletons -- NetHack assumes fossilization doesn't hurt, we might
    // want to make it that way too.
    return 0;
}

int monster::res_acid() const
{
    return (get_mons_resists(this).acid);
}

int monster::res_magic() const
{
    if (mons_immune_magic(this))
        return (MAG_IMMUNE);

    int u = (get_monster_data(type))->resist_magic;

    // Negative values get multiplied with monster hit dice.
    if (u < 0)
        u = hit_dice * -u * 4 / 3;

    // Randarts have a multiplicative effect.
    u *= (scan_mon_inv_randarts(this, ARTP_MAGIC) + 100);
    u /= 100;

    // ego armour resistance
    const int armour = inv[MSLOT_ARMOUR];
    const int shld   = inv[MSLOT_SHIELD];

    if (armour != NON_ITEM && mitm[armour].base_type == OBJ_ARMOUR)
        u += get_armour_res_magic(mitm[armour], false);

    if (shld != NON_ITEM && mitm[shld].base_type == OBJ_ARMOUR)
        u += get_armour_res_magic(mitm[shld], false);

    if (has_ench(ENCH_LOWERED_MR))
        u /= 2;

    if (has_ench(ENCH_RAISED_MR)) //trog's hand
        u += 70;

    return (u);
}

flight_type monster::flight_mode() const
{
    return (mons_flies(this));
}

bool monster::is_levitating() const
{
    // Checking class flags is not enough - see mons_flies().
    return (flight_mode() == FL_LEVITATE);
}

bool monster::is_banished() const
{
    return (!alive() && flags & MF_BANISHED);
}

int monster::mons_species() const
{
    return ::mons_species(type);
}

bool monster::poison(actor *agent, int amount, bool force)
{
    if (amount <= 0)
        return (false);

    // Scale poison down for monsters.
    if (!(amount /= 2))
        amount = 1;

    return poison_monster(this, agent, amount, force);
}

int monster::skill(skill_type sk, int scale, bool real) const
{
    int hd = scale * hit_dice;
    switch (sk)
    {
    case SK_EVOCATIONS:
        return (type == MONS_DEEP_DWARF_ARTIFICER ? hd * 2 : hd);

    case SK_NECROMANCY:
        return ((holiness() == MH_UNDEAD || holiness() == MH_DEMONIC) ? hd : hd/2);

    case SK_POISON_MAGIC:
        return (is_actual_spellcaster() ? hd : hd / 3);

    default:
        return (0);
    }
}

void monster::blink(bool)
{
    if (is_constricted_larger())  // disallow blink if constricted by larger
        return;
    monster_blink(this);
}

void monster::teleport(bool now, bool, bool)
{
    monster_teleport(this, now, false);
}

bool monster::alive() const
{
    return (hit_points > 0 && type != MONS_NO_MONSTER);
}

god_type monster::deity() const
{
    return (god);
}

bool monster::drain_exp(actor *agent, bool quiet, int pow)
{
    if (x_chance_in_y(res_negative_energy(), 3))
        return (false);

    if (!quiet && you.can_see(this))
        mprf("%s is drained!", name(DESC_THE).c_str());

    // If quiet, don't clean up the monster in order to credit properly.
    hurt(agent, 2 + random2(pow), BEAM_NEG, !quiet);

    if (alive())
    {
        if (x_chance_in_y(pow, 15))
        {
            hit_dice--;
            experience = 0;
        }

        max_hit_points -= 2 + random2(pow);
        hit_points = std::min(max_hit_points, hit_points);
    }

    return (true);
}

bool monster::rot(actor *agent, int amount, int immediate, bool quiet)
{
    if (res_rotting() || amount <= 0)
        return (false);

    if (!quiet && you.can_see(this))
    {
        mprf("%s %s!", name(DESC_THE).c_str(),
             amount > 0 ? "rots" : "looks less resilient");
    }

    // Apply immediate damage because we can't handle rotting for
    // monsters yet.
    if (immediate > 0)
    {
        // If quiet, don't clean up the monster in order to credit
        // properly.
        hurt(agent, immediate, BEAM_MISSILE, !quiet);

        if (alive())
        {
            max_hit_points -= immediate * 2;
            hit_points = std::min(max_hit_points, hit_points);
        }
    }

    add_ench(mon_enchant(ENCH_ROT, std::min(amount, 4), agent));

    return (true);
}

int monster::hurt(const actor *agent, int amount, beam_type flavour,
                   bool cleanup_dead)
{
    if (mons_is_projectile(type) || mindex() == ANON_FRIENDLY_MONSTER)
        return (0);

    if (alive())
    {
        if (amount != INSTANT_DEATH
            && ::mons_species(mons_base_type(this)) == MONS_DEEP_DWARF)
        {
            // Deep Dwarves get to shave _any_ hp loss. Player version:
            int shave = 1 + random2(2 + random2(1 + hit_dice / 3));
            dprf("(mon) HP shaved: %d.", shave);
            amount -= shave;
            if (amount <= 0)
                return (0);
        }

        if (amount != INSTANT_DEATH)
            if (this->has_ench(ENCH_DEATHS_DOOR))
               return (0);
            else if (petrified())
                amount /= 2;
            else if (petrifying())
                amount = amount * 2 / 3;

        if (amount == INSTANT_DEATH)
            amount = hit_points;
        else if (hit_dice <= 0)
            amount = hit_points;
        else if (amount <= 0 && hit_points <= max_hit_points)
            return (0);

        if (agent == &you && you.duration[DUR_QUAD_DAMAGE])
        {
            amount *= 4;
            if (amount > hit_points + 50)
                flags |= MF_EXPLODE_KILL;
        }

        amount = std::min(amount, hit_points);
        hit_points -= amount;

        if (hit_points > max_hit_points)
        {
            amount    += hit_points - max_hit_points;
            hit_points = max_hit_points;
        }

        if (flavour == BEAM_NUKE || flavour == BEAM_DISINTEGRATION)
        {
            if (can_bleed())
                blood_spray(pos(), type, amount / 5);

            if (!alive())
                flags |= MF_EXPLODE_KILL;
        }

        // Allow the victim to exhibit passive damage behaviour (e.g.
        // the royal jelly).
        react_to_damage(agent, amount, flavour);

        if (has_ench(ENCH_MIRROR_DAMAGE))
            add_final_effect(FINEFF_MIRROR_DAMAGE, agent, this,
                             coord_def(0, 0), amount);

        blame_damage(agent, amount);
        behaviour_event(this, ME_HURT);
    }

    if (cleanup_dead && (hit_points <= 0 || hit_dice <= 0) && type != -1)
    {
        if (agent == NULL)
            monster_die(this, KILL_MISC, NON_MONSTER);
        else if (agent->atype() == ACT_PLAYER)
            monster_die(this, KILL_YOU, NON_MONSTER);
        else
            monster_die(this, KILL_MON, agent->mindex());
    }

    return (amount);
}

void monster::confuse(actor *atk, int strength)
{
    enchant_monster_with_flavour(this, atk, BEAM_CONFUSION, strength);
}

void monster::paralyse(actor *atk, int strength, std::string cause)
{
    enchant_monster_with_flavour(this, atk, BEAM_PARALYSIS, strength);
}

void monster::petrify(actor *atk)
{
    enchant_monster_with_flavour(this, atk, BEAM_PETRIFY);
}

bool monster::fully_petrify(actor *atk, bool quiet)
{
    bool msg = !quiet && simple_monster_message(this, mons_is_immotile(this) ?
                         " turns to stone!" : " stops moving altogether!");

    add_ench(ENCH_PETRIFIED);
    mons_check_pool(this, pos(),
                    atk ? atk == &you ? KILL_YOU_MISSILE
                                      : KILL_MON_MISSILE
                        : KILL_NONE,
                    atk ? atk->mindex() : NON_MONSTER);
    return msg;
}

void monster::slow_down(actor *atk, int strength)
{
    enchant_monster_with_flavour(this, atk, BEAM_SLOW, strength);
}

void monster::set_ghost(const ghost_demon &g)
{
    ghost.reset(new ghost_demon(g));

    if (!ghost->name.empty())
        mname = ghost->name;
}

void monster::set_new_monster_id()
{
    mid = ++you.last_mid;
}

void monster::ghost_init(bool need_pos)
{
    ghost_demon_init();

    set_new_monster_id();
    type            = MONS_PLAYER_GHOST;
    god             = ghost->religion;
    attitude        = ATT_HOSTILE;
    behaviour       = BEH_WANDER;
    flags           = MF_INTERESTING;
    foe             = MHITNOT;
    foe_memory      = 0;
    number          = MONS_NO_MONSTER;

    inv.init(NON_ITEM);
    enchantments.clear();
    ench_cache.reset();
    ench_countdown = 0;

    // Summoned player ghosts are already given a position; calling this
    // in those instances will cause a segfault. Instead, check to see
    // if we have a home first. {due}
    if (need_pos && !in_bounds(pos()))
        find_place_to_live();
}

void monster::uglything_init(bool only_mutate)
{
    // If we're mutating an ugly thing, leave its experience level, hit
    // dice and maximum and current hit points as they are.
    if (!only_mutate)
    {
        hit_dice        = ghost->xl;
        max_hit_points  = ghost->max_hp;
        hit_points      = max_hit_points;
    }

    ac              = ghost->ac;
    ev              = ghost->ev;
    speed           = ghost->speed;
    speed_increment = 70;
    colour          = ghost->colour;
}

void monster::ghost_demon_init()
{
    hit_dice        = ghost->xl;
    max_hit_points  = std::min<short int>(ghost->max_hp, MAX_MONSTER_HP);
    hit_points      = max_hit_points;
    ac              = ghost->ac;
    ev              = ghost->ev;
    speed           = ghost->speed;
    speed_increment = 70;
    colour          = ghost->colour;

    load_ghost_spells();
}

void monster::uglything_mutate(uint8_t force_colour)
{
    ghost->init_ugly_thing(type == MONS_VERY_UGLY_THING, true, force_colour);
    uglything_init(true);
}

void monster::uglything_upgrade()
{
    ghost->ugly_thing_to_very_ugly_thing();
    uglything_init();
}

bool monster::check_set_valid_home(const coord_def &place,
                                    coord_def &chosen,
                                    int &nvalid) const
{
    if (!in_bounds(place))
        return (false);

    if (actor_at(place))
        return (false);

    if (!monster_habitable_grid(this, grd(place)))
        return (false);

    if (one_chance_in(++nvalid))
        chosen = place;

    return (true);
}

#define MAX_PLACE_NEAR_DIST 8

bool monster::find_home_near_place(const coord_def &c)
{
    int last_dist = -1;
    coord_def place(-1, -1);
    int nvalid = 0;
    SquareArray<int, MAX_PLACE_NEAR_DIST> dist(-1);
    std::queue<coord_def> q;

    q.push(c);
    dist(coord_def()) = 0;
    while (!q.empty())
    {
        coord_def p = q.front();
        q.pop();
        if (dist(p - c) >= last_dist && nvalid)
        {
            // already found a valid closer destination
            return (move_to_pos(place));
        }
        else if (dist(p - c) >= MAX_PLACE_NEAR_DIST)
            break;

        for (adjacent_iterator ai(p); ai; ++ai)
        {
            if (dist(*ai - c) > -1)
                continue;
            dist(*ai - c) = last_dist = dist(p - c) + 1;

            if (!monster_habitable_grid(this, grd(*ai)))
                continue;

            q.push(*ai);
            check_set_valid_home(*ai, place, nvalid);
        }
    }

    return (false);
}

bool monster::find_home_near_player()
{
    return (find_home_near_place(you.pos()));
}

bool monster::find_home_anywhere()
{
    coord_def place(-1, -1);
    int nvalid = 0;
    for (int tries = 0; tries < 600; ++tries)
        if (check_set_valid_home(random_in_bounds(), place, nvalid))
            return (move_to_pos(place));
    return (false);
}

bool monster::find_place_to_live(bool near_player)
{
    return (near_player && find_home_near_player()
            || find_home_anywhere());
}

void monster::destroy_inventory()
{
    for (int j = 0; j < NUM_MONSTER_SLOTS; j++)
    {
        if (inv[j] != NON_ITEM)
        {
            destroy_item(inv[j]);
            inv[j] = NON_ITEM;
        }
    }
}

bool monster::is_travelling() const
{
    return (!travel_path.empty());
}

bool monster::is_patrolling() const
{
    return (!patrol_point.origin());
}

bool monster::needs_abyss_transit() const
{
    return ((mons_is_unique(type)
                || (flags & MF_BANISHED)
                || you.level_type == LEVEL_DUNGEON
                   && hit_dice > 8 + random2(25)
                   && mons_can_use_stairs(this))
            && !has_ench(ENCH_ABJ));
}

void monster::set_transit(const level_id &dest)
{
    add_monster_to_transit(dest, *this);
    if (you.can_see(this))
        remove_unique_annotation(this);
}

void monster::load_ghost_spells()
{
    if (!ghost.get())
    {
        spells.init(SPELL_NO_SPELL);
        return;
    }

    spells = ghost->spells;

#ifdef DEBUG_DIAGNOSTICS
    dprf("Ghost spells:");
    for (int i = 0; i < NUM_MONSTER_SPELL_SLOTS; i++)
    {
        mprf(MSGCH_DIAGNOSTICS, "Spell #%d: %d (%s)",
             i, spells[i], spell_title(spells[i]));
    }
#endif
}

bool monster::has_hydra_multi_attack() const
{
    return (mons_genus(mons_base_type(this)) == MONS_HYDRA);
}

bool monster::has_multitargeting() const
{
    if (mons_wields_two_weapons(this))
        return (true);

    // Hacky little list for now. evk
    return ((has_hydra_multi_attack() && !mons_is_zombified(this))
            || type == MONS_TENTACLED_MONSTROSITY
            || type == MONS_ELECTRIC_GOLEM);
}

bool monster::can_use_spells() const
{
    return (flags & MF_SPELLCASTER);
}

bool monster::is_priest() const
{
    return (flags & MF_PRIEST);
}

bool monster::is_fighter() const
{
    return (flags & MF_FIGHTER);
}

bool monster::is_archer() const
{
    return (flags & MF_ARCHER);
}

bool monster::is_actual_spellcaster() const
{
    return (flags & MF_ACTUAL_SPELLS);
}

bool monster::is_shapeshifter() const
{
    return (has_ench(ENCH_GLOWING_SHAPESHIFTER, ENCH_SHAPESHIFTER));
}

void monster::forget_random_spell()
{
    int which_spell = -1;
    int count = 0;
    for (int i = 0; i < NUM_MONSTER_SPELL_SLOTS; ++i)
        if (spells[i] != SPELL_NO_SPELL && one_chance_in(++count))
            which_spell = i;
    if (which_spell != -1)
        spells[which_spell] = SPELL_NO_SPELL;
}

void monster::scale_hp(int num, int den)
{
    // Without the +1, we lose maxhp on every berserk (the only use) if the
    // maxhp is odd.  This version does preserve the value correctly, but only
    // if it is first inflated then deflated.
    hit_points     = (hit_points * num + 1) / den;
    max_hit_points = (max_hit_points * num + 1) / den;

    if (hit_points < 1)
        hit_points = 1;
    if (max_hit_points < 1)
        max_hit_points = 1;
    if (hit_points > max_hit_points)
        hit_points = max_hit_points;
}

kill_category monster::kill_alignment() const
{
    return (friendly() ? KC_FRIENDLY : KC_OTHER);
}

bool monster::sicken(int amount, bool unused)
{
    UNUSED(unused);

    if (res_rotting() || (amount /= 2) < 1)
        return (false);

    if (!has_ench(ENCH_SICK) && you.can_see(this))
    {
        // Yes, could be confused with poisoning.
        mprf("%s looks sick.", name(DESC_THE).c_str());
    }

    add_ench(mon_enchant(ENCH_SICK, 0, 0, amount * 10));

    return (true);
}

bool monster::bleed(const actor* agent, int amount, int degree)
{
    if (!has_ench(ENCH_BLEED) && you.can_see(this))
    {
        mprf("%s begins to bleed from %s wounds!", name(DESC_THE).c_str(),
             pronoun(PRONOUN_POSSESSIVE).c_str());
    }

    add_ench(mon_enchant(ENCH_BLEED, degree, agent, amount * 10));

    return (true);
}

// Recalculate movement speed.
void monster::calc_speed()
{
    speed = mons_base_speed(this);

    switch (type)
    {
    case MONS_ABOMINATION_SMALL:
        speed = 7 + random2avg(9, 2);
        break;
    case MONS_ABOMINATION_LARGE:
        speed = 6 + random2avg(7, 2);
        break;
    case MONS_HELL_BEAST:
        speed = 10 + random2(8);
    default:
        break;
    }

    bool is_liquefied = (liquefied(pos()) && ground_level()
                         && !is_insubstantial());

    // Going berserk on liquid ground doesn't speed you up any.
    if (!is_liquefied && (has_ench(ENCH_BERSERK) || has_ench(ENCH_INSANE)))
        speed = berserk_mul(speed);
    else if (has_ench(ENCH_HASTE))
        speed = haste_mul(speed);
    if (has_ench(ENCH_SLOW))
        speed = haste_div(speed);
}

// Check speed and speed_increment sanity.
void monster::check_speed()
{
    // FIXME: If speed is borked, recalculate.  Need to figure out how
    // speed is getting borked.
    if (speed < 0 || speed > 130)
    {
        dprf("Bad speed: %s, spd: %d, spi: %d, hd: %d, ench: %s",
             name(DESC_PLAIN).c_str(),
             speed, speed_increment, hit_dice,
             describe_enchantments().c_str());

        calc_speed();

        dprf("Fixed speed for %s to %d", name(DESC_PLAIN).c_str(), speed);
    }

    if (speed_increment < 0)
        speed_increment = 0;

    if (speed_increment > 200)
    {
        dprf("Clamping speed increment on %s: %d",
             name(DESC_PLAIN).c_str(), speed_increment);

        speed_increment = 140;
    }
}

actor *monster::get_foe() const
{
    if (foe == MHITNOT)
        return (NULL);
    else if (foe == MHITYOU)
        return (friendly() ? NULL : &you);

    // Must be a monster!
    monster* my_foe = &menv[foe];
    return (my_foe->alive()? my_foe : NULL);
}

int monster::foe_distance() const
{
    const actor *afoe = get_foe();
    return (afoe ? pos().distance_from(afoe->pos())
                 : INFINITE_DISTANCE);
}

bool monster::can_go_berserk() const
{
    if (holiness() != MH_NATURAL || mons_is_tentacle(type))
        return (false);

    if (mons_intel(this) == I_PLANT)
        return (false);

    if (paralysed() || petrified() || petrifying() || asleep())
        return (false);

    if (berserk() || has_ench(ENCH_FATIGUE))
        return (false);

    // If we have no melee attack, going berserk is pointless.
    const mon_attack_def attk = mons_attack_spec(this, 0);
    if (attk.type == AT_NONE || attk.damage == 0)
        return (false);

    return (true);
}

bool monster::frenzied() const
{
    return (has_ench(ENCH_INSANE));
}

bool monster::berserk() const
{
    return (has_ench(ENCH_BERSERK) || has_ench(ENCH_INSANE));
}

bool monster::needs_berserk(bool check_spells) const
{
    if (!can_go_berserk())
        return (false);

    if (has_ench(ENCH_HASTE) || has_ench(ENCH_TP))
        return (false);

    if (foe_distance() > 3)
        return (false);

    if (check_spells)
    {
        for (int i = 0; i < NUM_MONSTER_SPELL_SLOTS; ++i)
        {
            const int spell = spells[i];
            if (spell != SPELL_NO_SPELL && spell != SPELL_BERSERKER_RAGE)
                return (false);
        }
    }

    return (true);
}

bool monster::can_see_invisible() const
{
    if (mons_is_ghost_demon(type))
        return (ghost->see_invis);
    else if (mons_class_flag(type, M_SEE_INVIS))
        return (true);
    else if (scan_mon_inv_randarts(this, ARTP_EYESIGHT) > 0)
        return (true);
    return (false);
}

bool monster::invisible() const
{
    return (has_ench(ENCH_INVIS) && !backlit());
}

bool monster::visible_to(const actor *looker) const
{
    bool sense_invis = looker->atype() == ACT_MONSTER
                       && mons_sense_invis(looker->as_monster());

    bool blind = looker->atype() == ACT_MONSTER
                 && looker->as_monster()->has_ench(ENCH_BLIND);

    bool vis = !blind && !invisible() || looker->can_see_invisible()
               || sense_invis && adjacent(pos(), looker->pos());

    return (vis && (this == looker || !submerged()));
}

bool monster::near_foe() const
{
    const actor *afoe = get_foe();
    return (afoe && see_cell_no_trans(afoe->pos()));
}

bool monster::has_lifeforce() const
{
    const mon_holy_type holi = holiness();

    return (holi == MH_NATURAL || holi == MH_PLANT);
}

bool monster::can_mutate() const
{
    const mon_holy_type holi = holiness();

    return (holi != MH_UNDEAD && holi != MH_NONLIVING);
}

bool monster::can_safely_mutate() const
{
    return (can_mutate());
}

bool monster::can_bleed(bool /*allow_tran*/) const
{
    return (mons_has_blood(type));
}

bool monster::mutate()
{
    if (!can_mutate())
        return (false);

    // Polymorphing a (very) ugly thing will mutate it into a different
    // (very) ugly thing.
    if (type == MONS_UGLY_THING || type == MONS_VERY_UGLY_THING)
    {
        ugly_thing_mutate(this);
        return (true);
    }

    // Polymorphing a shapeshifter will make it revert to its original
    // form.
    if (has_ench(ENCH_GLOWING_SHAPESHIFTER))
        return (monster_polymorph(this, MONS_GLOWING_SHAPESHIFTER));
    if (has_ench(ENCH_SHAPESHIFTER))
        return (monster_polymorph(this, MONS_SHAPESHIFTER));

    // Polymorphing a slime creature will usually split it first
    // and polymorph each part separately.
    if (type == MONS_SLIME_CREATURE)
    {
        slime_creature_mutate(this);
        return (true);
    }

    return (monster_polymorph(this, RANDOM_MONSTER));
}

static bool _mons_is_icy(int mc)
{
    return (mc == MONS_ICE_BEAST
            || mc == MONS_SIMULACRUM_SMALL
            || mc == MONS_SIMULACRUM_LARGE
            || mc == MONS_ICE_STATUE);
}

bool monster::is_icy() const
{
    return (_mons_is_icy(type));
}

static bool _mons_is_fiery(int mc)
{
    return (mc == MONS_FIRE_VORTEX
            || mc == MONS_FIRE_ELEMENTAL
            || mc == MONS_FLAMING_CORPSE
            || mc == MONS_EFREET
            || mc == MONS_AZRAEL
            || mc == MONS_LAVA_WORM
            || mc == MONS_LAVA_FISH
            || mc == MONS_LAVA_SNAKE
            || mc == MONS_SALAMANDER
            || mc == MONS_MOLTEN_GARGOYLE
            || mc == MONS_ORB_OF_FIRE);
}

bool monster::is_fiery() const
{
    return (_mons_is_fiery(type));
}

static bool _mons_is_skeletal(int mc)
{
    return (mc == MONS_SKELETON_SMALL
            || mc == MONS_SKELETON_LARGE
            || mc == MONS_BONE_DRAGON
            || mc == MONS_SKELETAL_WARRIOR
            || mc == MONS_FLYING_SKULL
            || mc == MONS_CURSE_SKULL
            || mc == MONS_MURRAY);
}

bool monster::is_skeletal() const
{
    return (_mons_is_skeletal(type));
}

bool monster::has_action_energy() const
{
    return (speed_increment >= 80);
}

void monster::check_redraw(const coord_def &old, bool clear_tiles) const
{
    if (!crawl_state.io_inited)
        return;

    const bool see_new = you.see_cell(pos());
    const bool see_old = you.see_cell(old);
    if ((see_new || see_old) && !view_update())
    {
        if (see_new)
            view_update_at(pos());

        // Don't leave a trail if we can see the monster move in.
        if (see_old || (pos() - old).rdist() <= 1)
        {
            view_update_at(old);
#ifdef USE_TILE
            if (clear_tiles && !see_old)
            {
                tile_clear_monster(old);
                if (mons_is_feat_mimic(type))
                    tile_reset_feat(old);
            }
#endif
        }
        update_screen();
    }
}

void monster::apply_location_effects(const coord_def &oldpos,
                                     killer_type killer,
                                     int killernum)
{
    if (oldpos != pos())
        dungeon_events.fire_position_event(DET_MONSTER_MOVED, pos());

    if (alive() && mons_habitat(this) == HT_WATER
        && !feat_is_watery(grd(pos())) && !has_ench(ENCH_AQUATIC_LAND))
    {
        add_ench(ENCH_AQUATIC_LAND);
    }

    if (alive() && has_ench(ENCH_AQUATIC_LAND))
    {
        if (!feat_is_watery(grd(pos())))
            simple_monster_message(this, " flops around on dry land!");
        else if (!feat_is_watery(grd(oldpos)))
        {
            simple_monster_message(this, " dives back into the water!");
            del_ench(ENCH_AQUATIC_LAND);
        }
        // This may have been called via dungeon_terrain_changed instead
        // of by the monster moving move, in that case grd(oldpos) will
        // be the current position that became watery.
        else
            del_ench(ENCH_AQUATIC_LAND);
    }

    // Monsters stepping on traps:
    trap_def* ptrap = find_trap(pos());
    if (ptrap)
        ptrap->trigger(*this);

    if (alive())
        mons_check_pool(this, pos(), killer, killernum);

    if (alive() && has_ench(ENCH_SUBMERGED)
        && (!monster_can_submerge(this, grd(pos()))
            || type == MONS_TRAPDOOR_SPIDER))
    {
        del_ench(ENCH_SUBMERGED);

        if (type == MONS_TRAPDOOR_SPIDER)
            behaviour_event(this, ME_EVAL);
    }

    terrain_property_t &prop = env.pgrid(pos());

    if (prop & FPROP_BLOODY)
    {
        monster_type genus = mons_genus(type);

        if (genus == MONS_JELLY || genus == MONS_GIANT_SLUG)
        {
            prop &= ~FPROP_BLOODY;
            if (you.see_cell(pos()) && !visible_to(&you))
            {
               std::string desc =
                   feature_description(pos(), false, DESC_THE, false);
               mprf("The bloodstain on %s disappears!", desc.c_str());
            }
        }
    }
}

bool monster::self_destructs()
{
    if (type == MONS_GIANT_SPORE
        || type == MONS_BALL_LIGHTNING
        || type == MONS_ORB_OF_DESTRUCTION)
    {
        suicide();
        // Do the explosion right now.
        monster_die(as_monster(), KILL_MON, mindex());
        return (true);
    }
    return (false);
}

bool monster::move_to_pos(const coord_def &newpos, bool clear_net)
{
    const actor* a = actor_at(newpos);
    if (a && (a != &you || !fedhas_passthrough(this)))
        return (false);

    const int index = mindex();

    // Clear old cell pointer.
    if (in_bounds(pos()) && mgrd(pos()) == index)
        mgrd(pos()) = NON_MONSTER;

    // Set monster x,y to new value.
    moveto(newpos, clear_net);

    // Set new monster grid pointer to this monster.
    mgrd(newpos) = index;

    return (true);
}

// Returns true if the trap should be revealed to the player.
bool monster::do_shaft()
{
    if (!is_valid_shaft_level())
        return (false);

    // Handle instances of do_shaft() being invoked magically when
    // the monster isn't standing over a shaft.
    if (get_trap_type(pos()) != TRAP_SHAFT)
    {
        switch (grd(pos()))
        {
        case DNGN_FLOOR:
        case DNGN_OPEN_DOOR:
        case DNGN_TRAP_MECHANICAL:
        case DNGN_TRAP_MAGICAL:
        case DNGN_TRAP_NATURAL:
        case DNGN_TRAP_WEB:
        case DNGN_UNDISCOVERED_TRAP:
        case DNGN_ENTER_SHOP:
            break;

        default:
            return (false);
        }

        if (!ground_level() || total_weight() == 0)
        {
            if (mons_near(this))
            {
                if (visible_to(&you))
                {
                    mprf("A shaft briefly opens up underneath %s!",
                         name(DESC_THE).c_str());
                }
                else
                    mpr("A shaft briefly opens up in the floor!");
            }

            handle_items_on_shaft(pos(), false);
            return (false);
        }
    }

    level_id lev = shaft_dest(false);

    if (lev == level_id::current())
        return (false);

    // If a pacified monster is leaving the level via a shaft trap, and
    // has reached its goal, handle it here.
    if (!pacified())
        set_transit(lev);

    const bool reveal =
        simple_monster_message(this, " falls through a shaft!");

    handle_items_on_shaft(pos(), false);

    // Monster is no longer on this level.
    destroy_inventory();
    monster_cleanup(this);

    return (reveal);
}

void monster::hibernate(int)
{
    if (!can_hibernate())
        return;

    behaviour = BEH_SLEEP;
    add_ench(ENCH_SLEEPY);
    add_ench(ENCH_SLEEP_WARY);
}

void monster::put_to_sleep(actor *attacker, int strength)
{
    if (!can_sleep())
        return;

    behaviour = BEH_SLEEP;
    add_ench(ENCH_SLEEPY);
}

void monster::check_awaken(int)
{
    // XXX
}

int monster::beam_resists(bolt &beam, int hurted, bool doEffects,
                          std::string source)
{
    return mons_adjust_flavoured(this, beam, hurted, doEffects);
}

const monsterentry *monster::find_monsterentry() const
{
    return (type == MONS_NO_MONSTER || type == MONS_PROGRAM_BUG) ? NULL
                                                    : get_monster_data(type);
}

monster_type monster::get_mislead_type() const
{
    if (props.exists("mislead_as"))
        return props["mislead_as"].get_monster().type;
    else
        return type;
}

int monster::action_energy(energy_use_type et) const
{
    if (const monsterentry *me = find_monsterentry())
    {
        const mon_energy_usage &mu = me->energy_usage;
        int move_cost = 0;
        switch (et)
        {
        case EUT_MOVE:    move_cost = mu.move; break;
        // Amphibious monster speed boni are now dealt with using SWIM_ENERGY,
        // rather than here.
        case EUT_SWIM:    move_cost = mu.swim; break;
        case EUT_MISSILE: return mu.missile;
        case EUT_ITEM:    return mu.item;
        case EUT_SPECIAL: return mu.special;
        case EUT_SPELL:   return mu.spell;
        case EUT_ATTACK:  return mu.attack;
        case EUT_PICKUP:  return mu.pickup_percent;
        }

        if (has_ench(ENCH_SWIFT))
            move_cost -= 2;

        // Floundering monsters get the same penalty as the player, except that
        // player get penalty on entering water, while monster get the penalty
        // when leaving it.
        if (floundering())
            move_cost += 3 + random2(8);

        // If the monster cast it, it has more control and is there not
        // as slow as when the player casts it.
        if (has_ench(ENCH_LIQUEFYING))
            move_cost -= 2;

        return move_cost;
    }
    return 10;
}

void monster::lose_energy(energy_use_type et, int div, int mult)
{
    int energy_loss  = div_round_up(mult * action_energy(et), div);
    if (has_ench(ENCH_PETRIFYING))
    {
        energy_loss *= 3;
        energy_loss /= 2;
    }

    // Randomize movement cost slightly, to make it less predictable,
    // and make pillar-dancing not entirely safe.
    if (et == EUT_MOVE || et == EUT_SWIM)
        energy_loss += random2(3) - 1;

    speed_increment -= energy_loss;
}

void monster::gain_energy(energy_use_type et, int div, int mult)
{
    int energy_gain  = div_round_up(mult * action_energy(et), div);
    if (has_ench(ENCH_PETRIFYING))
    {
        energy_gain *= 2;
        energy_gain /= 3;
    }

    speed_increment += energy_gain;
}

bool monster::can_drink_potion(potion_type ptype) const
{
    if (mons_class_is_stationary(type))
        return (false);

    if (mons_itemuse(this) < MONUSE_STARTING_EQUIPMENT)
        return (false);

    // These monsters cannot drink.
    if (is_skeletal() || is_insubstantial()
        || mons_species() == MONS_LICH || mons_genus(type) == MONS_MUMMY
        || type == MONS_GASTRONOK)
    {
        return (false);
    }

    switch (ptype)
    {
        case POT_CURING:
        case POT_HEAL_WOUNDS:
            return (holiness() != MH_NONLIVING
                    && holiness() != MH_PLANT);
        case POT_BLOOD:
        case POT_BLOOD_COAGULATED:
            return (mons_species() == MONS_VAMPIRE);
        case POT_BERSERK_RAGE:
            return (can_go_berserk());
        case POT_SPEED:
        case POT_MIGHT:
        case POT_INVISIBILITY:
            // If there are any item using monsters that are permanently
            // invisible, this might have to be restricted.
            return (true);
        default:
            break;
    }

    return (false);
}

bool monster::should_drink_potion(potion_type ptype) const
{
    switch (ptype)
    {
    case POT_CURING:
        return (!has_ench(ENCH_DEATHS_DOOR)
                && hit_points <= max_hit_points / 2
                || has_ench(ENCH_POISON)
                || has_ench(ENCH_SICK)
                || has_ench(ENCH_CONFUSION)
                || has_ench(ENCH_ROT));
    case POT_HEAL_WOUNDS:
        return (!has_ench(ENCH_DEATHS_DOOR)
                && hit_points <= max_hit_points / 2);
    case POT_BLOOD:
    case POT_BLOOD_COAGULATED:
        return (hit_points <= max_hit_points / 2);
    case POT_BERSERK_RAGE:
        // this implies !berserk()
        return (!has_ench(ENCH_MIGHT) && !has_ench(ENCH_HASTE)
                && needs_berserk());
    case POT_SPEED:
        return (!has_ench(ENCH_HASTE));
    case POT_MIGHT:
        return (!has_ench(ENCH_MIGHT) && foe_distance() <= 2);
    case POT_INVISIBILITY:
        // We're being nice: friendlies won't go invisible if the player
        // won't be able to see them.
        return (!has_ench(ENCH_INVIS)
                && (you.can_see_invisible(false) || !friendly()));
    default:
        break;
    }

    return (false);
}

// Return the ID status gained.
item_type_id_state_type monster::drink_potion_effect(potion_type pot_eff)
{
    simple_monster_message(this, " drinks a potion.");

    item_type_id_state_type ident = ID_MON_TRIED_TYPE;

    switch (pot_eff)
    {
    case POT_CURING:
    {
        if (heal(5 + random2(7)))
        simple_monster_message(this, " is healed!");

        const enchant_type cured_enchants[] = {
            ENCH_POISON, ENCH_SICK, ENCH_CONFUSION, ENCH_ROT
        };

        // We can differentiate curing and heal wounds (and blood,
        // for vampires) by seeing if any status ailments are cured.
        for (unsigned int i = 0; i < ARRAYSZ(cured_enchants); ++i)
            if (del_ench(cured_enchants[i]))
                ident = ID_KNOWN_TYPE;
    }
    break;

    case POT_HEAL_WOUNDS:
        if (heal(10 + random2avg(28, 3)))
        simple_monster_message(this, " is healed!");
        break;

    case POT_BLOOD:
    case POT_BLOOD_COAGULATED:
        if (mons_species() == MONS_VAMPIRE)
        {
            heal(10 + random2avg(28, 3));
            simple_monster_message(this, " is healed!");
        }
        break;

    case POT_BERSERK_RAGE:
        if (enchant_monster_with_flavour(this, this, BEAM_BERSERK))
            ident = ID_KNOWN_TYPE;
        break;

    case POT_SPEED:
        if (enchant_monster_with_flavour(this, this, BEAM_HASTE))
            ident = ID_KNOWN_TYPE;
        break;

    case POT_MIGHT:
        if (enchant_monster_with_flavour(this, this, BEAM_MIGHT))
            ident = ID_KNOWN_TYPE;
        break;

    case POT_INVISIBILITY:
        if (enchant_monster_with_flavour(this, this, BEAM_INVISIBILITY))
            ident = ID_KNOWN_TYPE;
        break;

    default:
        break;
    }

    return (ident);
}

void monster::react_to_damage(const actor *oppressor, int damage,
                               beam_type flavour)
{
    if (type == MONS_SIXFIRHY && flavour == BEAM_ELECTRICITY)
    {
        if (!alive()) // overcharging is deadly
            simple_monster_message(this,
                                   " explodes in a shower of sparks!");
        else if (heal(damage*2, false))
            simple_monster_message(this, " seems to be charged up!");
        return;
    }

    if (!alive())
        return;

    // The royal jelly objects to taking damage and will SULK. :-)
    if (type == MONS_ROYAL_JELLY)
    {
        int lobes = hit_points / 12;
        int oldlobes = (hit_points + damage) / 12;

        if (lobes == oldlobes)
            return;

        mon_acting mact(this);

        const int tospawn = oldlobes - lobes;
#ifdef DEBUG_DIAGNOSTICS
        mprf(MSGCH_DIAGNOSTICS, "Trying to spawn %d jellies.", tospawn);
#endif
        const beh_type beha = SAME_ATTITUDE(this);
        int spawned = 0;
        for (int i = 0; i < tospawn; ++i)
        {
            const monster_type jelly = royal_jelly_ejectable_monster();
            coord_def jpos = find_newmons_square_contiguous(jelly, pos());
            if (!in_bounds(jpos))
                continue;

            const int nmons = mons_place(
                                  mgen_data(jelly, beha, this, 0, 0,
                                            jpos, foe, 0, god));

            if (nmons != -1 && nmons != NON_MONSTER)
            {
                // Don't allow milking the royal jelly.
                menv[nmons].flags |= MF_NO_REWARD;
                spawned++;
            }
        }

        const bool needs_message = spawned && mons_near(this)
                                   && visible_to(&you);

        if (needs_message)
        {
            const std::string monnam = name(DESC_THE);
            mprf("%s shudders%s.", monnam.c_str(),
                 spawned >= 5 ? " alarmingly" :
                 spawned >= 3 ? " violently" :
                 spawned > 1 ? " vigorously" : "");

            if (spawned == 1)
                mprf("%s spits out another jelly.", monnam.c_str());
            else
            {
                mprf("%s spits out %s more jellies.",
                     monnam.c_str(),
                     number_in_words(spawned).c_str());
            }
        }
    }
    else if (type == MONS_KRAKEN_TENTACLE && flavour != BEAM_TORMENT_DAMAGE)
    {
        if (!invalid_monster_index(number)
            && mons_base_type(&menv[number]) == MONS_KRAKEN)
        {
            menv[number].hurt(oppressor, damage, flavour);

            // We could be removed, undo this or certain post-hit
            // effects will cry.
            if (invalid_monster(this))
            {
                type = MONS_KRAKEN_TENTACLE;
                hit_points = -1;
            }
        }
    }
    else if (type == MONS_KRAKEN_TENTACLE_SEGMENT)
    {
        if (!invalid_monster_index(number)
            && mons_base_type(&menv[number]) == MONS_KRAKEN_TENTACLE)
        {
            // If we are going to die, monster_die hook will handle
            // purging the tentacle.
            if (hit_points < menv[number].hit_points
                && this->hit_points > 0)
            {
                int pass_damage = menv[number].hit_points -  hit_points;
                menv[number].hurt(oppressor, pass_damage, flavour);

                // We could be removed, undo this or certain post-hit
                // effects will cry.
                if (invalid_monster(this))
                {
                    type = MONS_KRAKEN_TENTACLE_SEGMENT;
                    hit_points = -1;
                }
            }
        }
    }
    else if (type == MONS_ELDRITCH_TENTACLE_SEGMENT)
    {
        //mprf("in tentacle damage pass");
        if (!invalid_monster_index(number)
            && mons_base_type(&menv[number]) == MONS_ELDRITCH_TENTACLE)
        {
            if (hit_points < menv[number].hit_points)
            {
                int pass_damage = menv[number].hit_points -  hit_points;
                menv[number].hurt(oppressor, pass_damage, flavour);

                // We could be removed, undo this or certain post-hit
                // effects will cry.
                if (invalid_monster(this))
                {
                    type = MONS_ELDRITCH_TENTACLE_SEGMENT;
                    hit_points = -1;
                }
            }
        }
    }
    else if (type == MONS_BUSH && flavour == BEAM_FIRE
             && damage>8 && x_chance_in_y(damage, 20))
    {
        place_cloud(CLOUD_FIRE, pos(), 20+random2(15), oppressor, 5);
    }
    else if (type == MONS_SPRIGGAN_RIDER)
    {
        if (hit_points + damage > max_hit_points / 2)
            damage = max_hit_points / 2 - hit_points;
        if (damage > 0 && x_chance_in_y(damage, damage + hit_points))
        {
            bool fly_died = coinflip();
            int old_hp                = hit_points;
            uint64_t old_flags        = flags;
            mon_enchant_list old_ench = enchantments;
            FixedBitArray<NUM_ENCHANTMENTS> old_ench_cache = ench_cache;
            int8_t old_ench_countdown = ench_countdown;

            if (!fly_died)
                monster_drop_things(this, mons_aligned(oppressor, &you));

            type = fly_died ? MONS_SPRIGGAN : MONS_FIREFLY;
            define_monster(this);
            hit_points = std::min(old_hp, hit_points);
            flags          = old_flags;
            enchantments   = old_ench;
            ench_cache     = old_ench_cache;
            ench_countdown = old_ench_countdown;

            mounted_kill(this, fly_died ? MONS_FIREFLY : MONS_SPRIGGAN,
                !oppressor ? KILL_MISC
                : (oppressor->atype() == ACT_PLAYER)
                  ? KILL_YOU : KILL_MON,
                (oppressor && oppressor->atype() == ACT_MONSTER)
                  ? oppressor->mindex() : NON_MONSTER);

            if (fly_died && !is_habitable(pos()))
            {
                hit_points = 0;
                if (observable())
                    mprf("As %s mount dies, %s plunges down into %s!",
                         pronoun(PRONOUN_POSSESSIVE).c_str(),
                         name(DESC_THE).c_str(),
                         grd(pos()) == DNGN_LAVA ?
                             "lava and is incinerated" :
                             "deep water and drowns");
            }
            else if (fly_died && observable())
            {
                mprf("%s jumps down from %s now dead mount.",
                     name(DESC_THE).c_str(),
                     pronoun(PRONOUN_POSSESSIVE).c_str());
            }
        }
    }
}

reach_type monster::reach_range() const
{
    const mon_attack_def attk(mons_attack_spec(this, 0));
    if (attk.flavour == AF_REACH && attk.damage)
        return (REACH_TWO);

    const item_def *wpn = primary_weapon();
    if (wpn)
        return weapon_reach(*wpn);
    return (REACH_NONE);
}

bool monster::can_cling_to_walls() const
{
    return (mons_genus(type) == MONS_SPIDER || type == MONS_GIANT_GECKO
            || type == MONS_GIANT_COCKROACH || type == MONS_GIANT_MITE
            || type == MONS_DEMONIC_CRAWLER);
}

void monster::steal_item_from_player()
{
    if (confused())
    {
        std::string msg = getSpeakString("Maurice confused nonstealing");
        if (!msg.empty() && msg != "__NONE")
        {
            msg = replace_all(msg, "@The_monster@", name(DESC_THE));
            mpr(msg.c_str(), MSGCH_TALK);
        }
        return;
    }

    mon_inv_type mslot = NUM_MONSTER_SLOTS;
    int steal_what  = -1;
    int total_value = 0;
    for (int m = 0; m < ENDOFPACK; ++m)
    {
        if (!you.inv[m].defined())
            continue;

        // Cannot unequip player.
        // TODO: Allow stealing of the wielded weapon?
        //       Needs to be unwielded properly and should never lead to
        //       fatal stat loss.
        // 1KB: I'd say no, weapon is being held, it's different from pulling
        //      a wand from your pocket.
        if (item_is_equipped(you.inv[m]))
            continue;

        mon_inv_type monslot = item_to_mslot(you.inv[m]);
        if (monslot == NUM_MONSTER_SLOTS)
        {
            // Try a related slot instead to allow for stealing of other
            // valuable items.
            if (you.inv[m].base_type == OBJ_BOOKS)
                monslot = MSLOT_SCROLL;
            else if (you.inv[m].base_type == OBJ_JEWELLERY)
                monslot = MSLOT_MISCELLANY;
            else
                continue;
        }

        // Only try to steal stuff we can still store somewhere.
        if (inv[monslot] != NON_ITEM)
        {
            if (monslot == MSLOT_WEAPON
                && inv[MSLOT_ALT_WEAPON] == NON_ITEM)
            {
                monslot = MSLOT_ALT_WEAPON;
            }
            else
                continue;
        }

        // Candidate for stealing.
        const int value = item_value(you.inv[m], true);
        total_value += value;

        if (x_chance_in_y(value, total_value))
        {
            steal_what = m;
            mslot      = monslot;
        }
    }

    if (steal_what == -1 || you.gold > 0 && one_chance_in(10))
    {
        // Found no item worth stealing, try gold.
        if (you.gold == 0)
        {
            if (silenced(pos()))
                return;

            std::string complaint = getSpeakString("Maurice nonstealing");
            if (!complaint.empty())
            {
                complaint = replace_all(complaint, "@The_monster@",
                                        name(DESC_THE));
                mpr(complaint.c_str(), MSGCH_TALK);
            }

            bolt beem;
            beem.source      = pos();
            beem.target      = pos();
            beem.beam_source = mindex();

            // Try to teleport away.
            if (has_ench(ENCH_TP))
            {
                mons_cast_noise(this, beem, SPELL_BLINK);
                monster_blink(this);
            }
            else
                mons_cast(this, beem, SPELL_TELEPORT_SELF);

            return;
        }

        const int stolen_amount = std::min(20 + random2(800), you.gold);
        if (inv[MSLOT_GOLD] != NON_ITEM)
        {
            // If Maurice already's got some gold, simply increase the amount.
            mitm[inv[MSLOT_GOLD]].quantity += stolen_amount;
        }
        else
        {
            // Else create a new item for this pile of gold.
            const int idx = items(0, OBJ_GOLD, OBJ_RANDOM, true, 0, 0);
            if (idx == NON_ITEM)
                return;

            item_def &new_item = mitm[idx];
            new_item.base_type = OBJ_GOLD;
            new_item.sub_type  = 0;
            new_item.plus      = 0;
            new_item.plus2     = 0;
            new_item.special   = 0;
            new_item.flags     = 0;
            new_item.link      = NON_ITEM;
            new_item.quantity  = stolen_amount;
            new_item.pos.reset();
            item_colour(new_item);

            unlink_item(idx);

            inv[MSLOT_GOLD] = idx;
            new_item.set_holding_monster(mindex());
        }
        mitm[inv[MSLOT_GOLD]].flags |= ISFLAG_THROWN;
        mprf("%s steals %s your gold!",
             name(DESC_THE).c_str(),
             stolen_amount == you.gold ? "all" : "some of");

        you.attribute[ATTR_GOLD_FOUND] -= stolen_amount;

        you.del_gold(stolen_amount);
        return;
    }

    ASSERT(steal_what != -1);
    ASSERT(mslot != NUM_MONSTER_SLOTS);
    ASSERT(inv[mslot] == NON_ITEM);

    // Create new item.
    int index = get_mitm_slot(10);
    if (index == NON_ITEM)
        return;

    item_def &new_item = mitm[index];

    // Copy item.
    new_item = you.inv[steal_what];

    // Set quantity, and set the item as unlinked.
    new_item.quantity -= random2(new_item.quantity);
    new_item.pos.reset();
    new_item.link = NON_ITEM;

    mprf("%s steals %s!",
         name(DESC_THE).c_str(),
         new_item.name(DESC_YOUR).c_str());

    unlink_item(index);
    inv[mslot] = index;
    new_item.set_holding_monster(mindex());
    // You'll want to autopickup it after killing Maurice.
    new_item.flags |= ISFLAG_THROWN;
    equip(new_item, mslot, true);

    // Item is gone from player's inventory.
    dec_inv_item_quantity(steal_what, new_item.quantity);
}

bool monster::is_web_immune() const
{
    // Spiders
    // Ghosts and other incorporeals
    // Oozes
    // All 'I' (ice / sky beast)
    return (mons_genus(type) == MONS_SPIDER || is_insubstantial()
            || mons_genus(type) == MONS_JELLY);
}

// Undead and demonic monsters have nightvision, as do all followers
// of Yredelemnul.
bool monster::nightvision() const
{
    return (undead_or_demonic() || god == GOD_YREDELEMNUL);
}

void monster::accum_been_constricted()
{
    if (is_constricted())
            dur_been_constricted += you.time_taken;
}

void monster::accum_has_constricted()
{
    for (int i = 0; i < 8; i++)
        if (constricting[i])
            dur_has_constricted[i] += you.time_taken;
}

bool monster::is_constricted_larger()
{
    size_type csize;
    size_type msize;

    if (!is_constricted())
        return false;
    msize = body_size();
    if (constricted_by == MHITYOU)
        csize = you.body_size();
    else
        csize = env.mons[constricted_by].body_size();
    return (csize > msize);

}

bool monster::is_constricted()
{
    return (constricted_by != NON_ENTITY);
}

bool monster::attempt_escape()
{
    size_type thesize;
    int attfactor;
    int randfact;
    monster *themonst = 0;

    if (!is_constricted())
        return true;

    escape_attempts++;
    // player breaks free if size*attempts > 5 + d(12) + d(HD)
    // this is inefficient on purpose, simplify after debug
    thesize = body_size();
    attfactor = thesize * escape_attempts;

    if (constricted_by != MHITYOU)
    {
        randfact = roll_dice(1,5) + 5;
        themonst = &env.mons[constricted_by];
        randfact += roll_dice(1,themonst->hit_dice);
    }
    else
    {
        randfact = roll_dice(1, you.strength());
    }

    if (attfactor > randfact)
    {
        if (constricted_by != MHITYOU)
        {
            // update monster's has constricted info
            for (int i = 0; i < 8; i++)
                if (themonst->constricting[i] == mindex())
                    themonst->constricting[i] = NON_ENTITY;
        }
        else
        {
            for (int i = 0; i < 8; i++)
                if (you.constricting[i] == mindex())
                    you.constricting[i] = NON_ENTITY;
        }

        // update your constricted by info
        constricted_by = NON_ENTITY;
        escape_attempts = 0;

        return true;
    }
    else
        return false;
}

void monster::clear_all_constrictions()
{
    int myindex = mindex();
    monster *mons;
    std::string rmsg;

    if (constricted_by == MHITYOU)
        you.clear_specific_constrictions(myindex);
    else if (constricted_by != NON_ENTITY)
    {
        mons = &env.mons[constricted_by];
        mons->clear_specific_constrictions(myindex);
    }

    constricted_by = NON_ENTITY;
    dur_been_constricted = 0;
    escape_attempts = 0;

    for (int i = 0; i < 8; i++)
    {
        if (constricting[i] == MHITYOU)
        {
            if (alive())
            {
                rmsg = name(DESC_THE,true);
                rmsg += " releases its hold on you.";
                mpr(rmsg);
            }
            you.clear_specific_constrictions(myindex);
        }
        else if (constricting[i] != NON_ENTITY)
        {
            mons = &env.mons[constricting[i]];
            if (alive() && mons->alive())
            {
                rmsg = name(DESC_THE,true);
                rmsg += " releases its hold on ";
                rmsg += mons->name(DESC_THE,true) + ".";
                mpr(rmsg);
            }
            mons->clear_specific_constrictions(myindex);
        }
        constricting[i] = NON_ENTITY;
        dur_has_constricted[i] = 0;
    }
}

void monster::clear_specific_constrictions(int mind)
{
    if (constricted_by == mind)
    {
        constricted_by = NON_ENTITY;
        dur_been_constricted = 0;
        escape_attempts = 0;
    }

    for (int i = 0; i < 8; i++)
    {
        if (constricting[i] == mind)
        {
            constricting[i] = NON_ENTITY;
            dur_has_constricted[i] = 0;
        }
    }
}

bool monster::has_usable_tentacle()
{
    if (type != MONS_OCTOPODE)
        return(false);

    int free_tentacles = 8;
    for (int i = 0; i < 8; i++)
        if (constricting[i] != NON_ENTITY)
            free_tentacles--;

    // ignoring monster octopodes with weapons, for now
    return (free_tentacles > 0);

}<|MERGE_RESOLUTION|>--- conflicted
+++ resolved
@@ -69,12 +69,8 @@
       attitude(ATT_HOSTILE), behaviour(BEH_WANDER), foe(MHITYOU),
       enchantments(), flags(0), experience(0), base_monster(MONS_NO_MONSTER),
       number(0), colour(BLACK), foe_memory(0), shield_blocks(0),
-<<<<<<< HEAD
       god(GOD_NO_GOD), ghost(), seen_context(SC_NONE), client_id(0)
 
-=======
-      god(GOD_NO_GOD), ghost(), seen_context(""), client_id(0)
->>>>>>> 570a689e
 {
     type = MONS_NO_MONSTER;
     travel_path.clear();
