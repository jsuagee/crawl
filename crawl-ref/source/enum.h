/**
 * @file
 * @brief Global (ick) enums.
**/

#ifndef ENUM_H
#define ENUM_H

#include "tag-version.h"

enum lang_t
{
    LANG_EN = 0,
    LANG_CS,
    LANG_DA,
    LANG_DE,
    LANG_EL,
    LANG_ES,
    LANG_FI,
    LANG_FR,
    LANG_HU,
    LANG_IT,
    LANG_JA,
    LANG_KO,
    LANG_LT,
    LANG_LV,
    LANG_NL,
    LANG_PL,
    LANG_PT,
    LANG_RU,
    LANG_SV,
    LANG_ZH,
    // fake languages
    LANG_DWARVEN,
    LANG_JAGERKIN,
    LANG_KRAUT,
    LANG_CYRILLIC,
    LANG_FUTHARK,
    LANG_WIDE,
    LANG_GRUNT
};

enum ability_type
{
    ABIL_NON_ABILITY = -1,
    // Innate abilities and (Demonspawn) mutations.
    ABIL_SPIT_POISON = 1,
    ABIL_BREATHE_FIRE,
    ABIL_BREATHE_FROST,
    ABIL_BREATHE_POISON,
    ABIL_BREATHE_LIGHTNING,
    ABIL_BREATHE_POWER,
    ABIL_BREATHE_STICKY_FLAME,
    ABIL_BREATHE_STEAM,
    ABIL_BREATHE_MEPHITIC,
    ABIL_SPIT_ACID,
    ABIL_BLINK,
    // Others
    ABIL_DELAYED_FIREBALL,
    ABIL_END_TRANSFORMATION,
    ABIL_STOP_SINGING, // From song of slaying

    // Species-specific abilities.
    // Demonspawn-only
    ABIL_HELLFIRE,
    // Tengu, Draconians
    ABIL_FLY,
#if TAG_MAJOR_VERSION == 34
    ABIL_WISP_BLINK,
#endif
    ABIL_STOP_FLYING,
    // Mummies
    ABIL_MUMMY_RESTORATION,
    // Vampires
    ABIL_TRAN_BAT,
    ABIL_BOTTLE_BLOOD,
    // Deep Dwarves
    ABIL_RECHARGING,
    // Felids
    ABIL_JUMP,
    // Formicids
    ABIL_DIG,
    ABIL_SHAFT_SELF,
    ABIL_MAX_INTRINSIC = ABIL_SHAFT_SELF,

    // Evoking items.
    ABIL_EVOKE_BERSERK = 40,
    ABIL_MIN_EVOKE = ABIL_EVOKE_BERSERK,
    ABIL_EVOKE_TELEPORTATION,
    ABIL_EVOKE_BLINK,
    ABIL_EVOKE_TURN_INVISIBLE,
    ABIL_EVOKE_TURN_VISIBLE,
    ABIL_EVOKE_FLIGHT,
#if TAG_MAJOR_VERSION == 34
    ABIL_EVOKE_STOP_LEVITATING,
#endif
    ABIL_EVOKE_FOG,
    ABIL_EVOKE_TELEPORT_CONTROL,
    ABIL_EVOKE_JUMP,
    ABIL_MAX_EVOKE = ABIL_EVOKE_JUMP,

    // Divine abilities
    // Zin
    ABIL_ZIN_SUSTENANCE = 1000,
    ABIL_ZIN_RECITE,
    ABIL_ZIN_VITALISATION,
    ABIL_ZIN_IMPRISON,
    ABIL_ZIN_SANCTUARY,
    ABIL_ZIN_CURE_ALL_MUTATIONS,
    // TSO
    ABIL_TSO_DIVINE_SHIELD = 1010,
    ABIL_TSO_CLEANSING_FLAME,
    ABIL_TSO_SUMMON_DIVINE_WARRIOR,
    // Kiku
    ABIL_KIKU_RECEIVE_CORPSES = 1020,
    ABIL_KIKU_TORMENT,
    // Yredelemnul
    ABIL_YRED_INJURY_MIRROR = 1030,
    ABIL_YRED_ANIMATE_REMAINS,
    ABIL_YRED_RECALL_UNDEAD_SLAVES,
    ABIL_YRED_ANIMATE_DEAD,
    ABIL_YRED_DRAIN_LIFE,
    ABIL_YRED_ENSLAVE_SOUL,
    ABIL_YRED_ANIMATE_REMAINS_OR_DEAD,
    // Vehumet
    // = 1040
    // Okawaru
    ABIL_OKAWARU_HEROISM = 1050,
    ABIL_OKAWARU_FINESSE,
    // Makhleb
    ABIL_MAKHLEB_MINOR_DESTRUCTION = 1060,
    ABIL_MAKHLEB_LESSER_SERVANT_OF_MAKHLEB,
    ABIL_MAKHLEB_MAJOR_DESTRUCTION,
    ABIL_MAKHLEB_GREATER_SERVANT_OF_MAKHLEB,
    // Sif Muna
    ABIL_SIF_MUNA_CHANNEL_ENERGY = 1070,
    ABIL_SIF_MUNA_FORGET_SPELL,
    // Trog
    ABIL_TROG_BURN_SPELLBOOKS = 1080,
    ABIL_TROG_BERSERK,
    ABIL_TROG_REGEN_MR,
    ABIL_TROG_BROTHERS_IN_ARMS,
    // Elyvilon
    ABIL_ELYVILON_LIFESAVING = 1090,
    ABIL_ELYVILON_LESSER_HEALING_SELF,
    ABIL_ELYVILON_LESSER_HEALING_OTHERS,
    ABIL_ELYVILON_PURIFICATION,
    ABIL_ELYVILON_GREATER_HEALING_SELF,
    ABIL_ELYVILON_GREATER_HEALING_OTHERS,
    ABIL_ELYVILON_DIVINE_VIGOUR,
    // Lugonu
    ABIL_LUGONU_ABYSS_EXIT = 1100,
    ABIL_LUGONU_BEND_SPACE,
    ABIL_LUGONU_BANISH,
    ABIL_LUGONU_CORRUPT,
    ABIL_LUGONU_ABYSS_ENTER,
    // Nemelex
    ABIL_NEMELEX_DRAW_ONE = 1110,
    ABIL_NEMELEX_PEEK_TWO,
    ABIL_NEMELEX_TRIPLE_DRAW,
    ABIL_NEMELEX_DEAL_FOUR,
    ABIL_NEMELEX_STACK_FIVE,
    // Beogh
    ABIL_BEOGH_SMITING = 1120,
    ABIL_BEOGH_RECALL_ORCISH_FOLLOWERS,
    ABIL_BEOGH_GIFT_ITEM,
    // Jiyva
    ABIL_JIYVA_CALL_JELLY = 1130,
    ABIL_JIYVA_JELLY_PARALYSE,
    ABIL_JIYVA_SLIMIFY,
    ABIL_JIYVA_CURE_BAD_MUTATION,
    // Fedhas
    ABIL_FEDHAS_SUNLIGHT = 1140,
    ABIL_FEDHAS_RAIN,
    ABIL_FEDHAS_PLANT_RING,
    ABIL_FEDHAS_SPAWN_SPORES,
    ABIL_FEDHAS_EVOLUTION,
    // Cheibriados
    ABIL_CHEIBRIADOS_TIME_STEP = 1151,
    ABIL_CHEIBRIADOS_TIME_BEND,
    ABIL_CHEIBRIADOS_SLOUCH,
    ABIL_CHEIBRIADOS_DISTORTION,
    // Ashenzari
    ABIL_ASHENZARI_SCRYING = 1160,
    ABIL_ASHENZARI_TRANSFER_KNOWLEDGE,
    ABIL_ASHENZARI_END_TRANSFER,
    // Dithmenos
    ABIL_DITHMENOS_SHADOW_STEP = 1170,
    ABIL_DITHMENOS_SHADOW_FORM,
    // Gozag
    ABIL_GOZAG_POTION_PETITION = 1180,
    ABIL_GOZAG_CALL_MERCHANT,
    ABIL_GOZAG_BRIBE_BRANCH,
    // Qazlal
    ABIL_QAZLAL_UPHEAVAL = 1190,
    ABIL_QAZLAL_ELEMENTAL_FORCE,
    ABIL_QAZLAL_DISASTER_AREA,
    // Ru
    ABIL_RU_DRAW_OUT_POWER = 1200,
    ABIL_RU_POWER_LEAP,
    ABIL_RU_CATACLYSM,

    ABIL_RU_SACRIFICE_PURITY,
    ABIL_RU_SACRIFICE_WORDS,
    ABIL_RU_SACRIFICE_DRINK,
    ABIL_RU_SACRIFICE_ESSENCE,
    ABIL_RU_SACRIFICE_HEALTH,
    ABIL_RU_SACRIFICE_STEALTH,
    ABIL_RU_SACRIFICE_ARTIFICE,
    ABIL_RU_SACRIFICE_LOVE,
    ABIL_RU_SACRIFICE_SANITY,
    ABIL_RU_SACRIFICE_ARCANA,
    ABIL_RU_SACRIFICE_NIMBLENESS,
    ABIL_RU_SACRIFICE_DURABILITY,
    ABIL_RU_SACRIFICE_HAND,

    // For both Yred and Beogh
    ABIL_STOP_RECALL = 1500,

    // General divine (pseudo) abilities.
    ABIL_RENOUNCE_RELIGION,
    ABIL_CONVERT_TO_BEOGH,

    // Zot Defence abilities
    ABIL_MAKE_FUNGUS = 2000,
    ABIL_MIN_ZOTDEF = ABIL_MAKE_FUNGUS,
    ABIL_MAKE_PLANT,
    ABIL_MAKE_OKLOB_SAPLING,
#if TAG_MAJOR_VERSION == 34
    ABIL_MAKE_DART_TRAP,
#endif
    ABIL_MAKE_ICE_STATUE,
    ABIL_MAKE_OCS,
    ABIL_MAKE_SILVER_STATUE,
    ABIL_MAKE_CURSE_SKULL,
    ABIL_MAKE_TELEPORT,
    ABIL_MAKE_ARROW_TRAP,
    ABIL_MAKE_BOLT_TRAP,
    ABIL_MAKE_SPEAR_TRAP,
    ABIL_MAKE_NEEDLE_TRAP,
    ABIL_MAKE_NET_TRAP,
#if TAG_MAJOR_VERSION == 34
        ABIL_UNUSED_Z1,
#endif
    ABIL_MAKE_ALARM_TRAP,
    ABIL_MAKE_BLADE_TRAP,
    ABIL_MAKE_OKLOB_CIRCLE,
    ABIL_MAKE_ACQUIRE_GOLD,
    ABIL_MAKE_ACQUIREMENT,
    ABIL_MAKE_WATER,
    ABIL_MAKE_LIGHTNING_SPIRE,
    ABIL_MAKE_BAZAAR,
    ABIL_MAKE_ALTAR,
    ABIL_MAKE_GRENADES,
#if TAG_MAJOR_VERSION == 34
    ABIL_MAKE_SAGE,
#endif
    ABIL_MAKE_OKLOB_PLANT,
    ABIL_MAKE_BURNING_BUSH,
    ABIL_REMOVE_CURSE,
    ABIL_MAX_ZOTDEF = ABIL_REMOVE_CURSE,
    NUM_ABILITIES
};

enum activity_interrupt_type
{
    AI_FORCE_INTERRUPT = 0,         // Forcibly kills any activity that can be
                                    // interrupted.
    AI_KEYPRESS,
    AI_FULL_HP,                     // Player is fully healed
    AI_FULL_MP,                     // Player has recovered all mp
    AI_STATUE,                      // Bad statue has come into view
    AI_HUNGRY,                      // Hunger increased
    AI_MESSAGE,                     // Message was displayed
    AI_HP_LOSS,
    AI_STAT_CHANGE,
    AI_SEE_MONSTER,
    AI_MONSTER_ATTACKS,
    AI_TELEPORT,
    AI_HIT_MONSTER,                 // Player hit monster (invis or
                                    // mimic) during travel/explore.
    AI_SENSE_MONSTER,

    // Always the last.
    NUM_AINTERRUPTS
};

enum actor_type
{
    ACT_NONE = -1,
    ACT_PLAYER,
    ACT_MONSTER,
};

enum attribute_type
{
    ATTR_DIVINE_LIGHTNING_PROTECTION,
#if TAG_MAJOR_VERSION == 34
    ATTR_DIVINE_REGENERATION,
#endif
    ATTR_DIVINE_DEATH_CHANNEL,
    ATTR_CARD_COUNTDOWN,
    ATTR_BANISHMENT_IMMUNITY,   // banishment immunity until
    ATTR_DELAYED_FIREBALL,      // bwr: reserve fireballs
    ATTR_HELD,                  // caught in a net or web
    ATTR_ABYSS_ENTOURAGE,       // maximum number of hostile monsters in
                                // sight of the player while in the Abyss.
    ATTR_DIVINE_VIGOUR,         // strength of Ely's Divine Vigour
    ATTR_DIVINE_STAMINA,        // strength of Zin's Divine Stamina
    ATTR_DIVINE_SHIELD,         // strength of TSO's Divine Shield
    ATTR_WEAPON_SWAP_INTERRUPTED,
    ATTR_GOLD_FOUND,
    ATTR_PURCHASES,            // Gold amount spent at shops.
    ATTR_DONATIONS,            // Gold amount donated to Zin.
    ATTR_MISC_SPENDING,        // Spending for things like ziggurats.
#if TAG_MAJOR_VERSION == 34
    ATTR_UNUSED1,              // was ATTR_RND_LVL_BOOKS
    ATTR_NOISES,
#endif
    ATTR_SHADOWS,              // Lantern of shadows effect.
#if TAG_MAJOR_VERSION == 34
    ATTR_UNUSED2,              // was ATTR_FRUIT_FOUND
#endif
    ATTR_FLIGHT_UNCANCELLABLE, // Potion of flight is in effect.
    ATTR_INVIS_UNCANCELLABLE,  // Potion/spell/wand of invis is in effect.
    ATTR_PERM_FLIGHT,          // Tengu flight or boots of flying are on.
    ATTR_SEEN_INVIS_TURN,      // Last turn you saw something invisible.
    ATTR_SEEN_INVIS_SEED,      // Random seed for invis monster positions.
    ATTR_APPENDAGE,            // eq slot of Beastly Appendage
    ATTR_TITHE_BASE,           // Remainder of untithed gold.
    ATTR_EVOL_XP,              // XP gained since last evolved mutation
    ATTR_LIFE_GAINED,          // XL when a felid gained a life.
    ATTR_TEMP_MUTATIONS,       // Number of temporary mutations the player has.
    ATTR_TEMP_MUT_XP,          // Amount of XP remaining before some temp muts
                               // will be removed
    ATTR_NEXT_RECALL_TIME,     // aut remaining until next ally will be recalled
    ATTR_NEXT_RECALL_INDEX,    // index+1 into recall_list for next recall
#if TAG_MAJOR_VERSION == 34
    ATTR_EVOKER_XP,            // How much xp remaining until next evoker charge
#endif
    ATTR_SEEN_BEOGH,           // Did an orc priest already offer conversion?
    ATTR_XP_DRAIN,             // Severity of current skill drain
    ATTR_SEARING_RAY,          // Are we currently firing a searing ray?
    ATTR_RECITE_TYPE,          // Recitation type.
    ATTR_RECITE_SEED,          // Recite text seed.
    ATTR_RECITE_HP,            // HP on start of recitation.
    ATTR_SWIFTNESS,            // Duration of future antiswiftness.
#if TAG_MAJOR_VERSION == 34
    ATTR_BARBS_MSG,            // Have we already printed a message on move?
#endif
    ATTR_BARBS_POW,            // How badly we are currently skewered
    ATTR_REPEL_MISSILES,       // Repel missiles active
    ATTR_DEFLECT_MISSILES,     // Deflect missiles active
    ATTR_PORTAL_PROJECTILE,    // Accuracy bonus during portal projectile
    ATTR_GOD_WRATH_XP,         // How much XP before our next god wrath check?
    ATTR_GOD_WRATH_COUNT,      // Number of stored retributions
    ATTR_NEXT_DRAGON_TIME,     // aut remaining until Dragon's Call summons another
    ATTR_GOLD_GENERATED,       // Count gold generated this game.
    ATTR_GOZAG_POTIONS,        // Number of times you've bought potions from Gozag.
    ATTR_GOZAG_SHOPS,          // Number of shops you've funded from Gozag.
    ATTR_GOZAG_SHOPS_CURRENT,  // As above, but since most recent time worshipping.
#if TAG_MAJOR_VERSION == 34
    ATTR_DIVINE_FIRE_RES,      // Divine fire resistance (Qazlal).
    ATTR_DIVINE_COLD_RES,      // Divine cold resistance (Qazlal).
    ATTR_DIVINE_ELEC_RES,      // Divine electricity resistance (Qazlal).
    ATTR_DIVINE_AC,            // Divine AC bonus (Qazlal).
#endif
    ATTR_GOZAG_GOLD_USED,      // Gold spent for Gozag abilities.
    NUM_ATTRIBUTES
};

enum transformation_type
{
    TRAN_NONE,
    TRAN_SPIDER,
    TRAN_BLADE_HANDS,
    TRAN_STATUE,
    TRAN_ICE_BEAST,
    TRAN_DRAGON,
    TRAN_LICH,
    TRAN_BAT,
    TRAN_PIG,
    TRAN_APPENDAGE,
    TRAN_TREE,
    TRAN_PORCUPINE,
    TRAN_WISP,
#if TAG_MAJOR_VERSION == 34
    TRAN_JELLY,
#endif
    TRAN_FUNGUS,
    TRAN_SHADOW,
    // no NUM_TRANSFORMS due to too many switch statements
    LAST_FORM = TRAN_SHADOW,
};

enum beam_type                  // bolt::flavour
{
    BEAM_NONE,

    BEAM_MISSILE,
    BEAM_MMISSILE,                //    and similarly irresistible things
    BEAM_FIRE,
    BEAM_COLD,
    BEAM_MAGIC,
    BEAM_ELECTRICITY,
    BEAM_POISON,
    BEAM_NEG,
    BEAM_ACID,
    BEAM_MIASMA,
    BEAM_WATER,

    BEAM_SPORE,
    BEAM_POISON_ARROW,
    BEAM_HELLFIRE,
    BEAM_STICKY_FLAME,
    BEAM_STEAM,
    BEAM_ENERGY,
    BEAM_HOLY,
    BEAM_FRAG,
    BEAM_LAVA,
    BEAM_ICE,
    BEAM_DEVASTATION,
#if TAG_MAJOR_VERSION == 34
    BEAM_LIGHT,
#endif
    BEAM_RANDOM,                  // currently translates into FIRE..ACID
    BEAM_CHAOS,
    BEAM_GHOSTLY_FLAME,

    // Enchantments
    BEAM_SLOW,
    BEAM_FIRST_ENCHANTMENT = BEAM_SLOW,
    BEAM_HASTE,
    BEAM_MIGHT,
    BEAM_HEALING,
    BEAM_PARALYSIS,
    BEAM_CONFUSION,
    BEAM_INVISIBILITY,
    BEAM_DIGGING,
    BEAM_TELEPORT,
    BEAM_POLYMORPH,
    BEAM_MALMUTATE,
    BEAM_ENSLAVE,
    BEAM_BANISH,
    BEAM_ENSLAVE_SOUL,
    BEAM_PAIN,
    BEAM_DISPEL_UNDEAD,
    BEAM_DISINTEGRATION,
    BEAM_BLINK,
    BEAM_BLINK_CLOSE,
    BEAM_PETRIFY,
    BEAM_CORONA,
    BEAM_PORKALATOR,
    BEAM_HIBERNATION,
    BEAM_BERSERK,
    BEAM_SLEEP,
    BEAM_INNER_FLAME,
    BEAM_SENTINEL_MARK,
    BEAM_DIMENSION_ANCHOR,
    BEAM_VULNERABILITY,
    BEAM_MALIGN_OFFERING,
    BEAM_VIRULENCE,
    BEAM_IGNITE_POISON,
    BEAM_AGILITY,
    BEAM_SAP_MAGIC,
    BEAM_CORRUPT_BODY,
    BEAM_CHAOTIC_REFLECTION,
    BEAM_DRAIN_MAGIC,
    BEAM_TUKIMAS_DANCE,
    BEAM_LAST_ENCHANTMENT = BEAM_TUKIMAS_DANCE,

    BEAM_MEPHITIC,
#if TAG_MAJOR_VERSION == 34
    BEAM_GLOOM,
#endif
    BEAM_INK,
    BEAM_HOLY_FLAME,
#if TAG_MAJOR_VERSION == 34
    BEAM_HOLY_LIGHT,
#endif
    BEAM_AIR,
    BEAM_PETRIFYING_CLOUD,
#if TAG_MAJOR_VERSION == 34
    BEAM_BOLT_OF_ZIN,
#endif
    BEAM_ENSNARE,
    BEAM_CRYSTAL,
    BEAM_LAST_REAL = BEAM_CRYSTAL,

    // For getting the visual effect of a beam.
    BEAM_VISUAL,
    BEAM_BOUNCY_TRACER,           // Used for random bolt tracer (bounces as
                                  // crystal bolt, but irresistable).

    BEAM_TORMENT_DAMAGE,          // Pseudo-beam for damage flavour.
    BEAM_FIRST_PSEUDO = BEAM_TORMENT_DAMAGE,
#if TAG_MAJOR_VERSION == 34
    BEAM_DEVOUR_FOOD,             // Pseudo-beam for harpies' devouring food.
#endif

    NUM_BEAMS
};

enum book_type
{
    BOOK_MINOR_MAGIC,
    BOOK_CONJURATIONS,
    BOOK_FLAMES,
    BOOK_FROST,
    BOOK_SUMMONINGS,
    BOOK_FIRE,
    BOOK_ICE,
    BOOK_SPATIAL_TRANSLOCATIONS,
    BOOK_ENCHANTMENTS,
    BOOK_YOUNG_POISONERS,
    BOOK_TEMPESTS,
    BOOK_DEATH,
    BOOK_HINDERANCE,
    BOOK_CHANGES,
    BOOK_TRANSFIGURATIONS,
#if TAG_MAJOR_VERSION == 34
    BOOK_WAR_CHANTS,
#endif
#if TAG_MAJOR_VERSION > 34
    BOOK_BATTLE,
#endif
    BOOK_CLOUDS,
    BOOK_NECROMANCY,
    BOOK_CALLINGS,
    BOOK_MALEDICT,
    BOOK_AIR,
    BOOK_SKY,
    BOOK_WARP,
    BOOK_ENVENOMATIONS,
    BOOK_UNLIFE,
    BOOK_CONTROL,
#if TAG_MAJOR_VERSION == 34
    BOOK_BATTLE, // was BOOK_MUTATIONS
#endif
    BOOK_GEOMANCY,
    BOOK_EARTH,
    BOOK_WIZARDRY,
    BOOK_POWER,
    BOOK_CANTRIPS,
    BOOK_PARTY_TRICKS,
#if TAG_MAJOR_VERSION == 34
    BOOK_STALKING,
#endif
    BOOK_DEBILITATION,
    BOOK_DRAGON,
    BOOK_BURGLARY,
    BOOK_DREAMS,
    BOOK_ALCHEMY,
    BOOK_BEASTS,
    MAX_NORMAL_BOOK = BOOK_BEASTS,

    MIN_RARE_BOOK,
    BOOK_ANNIHILATIONS = MIN_RARE_BOOK,
    BOOK_GRAND_GRIMOIRE,
    BOOK_NECRONOMICON,
    MAX_RARE_BOOK = BOOK_NECRONOMICON,

    MAX_FIXED_BOOK = MAX_RARE_BOOK,

    BOOK_RANDART_LEVEL,
    BOOK_RANDART_THEME,

    BOOK_MANUAL,
    BOOK_DESTRUCTION,
    NUM_BOOKS
};

#define NUM_NORMAL_BOOKS     (MAX_NORMAL_BOOK + 1)
#define NUM_FIXED_BOOKS      (MAX_FIXED_BOOK + 1)

enum branch_type                // you.where_are_you
{
    BRANCH_DUNGEON,
    BRANCH_TEMPLE,
    BRANCH_FIRST_NON_DUNGEON = BRANCH_TEMPLE,
    BRANCH_ORC,
    BRANCH_ELF,
#if TAG_MAJOR_VERSION == 34
    BRANCH_DWARF,
#endif
    BRANCH_LAIR,
    BRANCH_SWAMP,
    BRANCH_SHOALS,
    BRANCH_SNAKE,
    BRANCH_SPIDER,
    BRANCH_SLIME,
    BRANCH_VAULTS,
#if TAG_MAJOR_VERSION == 34
    BRANCH_BLADE,
#endif
    BRANCH_CRYPT,
    BRANCH_TOMB,
#if TAG_MAJOR_VERSION > 34
    BRANCH_DEPTHS,
#endif
    BRANCH_VESTIBULE,
    BRANCH_DIS,
    BRANCH_GEHENNA,
    BRANCH_COCYTUS,
    BRANCH_TARTARUS,
      BRANCH_FIRST_HELL = BRANCH_DIS,
      BRANCH_LAST_HELL = BRANCH_TARTARUS,
    BRANCH_ZOT,
#if TAG_MAJOR_VERSION == 34
    BRANCH_FOREST,
#endif
    BRANCH_ABYSS,
    BRANCH_PANDEMONIUM,
    BRANCH_ZIGGURAT,
    BRANCH_LABYRINTH,
    BRANCH_BAZAAR,
    BRANCH_TROVE,
    BRANCH_SEWER,
    BRANCH_OSSUARY,
    BRANCH_BAILEY,
    BRANCH_ICE_CAVE,
    BRANCH_VOLCANO,
    BRANCH_WIZLAB,
#if TAG_MAJOR_VERSION == 34
    BRANCH_DEPTHS,
#endif
    NUM_BRANCHES
};

enum caction_type    // Primary categorization of counted actions.
{                    // A subtype will also be given in each case:
    CACT_MELEE,      // weapon subtype or unrand index
    CACT_FIRE,       // weapon subtype or unrand index
    CACT_THROW,      // item basetype << 16 | subtype
    CACT_CAST,       // spell_type
    CACT_INVOKE,     // ability_type
    CACT_ABIL,       // ability_type
    CACT_EVOKE,      // evoc_type
                     //   or item.basetype << 16 | subtype
                     //   or unrand index
    CACT_USE,        // object_class_type
    CACT_STAB,       // stab_type
    CACT_EAT,        // food_type, or -1 for corpse
    NUM_CACTIONS,
};

enum canned_message_type
{
    MSG_SOMETHING_APPEARS,
    MSG_NOTHING_HAPPENS,
    MSG_YOU_UNAFFECTED,
    MSG_YOU_RESIST,
    MSG_YOU_PARTIALLY_RESIST,
    MSG_TOO_BERSERK,
    MSG_TOO_CONFUSED,
    MSG_PRESENT_FORM,
    MSG_NOTHING_CARRIED,
    MSG_CANNOT_DO_YET,
    MSG_OK,
    MSG_UNTHINKING_ACT,
    MSG_NOTHING_THERE,
    MSG_NOTHING_CLOSE_ENOUGH,
    MSG_NO_ENERGY,
    MSG_SPELL_FIZZLES,
    MSG_HUH,
    MSG_EMPTY_HANDED_ALREADY,
    MSG_EMPTY_HANDED_NOW,
    MSG_YOU_BLINK,
    MSG_STRANGE_STASIS,
    MSG_NO_SPELLS,
    MSG_MANA_INCREASE,
    MSG_MANA_DECREASE,
    MSG_DISORIENTED,
    MSG_TOO_HUNGRY,
    MSG_DETECT_NOTHING,
    MSG_CALL_DEAD,
    MSG_ANIMATE_REMAINS,
    MSG_DECK_EXHAUSTED,
    MSG_BEING_WATCHED,
    MSG_CANNOT_MOVE,
    MSG_YOU_DIE,
};

enum char_set_type
{
    CSET_DEFAULT,
    CSET_ASCII,         // flat 7-bit ASCII
    CSET_IBM,           // 8-bit ANSI/Code Page 437
    CSET_DEC,           // 8-bit DEC, 0xE0-0xFF shifted for line drawing chars
    CSET_OLD_UNICODE,
    NUM_CSET
};

enum cleansing_flame_source_type
{
    CLEANSING_FLAME_GENERIC    = -1,
    CLEANSING_FLAME_SPELL      = -2, // SPELL_FLAME_OF_CLEANSING
    CLEANSING_FLAME_INVOCATION = -3, // ABIL_TSO_CLEANSING_FLAME
    CLEANSING_FLAME_TSO        = -4, // TSO effect
};

enum cloud_type
{
    CLOUD_NONE,
    CLOUD_FIRE,
    CLOUD_MEPHITIC,
    CLOUD_COLD,
    CLOUD_POISON,
    CLOUD_BLACK_SMOKE,
    CLOUD_GREY_SMOKE,
    CLOUD_BLUE_SMOKE,
    CLOUD_PURPLE_SMOKE,
    CLOUD_TLOC_ENERGY,
    CLOUD_FOREST_FIRE,
    CLOUD_STEAM,
#if TAG_MAJOR_VERSION == 34
    CLOUD_GLOOM,
#endif
    CLOUD_INK,
    CLOUD_PETRIFY,
    CLOUD_HOLY_FLAMES,
    CLOUD_MIASMA,
    CLOUD_MIST,
    CLOUD_CHAOS,
    CLOUD_RAIN,
    CLOUD_MUTAGENIC,
    CLOUD_MAGIC_TRAIL,
    CLOUD_TORNADO,
    CLOUD_DUST_TRAIL,
    CLOUD_GHOSTLY_FLAME,
    CLOUD_ACID,
    CLOUD_STORM,
    CLOUD_NEGATIVE_ENERGY,
    NUM_CLOUD_TYPES,

    CLOUD_OPAQUE_FIRST = CLOUD_BLACK_SMOKE,
    CLOUD_OPAQUE_LAST  = CLOUD_HOLY_FLAMES,

    CLOUD_RANDOM = 98,
    CLOUD_DEBUGGING,
};

enum command_type
{
    CMD_NO_CMD = 2000,
    CMD_NO_CMD_DEFAULT, // hack to allow assignment of keys to CMD_NO_CMD
    CMD_MOVE_NOWHERE,
    CMD_MOVE_LEFT,
    CMD_MOVE_DOWN,
    CMD_MOVE_UP,
    CMD_MOVE_RIGHT,
    CMD_MOVE_UP_LEFT,
    CMD_MOVE_DOWN_LEFT,
    CMD_MOVE_UP_RIGHT,
    CMD_MOVE_DOWN_RIGHT,
    CMD_RUN_LEFT,
    CMD_RUN_DOWN,
    CMD_RUN_UP,
    CMD_RUN_RIGHT,
    CMD_RUN_UP_LEFT,
    CMD_RUN_DOWN_LEFT,
    CMD_RUN_UP_RIGHT,
    CMD_RUN_DOWN_RIGHT,
    CMD_OPEN_DOOR_LEFT,
    CMD_OPEN_DOOR_DOWN,
    CMD_OPEN_DOOR_UP,
    CMD_OPEN_DOOR_RIGHT,
    CMD_OPEN_DOOR_UP_LEFT,
    CMD_OPEN_DOOR_DOWN_LEFT,
    CMD_OPEN_DOOR_UP_RIGHT,
    CMD_OPEN_DOOR_DOWN_RIGHT,
    CMD_OPEN_DOOR,
    CMD_CLOSE_DOOR,
    CMD_REST,
    CMD_GO_UPSTAIRS,
    CMD_GO_DOWNSTAIRS,
    CMD_TOGGLE_AUTOPICKUP,
    CMD_TOGGLE_VIEWPORT_MONSTER_HP,
    CMD_TOGGLE_VIEWPORT_WEAPONS,
    CMD_TOGGLE_TRAVEL_SPEED,
    CMD_PICKUP,
    CMD_PICKUP_QUANTITY,
    CMD_DROP,
    CMD_DROP_LAST,
    CMD_BUTCHER,
    CMD_INSPECT_FLOOR,
    CMD_SHOW_TERRAIN,
    CMD_FULL_VIEW,
    CMD_EVOKE,
    CMD_EVOKE_WIELDED,
    CMD_FORCE_EVOKE_WIELDED,
    CMD_WIELD_WEAPON,
    CMD_WEAPON_SWAP,
    CMD_FIRE,
    CMD_QUIVER_ITEM,
    CMD_THROW_ITEM_NO_QUIVER,
    CMD_WEAR_ARMOUR,
    CMD_REMOVE_ARMOUR,
    CMD_WEAR_JEWELLERY,
    CMD_REMOVE_JEWELLERY,
    CMD_CYCLE_QUIVER_FORWARD,
    CMD_CYCLE_QUIVER_BACKWARD,
    CMD_LIST_WEAPONS,
    CMD_LIST_ARMOUR,
    CMD_LIST_JEWELLERY,
    CMD_LIST_EQUIPMENT,
    CMD_LIST_GOLD,
    CMD_ZAP_WAND,
    CMD_CAST_SPELL,
    CMD_FORCE_CAST_SPELL,
    CMD_MEMORISE_SPELL,
    CMD_USE_ABILITY,
    CMD_PRAY,
    CMD_EAT,
    CMD_QUAFF,
    CMD_READ,
    CMD_LOOK_AROUND,
    CMD_WAIT,
    CMD_SHOUT,
    CMD_CHARACTER_DUMP,
    CMD_DISPLAY_COMMANDS,
    CMD_DISPLAY_INVENTORY,
    CMD_DISPLAY_KNOWN_OBJECTS,
    CMD_DISPLAY_MUTATIONS,
    CMD_DISPLAY_SKILLS,
    CMD_DISPLAY_MAP,
    CMD_DISPLAY_OVERMAP,
    CMD_DISPLAY_RELIGION,
    CMD_DISPLAY_RUNES,
    CMD_DISPLAY_CHARACTER_STATUS,
    CMD_DISPLAY_SPELLS,
    CMD_EXPERIENCE_CHECK,
    CMD_ADJUST_INVENTORY,
    CMD_REPLAY_MESSAGES,
    CMD_REDRAW_SCREEN,
    CMD_MACRO_ADD,
    CMD_SAVE_GAME,
    CMD_SAVE_GAME_NOW,
    CMD_SUSPEND_GAME,
    CMD_QUIT,
    CMD_WIZARD,

    CMD_SEARCH_STASHES,
    CMD_EXPLORE,
    CMD_INTERLEVEL_TRAVEL,
    CMD_FIX_WAYPOINT,

    CMD_CLEAR_MAP,
    CMD_INSCRIBE_ITEM,
    CMD_MAKE_NOTE,
    CMD_RESISTS_SCREEN,

    CMD_READ_MESSAGES,

    CMD_MOUSE_MOVE,
    CMD_MOUSE_CLICK,

    CMD_ANNOTATE_LEVEL,

#ifdef CLUA_BINDINGS
    CMD_AUTOFIGHT,
    CMD_AUTOFIGHT_NOMOVE,
#endif

#ifdef USE_TILE
    CMD_EDIT_PLAYER_TILE,
    CMD_MIN_TILE = CMD_EDIT_PLAYER_TILE,
    CMD_MAX_TILE = CMD_EDIT_PLAYER_TILE,
#endif

#ifdef TOUCH_UI
    // zoom on dungeon
    CMD_ZOOM_IN,
    CMD_ZOOM_OUT,
#endif

    // Repeat previous command
    CMD_PREV_CMD_AGAIN,

    // Repeat next command a given number of times
    CMD_REPEAT_CMD,

    CMD_LUA_CONSOLE,

    CMD_MAX_NORMAL = CMD_LUA_CONSOLE,

    // overmap commands
    CMD_MAP_CLEAR_MAP,
    CMD_MIN_OVERMAP = CMD_MAP_CLEAR_MAP,
    CMD_MAP_ADD_WAYPOINT,
    CMD_MAP_EXCLUDE_AREA,
    CMD_MAP_CLEAR_EXCLUDES,
    CMD_MAP_EXCLUDE_RADIUS,

    CMD_MAP_MOVE_LEFT,
    CMD_MAP_MOVE_DOWN,
    CMD_MAP_MOVE_UP,
    CMD_MAP_MOVE_RIGHT,
    CMD_MAP_MOVE_UP_LEFT,
    CMD_MAP_MOVE_DOWN_LEFT,
    CMD_MAP_MOVE_UP_RIGHT,
    CMD_MAP_MOVE_DOWN_RIGHT,

    CMD_MAP_JUMP_LEFT,
    CMD_MAP_JUMP_DOWN,
    CMD_MAP_JUMP_UP,
    CMD_MAP_JUMP_RIGHT,
    CMD_MAP_JUMP_UP_LEFT,
    CMD_MAP_JUMP_DOWN_LEFT,
    CMD_MAP_JUMP_UP_RIGHT,
    CMD_MAP_JUMP_DOWN_RIGHT,

    CMD_MAP_NEXT_LEVEL,
    CMD_MAP_PREV_LEVEL,
    CMD_MAP_GOTO_LEVEL,

    CMD_MAP_SCROLL_DOWN,
    CMD_MAP_SCROLL_UP,

    CMD_MAP_FIND_UPSTAIR,
    CMD_MAP_FIND_DOWNSTAIR,
    CMD_MAP_FIND_YOU,
    CMD_MAP_FIND_PORTAL,
    CMD_MAP_FIND_TRAP,
    CMD_MAP_FIND_ALTAR,
    CMD_MAP_FIND_EXCLUDED,
    CMD_MAP_FIND_WAYPOINT,
    CMD_MAP_FIND_STASH,
    CMD_MAP_FIND_STASH_REVERSE,

    CMD_MAP_GOTO_TARGET,
    CMD_MAP_ANNOTATE_LEVEL,

    CMD_MAP_EXPLORE,

    CMD_MAP_WIZARD_TELEPORT,

    CMD_MAP_HELP,
    CMD_MAP_FORGET,
    CMD_MAP_UNFORGET,

    CMD_MAP_EXIT_MAP,

    CMD_MAX_OVERMAP = CMD_MAP_EXIT_MAP,

    // targeting commands
    CMD_TARGET_DOWN_LEFT,
    CMD_MIN_TARGET = CMD_TARGET_DOWN_LEFT,
    CMD_TARGET_DOWN,
    CMD_TARGET_DOWN_RIGHT,
    CMD_TARGET_LEFT,
    CMD_TARGET_RIGHT,
    CMD_TARGET_UP_LEFT,
    CMD_TARGET_UP,
    CMD_TARGET_UP_RIGHT,

    CMD_TARGET_DIR_DOWN_LEFT,
    CMD_TARGET_DIR_DOWN,
    CMD_TARGET_DIR_DOWN_RIGHT,
    CMD_TARGET_DIR_LEFT,
    CMD_TARGET_DIR_RIGHT,
    CMD_TARGET_DIR_UP_LEFT,
    CMD_TARGET_DIR_UP,
    CMD_TARGET_DIR_UP_RIGHT,

    CMD_TARGET_DESCRIBE,
    CMD_TARGET_PREV_TARGET,
    CMD_TARGET_MAYBE_PREV_TARGET,
    CMD_TARGET_SELECT,
    CMD_TARGET_SELECT_ENDPOINT,
    CMD_TARGET_SELECT_FORCE,
    CMD_TARGET_SELECT_FORCE_ENDPOINT,
    CMD_TARGET_GET,
    CMD_TARGET_OBJ_CYCLE_BACK,
    CMD_TARGET_OBJ_CYCLE_FORWARD,
    CMD_TARGET_CYCLE_FORWARD,
    CMD_TARGET_CYCLE_BACK,
    CMD_TARGET_CYCLE_BEAM,
    CMD_TARGET_CYCLE_MLIST = CMD_NO_CMD + 1000, // for indices a-z in the monster list
    CMD_TARGET_CYCLE_MLIST_END = CMD_NO_CMD + 1025,
    CMD_TARGET_TOGGLE_MLIST,
    CMD_TARGET_TOGGLE_BEAM,
    CMD_TARGET_CANCEL,
    CMD_TARGET_SHOW_PROMPT,
    CMD_TARGET_OLD_SPACE,
    CMD_TARGET_EXCLUDE,
    CMD_TARGET_FIND_TRAP,
    CMD_TARGET_FIND_PORTAL,
    CMD_TARGET_FIND_ALTAR,
    CMD_TARGET_FIND_UPSTAIR,
    CMD_TARGET_FIND_DOWNSTAIR,
    CMD_TARGET_FIND_YOU,
    CMD_TARGET_WIZARD_MAKE_FRIENDLY,
    CMD_TARGET_WIZARD_BLESS_MONSTER,
    CMD_TARGET_WIZARD_MAKE_SHOUT,
    CMD_TARGET_WIZARD_GIVE_ITEM,
    CMD_TARGET_WIZARD_MOVE,
    CMD_TARGET_WIZARD_PATHFIND,
    CMD_TARGET_WIZARD_GAIN_LEVEL,
    CMD_TARGET_WIZARD_MISCAST,
    CMD_TARGET_WIZARD_MAKE_SUMMONED,
    CMD_TARGET_WIZARD_POLYMORPH,
    CMD_TARGET_WIZARD_DEBUG_MONSTER,
    CMD_TARGET_WIZARD_HEAL_MONSTER,
    CMD_TARGET_WIZARD_HURT_MONSTER,
    CMD_TARGET_WIZARD_DEBUG_PORTAL,
    CMD_TARGET_WIZARD_KILL_MONSTER,
    CMD_TARGET_WIZARD_BANISH_MONSTER,
    CMD_TARGET_MOUSE_MOVE,
    CMD_TARGET_MOUSE_SELECT,
    CMD_TARGET_HELP,
    CMD_MAX_TARGET = CMD_TARGET_HELP,

#ifdef USE_TILE
    // Tile doll editing screen
    CMD_DOLL_RANDOMIZE,
    CMD_MIN_DOLL = CMD_DOLL_RANDOMIZE,
    CMD_DOLL_SELECT_NEXT_DOLL,
    CMD_DOLL_SELECT_PREV_DOLL,
    CMD_DOLL_SELECT_NEXT_PART,
    CMD_DOLL_SELECT_PREV_PART,
    CMD_DOLL_CHANGE_PART_NEXT,
    CMD_DOLL_CHANGE_PART_PREV,
    CMD_DOLL_CONFIRM_CHOICE,
    CMD_DOLL_COPY,
    CMD_DOLL_PASTE,
    CMD_DOLL_TAKE_OFF,
    CMD_DOLL_TAKE_OFF_ALL,
    CMD_DOLL_TOGGLE_EQUIP,
    CMD_DOLL_TOGGLE_EQUIP_ALL,
    CMD_DOLL_JOB_DEFAULT,
    CMD_DOLL_CHANGE_MODE,
    CMD_DOLL_SAVE,
    CMD_DOLL_QUIT,
    CMD_MAX_DOLL = CMD_DOLL_QUIT,
#endif

    // Disable/enable -more- prompts.
    CMD_DISABLE_MORE,
    CMD_MIN_SYNTHETIC = CMD_DISABLE_MORE,
    CMD_ENABLE_MORE,
    CMD_UNWIELD_WEAPON,

    // [ds] Silently ignored, requests another round of input.
    CMD_NEXT_CMD,

    // Must always be last
    CMD_MAX_CMD
};

enum conduct_type
{
    DID_NOTHING,
    DID_NECROMANCY,                       // vamp/drain/pain/reap, Zong/Curses
    DID_HOLY,                             // holy wrath, holy word scrolls
    DID_UNHOLY,                           // demon weapons, demon spells
    DID_ATTACK_HOLY,
    DID_ATTACK_NEUTRAL,
    DID_ATTACK_FRIEND,
    DID_FRIEND_DIED,
    DID_UNCHIVALRIC_ATTACK,
    DID_POISON,
    DID_KILL_LIVING,
    DID_KILL_UNDEAD,
    DID_KILL_DEMON,
    DID_KILL_NATURAL_UNHOLY,              // TSO
    DID_KILL_NATURAL_EVIL,                // TSO
    DID_KILL_UNCLEAN,                     // Zin
    DID_KILL_CHAOTIC,                     // Zin
    DID_KILL_WIZARD,                      // Trog
    DID_KILL_PRIEST,                      // Beogh
    DID_KILL_HOLY,
    DID_KILL_FAST,                        // Cheibriados
    DID_LIVING_KILLED_BY_UNDEAD_SLAVE,
    DID_LIVING_KILLED_BY_SERVANT,
    DID_UNDEAD_KILLED_BY_UNDEAD_SLAVE,
    DID_UNDEAD_KILLED_BY_SERVANT,
    DID_DEMON_KILLED_BY_UNDEAD_SLAVE,
    DID_DEMON_KILLED_BY_SERVANT,
    DID_NATURAL_UNHOLY_KILLED_BY_SERVANT, // TSO
    DID_NATURAL_EVIL_KILLED_BY_SERVANT,   // TSO
    DID_HOLY_KILLED_BY_UNDEAD_SLAVE,
    DID_HOLY_KILLED_BY_SERVANT,
    DID_BANISH,
    DID_SPELL_MEMORISE,
    DID_SPELL_CASTING,
    DID_SPELL_PRACTISE,
    DID_DRINK_BLOOD,
    DID_CANNIBALISM,
    DID_EAT_SOULED_BEING,                 // Zin
    DID_DELIBERATE_MUTATING,              // Zin
    DID_CAUSE_GLOWING,                    // Zin
    DID_UNCLEAN,                          // Zin (used unclean weapon/magic)
    DID_CHAOS,                            // Zin (used chaotic weapon/magic)
    DID_DESECRATE_ORCISH_REMAINS,         // Beogh
    DID_DESTROY_ORCISH_IDOL,              // Beogh
    DID_KILL_SLIME,                       // Jiyva
    DID_KILL_PLANT,                       // Fedhas
    DID_PLANT_KILLED_BY_SERVANT,          // Fedhas
    DID_HASTY,                            // Cheibriados
    DID_CORPSE_VIOLATION,                 // Fedhas (Necromancy involving
                                          // corpses/chunks).
    DID_SOULED_FRIEND_DIED,               // Zin
    DID_UNCLEAN_KILLED_BY_SERVANT,        // Zin
    DID_CHAOTIC_KILLED_BY_SERVANT,        // Zin
    DID_ATTACK_IN_SANCTUARY,              // Zin
    DID_KILL_ARTIFICIAL,                  // Yredelemnul
    DID_ARTIFICIAL_KILLED_BY_UNDEAD_SLAVE,// Yredelemnul
    DID_ARTIFICIAL_KILLED_BY_SERVANT,     // Yredelemnul
    DID_DESTROY_SPELLBOOK,                // Sif Muna
    DID_EXPLORATION,                      // Ashenzari, wrath timers
    DID_DESECRATE_HOLY_REMAINS,           // Zin/Ely/TSO/Yredelemnul
    DID_SEE_MONSTER,                      // TSO
    DID_ILLUMINATE,                       // Dithmenos
    DID_KILL_ILLUMINATING,                // Dithmenos
    DID_FIRE,                             // Dithmenos
    DID_KILL_FIERY,                       // Dithmenos
    DID_SACRIFICE_LOVE,                   // Ru

    NUM_CONDUCTS
};

enum confirm_butcher_type
{
    CONFIRM_NEVER,
    CONFIRM_ALWAYS,
    CONFIRM_AUTO,
};

enum confirm_prompt_type
{
    CONFIRM_CANCEL,             // automatically answer 'no', i.e. disallow
    CONFIRM_PROMPT,             // prompt
    CONFIRM_NONE,               // automatically answer 'yes'
};

enum confirm_level_type
{
    CONFIRM_NONE_EASY,
    CONFIRM_SAFE_EASY,
    CONFIRM_ALL_EASY,
};

enum chunk_drop_type
{
    ADC_NEVER,
    ADC_ROTTEN,
    ADC_YES,
};

// When adding new delays, update their names in delay.cc
enum delay_type
{
    DELAY_NOT_DELAYED,
    DELAY_EAT,
    DELAY_FEED_VAMPIRE,
    DELAY_ARMOUR_ON,
    DELAY_ARMOUR_OFF,
    DELAY_JEWELLERY_ON,
    DELAY_MEMORISE,
    DELAY_BUTCHER,
    DELAY_BOTTLE_BLOOD,
    DELAY_WEAPON_SWAP,
    DELAY_PASSWALL,
    DELAY_DROP_ITEM,
    DELAY_MULTIDROP,
    DELAY_ASCENDING_STAIRS,
    DELAY_DESCENDING_STAIRS,
#if TAG_MAJOR_VERSION == 34
    DELAY_UNUSED, // was DELAY_RECITE
#endif

    // [dshaligram] Shift-running, resting, travel and macros are now
    // also handled as delays.
    DELAY_RUN,
    DELAY_REST,
    DELAY_TRAVEL,

    DELAY_MACRO,

    // In a macro delay, a stacked delay to tell Crawl to read and act on
    // one input command.
    DELAY_MACRO_PROCESS_KEY,

    DELAY_INTERRUPTIBLE,                // simple interruptible delay
    DELAY_UNINTERRUPTIBLE,              // simple uninterruptible delay

    DELAY_SHAFT_SELF, // Formicid ability

    NUM_DELAYS
};

enum description_level_type
{
    DESC_THE,
    DESC_A,
    DESC_YOUR,
    DESC_PLAIN,
    DESC_ITS,
    DESC_INVENTORY_EQUIP,
    DESC_INVENTORY,

    // Partial item names.
    DESC_BASENAME,                     // Base name of item subtype
    DESC_QUALNAME,                     // Name without articles, quantities,
                                       // enchantments.
    DESC_DBNAME,                       // Name with which to look up item
                                       // description in the db.

    DESC_NONE
};

enum evoc_type
{
    EVOC_WAND,
    EVOC_ROD,
    EVOC_DECK,
#if TAG_MAJOR_VERSION == 34
    EVOC_MISC,
#endif
    EVOC_TOME,
};

enum game_direction_type
{
    GDT_GAME_START = 0,
    GDT_DESCENDING,
    GDT_ASCENDING,
};

enum game_type
{
    GAME_TYPE_UNSPECIFIED,
    GAME_TYPE_NORMAL,
    GAME_TYPE_TUTORIAL,
    GAME_TYPE_ARENA,
    GAME_TYPE_SPRINT,
    GAME_TYPE_HINTS,
    GAME_TYPE_ZOTDEF,
    GAME_TYPE_INSTRUCTIONS,
    GAME_TYPE_HIGH_SCORES,
    NUM_GAME_TYPE
};

enum level_flag_type
{
    LFLAG_NONE = 0,

    LFLAG_NO_TELE_CONTROL = (1 << 0), // Teleport control not allowed.
    LFLAG_NO_MAP          = (1 << 2), // Level can't be persistently mapped.
};

// Volatile state and cache.
enum level_state_type
{
    LSTATE_NONE = 0,

    LSTATE_GOLUBRIA       = (1 << 0), // A Golubria trap exists.
    LSTATE_GLOW_MOLD      = (1 << 1), // Any glowing mold exists.
    LSTATE_DELETED        = (1 << 2), // The level won't be saved.
    LSTATE_BEOGH          = (1 << 3), // Possibly an orcish priest around.
    LSTATE_SLIMY_WALL     = (1 << 4), // Any slime walls exist.
};

// NOTE: The order of these is very important to their usage!
// [dshaligram] If adding/removing from this list, also update viewchar.cc!
enum dungeon_char_type
{
    DCHAR_WALL,
    DCHAR_PERMAWALL,
    DCHAR_WALL_MAGIC,
    DCHAR_FLOOR,
    DCHAR_FLOOR_MAGIC,
    DCHAR_DOOR_OPEN,
    DCHAR_DOOR_CLOSED,
    DCHAR_TRAP,
    DCHAR_STAIRS_DOWN,
    DCHAR_STAIRS_UP,
    DCHAR_GRATE,
    DCHAR_ALTAR,
    DCHAR_ARCH,
    DCHAR_FOUNTAIN,
    DCHAR_WAVY,
    DCHAR_STATUE,
    DCHAR_INVIS_EXPOSED,
    DCHAR_ITEM_DETECTED,
    DCHAR_ITEM_ORB,
    DCHAR_ITEM_RUNE,
    DCHAR_ITEM_WEAPON,
    DCHAR_ITEM_ARMOUR,
    DCHAR_ITEM_WAND,
    DCHAR_ITEM_FOOD,
    DCHAR_ITEM_SCROLL,
    DCHAR_ITEM_RING,
    DCHAR_ITEM_POTION,
    DCHAR_ITEM_MISSILE,
    DCHAR_ITEM_BOOK,
    DCHAR_ITEM_STAVE,
    DCHAR_ITEM_MISCELLANY,
    DCHAR_ITEM_CORPSE,
    DCHAR_ITEM_GOLD,
    DCHAR_ITEM_AMULET,
    DCHAR_CLOUD,
    DCHAR_TREE,
    DCHAR_TELEPORTER,

    DCHAR_SPACE,
    DCHAR_FIRED_FLASK,
    DCHAR_FIRED_BOLT,
    DCHAR_FIRED_CHUNK,
    DCHAR_FIRED_BOOK,
    DCHAR_FIRED_WEAPON,
    DCHAR_FIRED_ZAP,
    DCHAR_FIRED_BURST,
    DCHAR_FIRED_STICK,
    DCHAR_FIRED_TRINKET,
    DCHAR_FIRED_SCROLL,
    DCHAR_FIRED_DEBUG,
    DCHAR_FIRED_ARMOUR,
    DCHAR_FIRED_MISSILE,
    DCHAR_EXPLOSION,

    DCHAR_FRAME_HORIZ,
    DCHAR_FRAME_VERT,
    DCHAR_FRAME_TL,
    DCHAR_FRAME_TR,
    DCHAR_FRAME_BL,
    DCHAR_FRAME_BR,

    NUM_DCHAR_TYPES
};

// When adding:

// * Add an entry in feature-data.h for the feature.

// * edit dat/descript/features.txt and add a
//      long description if appropriate.

// * check the feat_* functions in terrain.cc and make sure
//      they return sane values for your new feature.

// * edit dungeon.cc and add a symbol to _glyph_to_feat() for the feature,
//      if you want vault maps to be able to use it. If you do, also update
//      docs/develop/levels/syntax.txt with the new symbol.
enum dungeon_feature_type
{
    DNGN_UNSEEN,
    DNGN_CLOSED_DOOR,
    DNGN_RUNED_DOOR,
    DNGN_SEALED_DOOR,
    DNGN_TREE,

    // Walls
    DNGN_METAL_WALL,
    DNGN_GREEN_CRYSTAL_WALL,
    DNGN_ROCK_WALL,
    DNGN_SLIMY_WALL,
    DNGN_STONE_WALL,
    DNGN_PERMAROCK_WALL,               // for undiggable walls
    DNGN_CLEAR_ROCK_WALL,              // transparent walls
    DNGN_CLEAR_STONE_WALL,
    DNGN_CLEAR_PERMAROCK_WALL,

    DNGN_GRATE,

    // Misc solid features
    DNGN_OPEN_SEA,                     // Shoals equivalent for permarock
    DNGN_LAVA_SEA,                     // Gehenna equivalent for permarock
    DNGN_ORCISH_IDOL,
    DNGN_GRANITE_STATUE,
    DNGN_MALIGN_GATEWAY,

#if TAG_MAJOR_VERSION == 34
    DNGN_LAVA            = 30,
#else
    DNGN_LAVA,
#endif
    DNGN_DEEP_WATER,

    DNGN_SHALLOW_WATER,

    DNGN_FLOOR,
    DNGN_OPEN_DOOR,

    DNGN_TRAP_MECHANICAL,
    DNGN_TRAP_TELEPORT,
    DNGN_TRAP_SHAFT,
    DNGN_TRAP_WEB,
    DNGN_UNDISCOVERED_TRAP,

    DNGN_ENTER_SHOP,
    DNGN_ABANDONED_SHOP,

    DNGN_STONE_STAIRS_DOWN_I,
    DNGN_STONE_STAIRS_DOWN_II,
    DNGN_STONE_STAIRS_DOWN_III,
    DNGN_ESCAPE_HATCH_DOWN,

    // corresponding up stairs (same order as above)
    DNGN_STONE_STAIRS_UP_I,
    DNGN_STONE_STAIRS_UP_II,
    DNGN_STONE_STAIRS_UP_III,
    DNGN_ESCAPE_HATCH_UP,

    // Various gates
    DNGN_ENTER_DIS,
    DNGN_ENTER_GEHENNA,
    DNGN_ENTER_COCYTUS,
    DNGN_ENTER_TARTARUS,
    DNGN_ENTER_ABYSS,
    DNGN_EXIT_ABYSS,
    DNGN_STONE_ARCH,
    DNGN_ENTER_PANDEMONIUM,
    DNGN_EXIT_PANDEMONIUM,
    DNGN_TRANSIT_PANDEMONIUM,
    DNGN_EXIT_DUNGEON,
    DNGN_EXIT_THROUGH_ABYSS,
    DNGN_EXIT_HELL,
    DNGN_ENTER_HELL,
    DNGN_ENTER_LABYRINTH,
    DNGN_TELEPORTER,
#if TAG_MAJOR_VERSION == 34
    DNGN_ENTER_PORTAL_VAULT,
    DNGN_EXIT_PORTAL_VAULT,
#endif
    DNGN_EXPIRED_PORTAL,

    // Entrances to various branches
#if TAG_MAJOR_VERSION == 34
    DNGN_ENTER_DWARF,
#endif
    DNGN_ENTER_ORC,
    DNGN_ENTER_LAIR,
    DNGN_ENTER_SLIME,
    DNGN_ENTER_VAULTS,
    DNGN_ENTER_CRYPT,
#if TAG_MAJOR_VERSION == 34
    DNGN_ENTER_BLADE,
#endif
    DNGN_ENTER_ZOT,
    DNGN_ENTER_TEMPLE,
    DNGN_ENTER_SNAKE,
    DNGN_ENTER_ELF,
    DNGN_ENTER_TOMB,
    DNGN_ENTER_SWAMP,
    DNGN_ENTER_SHOALS,
    DNGN_ENTER_SPIDER,
#if TAG_MAJOR_VERSION == 34
    DNGN_ENTER_FOREST,
#endif
    DNGN_ENTER_DEPTHS,

    // Exits from various branches
    // Order must be the same as above
#if TAG_MAJOR_VERSION == 34
    DNGN_RETURN_FROM_DWARF,
#endif
    DNGN_RETURN_FROM_ORC,
    DNGN_RETURN_FROM_LAIR,
    DNGN_RETURN_FROM_SLIME,
    DNGN_RETURN_FROM_VAULTS,
    DNGN_RETURN_FROM_CRYPT,
#if TAG_MAJOR_VERSION == 34
    DNGN_RETURN_FROM_BLADE,
#endif
    DNGN_RETURN_FROM_ZOT,
    DNGN_RETURN_FROM_TEMPLE,
    DNGN_RETURN_FROM_SNAKE,
    DNGN_RETURN_FROM_ELF,
    DNGN_RETURN_FROM_TOMB,
    DNGN_RETURN_FROM_SWAMP,
    DNGN_RETURN_FROM_SHOALS,
    DNGN_RETURN_FROM_SPIDER,
#if TAG_MAJOR_VERSION == 34
    DNGN_RETURN_FROM_FOREST,
#endif
    DNGN_RETURN_FROM_DEPTHS,

    DNGN_ALTAR_ZIN,
    DNGN_ALTAR_SHINING_ONE,
    DNGN_ALTAR_KIKUBAAQUDGHA,
    DNGN_ALTAR_YREDELEMNUL,
    DNGN_ALTAR_XOM,
    DNGN_ALTAR_VEHUMET,
    DNGN_ALTAR_OKAWARU,
    DNGN_ALTAR_MAKHLEB,
    DNGN_ALTAR_SIF_MUNA,
    DNGN_ALTAR_TROG,
    DNGN_ALTAR_NEMELEX_XOBEH,
    DNGN_ALTAR_ELYVILON,
    DNGN_ALTAR_LUGONU,
    DNGN_ALTAR_BEOGH,
    DNGN_ALTAR_JIYVA,
    DNGN_ALTAR_FEDHAS,
    DNGN_ALTAR_CHEIBRIADOS,
    DNGN_ALTAR_ASHENZARI,
    DNGN_ALTAR_DITHMENOS,
#if TAG_MAJOR_VERSION > 34
    DNGN_ALTAR_GOZAG,
    DNGN_ALTAR_QAZLAL,
<<<<<<< HEAD
=======
    DNGN_ALTAR_RU,
        DNGN_ALTAR_LAST_GOD = DNGN_ALTAR_RU,
    DNGN_ALTAR_UNUSED_3,
    DNGN_ALTAR_UNUSED_4,
    DNGN_ALTAR_UNUSED_5,
    DNGN_ALTAR_UNUSED_6,
    DNGN_ALTAR_UNUSED_7,
    DNGN_ALTAR_UNUSED_8,
>>>>>>> ba02c95d
#endif

    DNGN_FOUNTAIN_BLUE,
    DNGN_FOUNTAIN_SPARKLING,           // aka 'Magic Fountain' {dlb}
    DNGN_FOUNTAIN_BLOOD,
#if TAG_MAJOR_VERSION == 34
    DNGN_DRY_FOUNTAIN_BLUE,
    DNGN_DRY_FOUNTAIN_SPARKLING,
    DNGN_DRY_FOUNTAIN_BLOOD,
#endif
    DNGN_DRY_FOUNTAIN,

    // Not meant to ever appear in grd().
    DNGN_EXPLORE_HORIZON, // dummy for redefinition

    DNGN_UNKNOWN_ALTAR,
    DNGN_UNKNOWN_PORTAL,

    DNGN_ABYSSAL_STAIR,
#if TAG_MAJOR_VERSION == 34
    DNGN_BADLY_SEALED_DOOR,
#endif

    DNGN_SEALED_STAIRS_UP,
    DNGN_SEALED_STAIRS_DOWN,
    DNGN_TRAP_ALARM,
    DNGN_TRAP_ZOT,
    DNGN_PASSAGE_OF_GOLUBRIA,

    DNGN_ENTER_ZIGGURAT,
    DNGN_ENTER_BAZAAR,
    DNGN_ENTER_TROVE,
    DNGN_ENTER_SEWER,
    DNGN_ENTER_OSSUARY,
    DNGN_ENTER_BAILEY,
    DNGN_ENTER_ICE_CAVE,
    DNGN_ENTER_VOLCANO,
    DNGN_ENTER_WIZLAB,
#if TAG_MAJOR_VERSION == 34
    DNGN_UNUSED_ENTER_PORTAL_1,
#endif

    DNGN_EXIT_ZIGGURAT,
    DNGN_EXIT_BAZAAR,
    DNGN_EXIT_TROVE,
    DNGN_EXIT_SEWER,
    DNGN_EXIT_OSSUARY,
    DNGN_EXIT_BAILEY,
    DNGN_EXIT_ICE_CAVE,
    DNGN_EXIT_VOLCANO,
    DNGN_EXIT_WIZLAB,
    DNGN_EXIT_LABYRINTH,
#if TAG_MAJOR_VERSION == 34
    DNGN_UNUSED_EXIT_PORTAL_1,

    DNGN_ALTAR_GOZAG,
    DNGN_ALTAR_QAZLAL,
    DNGN_ALTAR_RU,
#endif

    NUM_FEATURES
};

enum duration_type
{
    DUR_INVIS,
    DUR_CONF,
    DUR_PARALYSIS,
    DUR_SLOW,
    DUR_MESMERISED,
    DUR_HASTE,
    DUR_MIGHT,
    DUR_BRILLIANCE,
    DUR_AGILITY,
    DUR_FLIGHT,
    DUR_BERSERK,
    DUR_POISONING,

    DUR_CONFUSING_TOUCH,
    DUR_SURE_BLADE,
    DUR_CORONA,
    DUR_DEATHS_DOOR,
    DUR_FIRE_SHIELD,

#if TAG_MAJOR_VERSION == 34
    DUR_BUILDING_RAGE,
#endif
    DUR_EXHAUSTED,              // fatigue counter for berserk

    DUR_LIQUID_FLAMES,
    DUR_ICY_ARMOUR,
#if TAG_MAJOR_VERSION == 34
    DUR_REPEL_MISSILES,
    DUR_JELLY_PRAYER,
#endif
    DUR_PIETY_POOL,             // distribute piety over time
    DUR_DIVINE_VIGOUR,          // duration of Ely's Divine Vigour
    DUR_DIVINE_STAMINA,         // duration of Zin's Divine Stamina
    DUR_DIVINE_SHIELD,          // duration of TSO's Divine Shield
    DUR_REGENERATION,
    DUR_SWIFTNESS,
#if TAG_MAJOR_VERSION == 34
    DUR_CONTROLLED_FLIGHT,
#endif
    DUR_TELEPORT,
    DUR_CONTROL_TELEPORT,
    DUR_BREATH_WEAPON,
    DUR_TRANSFORMATION,
    DUR_DEATH_CHANNEL,
#if TAG_MAJOR_VERSION == 34
    DUR_DEFLECT_MISSILES,
#endif
    DUR_PHASE_SHIFT,
#if TAG_MAJOR_VERSION == 34
    DUR_SEE_INVISIBLE,
#endif
    DUR_WEAPON_BRAND,           // general "branding" spell counter
    DUR_DEMONIC_GUARDIAN,       // demonic guardian timeout
    DUR_POWERED_BY_DEATH,
    DUR_SILENCE,
    DUR_CONDENSATION_SHIELD,
    DUR_STONESKIN,
    DUR_GOURMAND,
#if TAG_MAJOR_VERSION == 34
    DUR_BARGAIN,
    DUR_INSULATION,
#endif
    DUR_RESISTANCE,
#if TAG_MAJOR_VERSION == 34
    DUR_SLAYING,
#endif
    DUR_STEALTH,
    DUR_MAGIC_SHIELD,
    DUR_SLEEP,
    DUR_TELEPATHY,
    DUR_PETRIFIED,
    DUR_LOWERED_MR,
    DUR_REPEL_STAIRS_MOVE,
    DUR_REPEL_STAIRS_CLIMB,
    DUR_COLOUR_SMOKE_TRAIL,
    DUR_SLIMIFY,
    DUR_TIME_STEP,
    DUR_ICEMAIL_DEPLETED,       // Wait this many turns for Icemail to return
#if TAG_MAJOR_VERSION == 34
    DUR_MISLED,
#endif
    DUR_QUAD_DAMAGE,
    DUR_AFRAID,
    DUR_MIRROR_DAMAGE,
    DUR_SCRYING,
    DUR_TORNADO,
    DUR_LIQUEFYING,
    DUR_HEROISM,
    DUR_FINESSE,
    DUR_LIFESAVING,
    DUR_PARALYSIS_IMMUNITY,
    DUR_DARKNESS,
    DUR_PETRIFYING,
    DUR_SHROUD_OF_GOLUBRIA,
    DUR_TORNADO_COOLDOWN,
#if TAG_MAJOR_VERSION == 34
    DUR_NAUSEA,
    DUR_AMBROSIA,
    DUR_TEMP_MUTATIONS,
#endif
    DUR_DISJUNCTION,
    DUR_VEHUMET_GIFT,
#if TAG_MAJOR_VERSION == 34
    DUR_BATTLESPHERE,
#endif
    DUR_SENTINEL_MARK,
    DUR_SICKENING,
    DUR_WATER_HOLD,
    DUR_WATER_HOLD_IMMUNITY,
    DUR_FLAYED,
#if TAG_MAJOR_VERSION == 34
    DUR_RETCHING,
#endif
    DUR_WEAK,
    DUR_DIMENSION_ANCHOR,
    DUR_ANTIMAGIC,
#if TAG_MAJOR_VERSION == 34
    DUR_SPIRIT_HOWL,
#endif
    DUR_INFUSION,
    DUR_SONG_OF_SLAYING,
#if TAG_MAJOR_VERSION == 34
    DUR_SONG_OF_SHIELDING,
#endif
    DUR_TOXIC_RADIANCE,
    DUR_RECITE,
    DUR_GRASPING_ROOTS,
    DUR_SLEEP_IMMUNITY,
    DUR_FIRE_VULN,
    DUR_ELIXIR_HEALTH,
    DUR_ELIXIR_MAGIC,
#if TAG_MAJOR_VERSION == 34
    DUR_ANTENNAE_EXTEND,
#endif
    DUR_TROGS_HAND,
    DUR_BARBS,
    DUR_POISON_VULN,
    DUR_FROZEN,
    DUR_SAP_MAGIC,
    DUR_MAGIC_SAPPED,
    DUR_PORTAL_PROJECTILE,
    DUR_FORESTED,
    DUR_DRAGON_CALL,
    DUR_DRAGON_CALL_COOLDOWN,
    DUR_ABJURATION_AURA,
    DUR_MESMERISE_IMMUNE,
    DUR_NO_POTIONS,
    DUR_QAZLAL_FIRE_RES,
    DUR_QAZLAL_COLD_RES,
    DUR_QAZLAL_ELEC_RES,
    DUR_QAZLAL_AC,
    DUR_CORROSION,
    DUR_FORTITUDE,
    DUR_HORROR,
    DUR_NO_SCROLLS,
    NUM_DURATIONS
};

// This list must match the enchant_names array in mon-ench.cc
// Enchantments that imply other enchantments should come first
// to avoid timeout message confusion. Currently:
//     berserk -> haste, might; fatigue -> slow
enum enchant_type
{
    ENCH_NONE = 0,
    ENCH_BERSERK,
    ENCH_HASTE,
    ENCH_MIGHT,
    ENCH_FATIGUE,        // Post-berserk fatigue.
    ENCH_SLOW,
    ENCH_FEAR,
    ENCH_CONFUSION,
    ENCH_INVIS,
    ENCH_POISON,
    ENCH_ROT,
    ENCH_SUMMON,
    ENCH_ABJ,
    ENCH_CORONA,
    ENCH_CHARM,
    ENCH_STICKY_FLAME,
    ENCH_GLOWING_SHAPESHIFTER,
    ENCH_SHAPESHIFTER,
    ENCH_TP,
    ENCH_SLEEP_WARY,
    ENCH_SUBMERGED,
    ENCH_SHORT_LIVED,
    ENCH_PARALYSIS,
    ENCH_SICK,
#if TAG_MAJOR_VERSION == 34
    ENCH_SLEEPY,         //   Monster can't wake until this wears off.
#endif
    ENCH_HELD,           //   Caught in a net.
    ENCH_BATTLE_FRENZY,  //   Monster is in a battle frenzy.
#if TAG_MAJOR_VERSION == 34
    ENCH_TEMP_PACIF,
#endif
    ENCH_PETRIFYING,
    ENCH_PETRIFIED,
    ENCH_LOWERED_MR,
    ENCH_SOUL_RIPE,
    ENCH_SLOWLY_DYING,
    ENCH_EAT_ITEMS,
    ENCH_AQUATIC_LAND,   // Water monsters lose hp while on land.
    ENCH_SPORE_PRODUCTION,
#if TAG_MAJOR_VERSION == 34
    ENCH_SLOUCH,
#endif
    ENCH_SWIFT,
    ENCH_TIDE,
    ENCH_INSANE,         // Berserk + changed attitude.
    ENCH_SILENCE,
    ENCH_AWAKEN_FOREST,
    ENCH_EXPLODING,
    ENCH_BLEED,
    ENCH_PORTAL_TIMER,
    ENCH_SEVERED,
    ENCH_ANTIMAGIC,
#if TAG_MAJOR_VERSION == 34
    ENCH_FADING_AWAY,
    ENCH_PREPARING_RESURRECT,
#endif
    ENCH_REGENERATION,
    ENCH_RAISED_MR,
    ENCH_MIRROR_DAMAGE,
    ENCH_STONESKIN,
    ENCH_FEAR_INSPIRING,
    ENCH_PORTAL_PACIFIED,
    ENCH_WITHDRAWN,
#if TAG_MAJOR_VERSION == 34
    ENCH_ATTACHED,
#endif
    ENCH_LIFE_TIMER,     // Minimum time demonic guardian must exist.
    ENCH_FLIGHT,
    ENCH_LIQUEFYING,
    ENCH_TORNADO,
    ENCH_FAKE_ABJURATION,
    ENCH_DAZED,          // Dazed - less chance of acting each turn.
    ENCH_MUTE,           // Silenced.
    ENCH_BLIND,          // Blind (everything is invisible).
    ENCH_DUMB,           // Stupefied (paralysis by a different name).
    ENCH_MAD,            // Confusion by another name.
    ENCH_SILVER_CORONA,  // Zin's silver light.
    ENCH_RECITE_TIMER,   // Was recited against.
    ENCH_INNER_FLAME,
    ENCH_ROUSED,         // Monster has been roused to greatness
    ENCH_BREATH_WEAPON,  // just a simple timer for dragon breathweapon spam
    ENCH_DEATHS_DOOR,
    ENCH_ROLLING,        // Boulder Beetle in ball form
    ENCH_OZOCUBUS_ARMOUR,
    ENCH_WRETCHED,       // An abstract placeholder for monster mutations
    ENCH_SCREAMED,       // Starcursed scream timer
    ENCH_WORD_OF_RECALL, // Chanting word of recall
    ENCH_INJURY_BOND,
    ENCH_WATER_HOLD,     // Silence and asphyxiation damage
    ENCH_FLAYED,
    ENCH_HAUNTING,
#if TAG_MAJOR_VERSION == 34
    ENCH_RETCHING,
#endif
    ENCH_WEAK,
    ENCH_DIMENSION_ANCHOR,
    ENCH_AWAKEN_VINES,   // Is presently animating snaplasher vines
    ENCH_CONTROL_WINDS,
#if TAG_MAJOR_VERSION == 34
    ENCH_WIND_AIDED,
#endif
    ENCH_SUMMON_CAPPED,  // Abjuring quickly because a summon cap was hit
    ENCH_TOXIC_RADIANCE,
    ENCH_GRASPING_ROOTS_SOURCE, // Not actually entangled, but entangling others
    ENCH_GRASPING_ROOTS,
    ENCH_IOOD_CHARGED,
    ENCH_FIRE_VULN,
    ENCH_TORNADO_COOLDOWN,
    ENCH_SIREN_SONG,
    ENCH_BARBS,
#if TAG_MAJOR_VERSION == 34
    ENCH_BUILDING_CHARGE,
#endif
    ENCH_POISON_VULN,
    ENCH_ICEMAIL,
    ENCH_AGILE,
    ENCH_FROZEN,
    ENCH_EPHEMERAL_INFUSION,
    ENCH_BLACK_MARK,
    ENCH_GRAND_AVATAR,
    ENCH_SAP_MAGIC,
    ENCH_SHROUD,
    ENCH_PHANTOM_MIRROR,
    ENCH_BRIBED,
    ENCH_PERMA_BRIBED,
    ENCH_CORROSION,
    ENCH_GOLD_LUST,
    ENCH_DRAINED,
    // Update enchantment names in mon-ench.cc when adding or removing
    // enchantments.
    NUM_ENCHANTMENTS
};

enum enchant_retval
{
    ERV_FAIL,
    ERV_NEW,
    ERV_INCREASED,
};

enum energy_use_type
{
    EUT_MOVE,
    EUT_SWIM,
    EUT_ATTACK,
    EUT_MISSILE,
    EUT_SPELL,
    EUT_SPECIAL,
    EUT_ITEM,
    EUT_PICKUP,
};

enum equipment_type
{
    EQ_NONE = -1,

    EQ_WEAPON,
    EQ_CLOAK,
    EQ_HELMET,
    EQ_GLOVES,
    EQ_BOOTS,
    EQ_SHIELD,
    EQ_BODY_ARMOUR,
    //Everything beyond here is jewellery
    EQ_LEFT_RING,
    EQ_RIGHT_RING,
    EQ_AMULET,
    //Octopodes don't have left and right rings. They have eight rings, instead.
    EQ_RING_ONE,
    EQ_RING_TWO,
    EQ_RING_THREE,
    EQ_RING_FOUR,
    EQ_RING_FIVE,
    EQ_RING_SIX,
    EQ_RING_SEVEN,
    EQ_RING_EIGHT,
    // Finger amulet provides an extra ring slot
    EQ_RING_AMULET,
    NUM_EQUIP,

    EQ_MIN_ARMOUR = EQ_CLOAK,
    EQ_MAX_ARMOUR = EQ_BODY_ARMOUR,
    EQ_MAX_WORN   = EQ_RING_AMULET,
    // these aren't actual equipment slots, they're categories for functions
    EQ_STAFF            = 100,         // weapon with base_type OBJ_STAVES
    EQ_RINGS,                          // check both rings
    EQ_RINGS_PLUS,                     // check both rings and sum plus
#if TAG_MAJOR_VERSION == 34
    EQ_RINGS_PLUS2,                    // check both rings and sum plus2
#endif
    EQ_ALL_ARMOUR,                     // check all armour types
};

enum eq_type
{
    ET_WEAPON,
    ET_SHIELD,
    ET_ARMOUR,
    ET_JEWELS,
    NUM_ET
};

enum eq_type_flags
{
    ETF_WEAPON = 0x1,
    ETF_SHIELD = 0x2,
    ETF_ARMOUR = 0x4,
    ETF_JEWELS = 0x8,
    ETF_ALL    = 0xF
};

enum feature_flag_type
{
    FFT_NONE          = 0,
    FFT_NOTABLE       = 1<< 0,           // should be noted for dungeon overview
    FFT_EXAMINE_HINT  = 1<< 1,           // could get an "examine-this" hint.
    FFT_OPAQUE        = 1<< 2,           // Does this feature block LOS?
    FFT_WALL          = 1<< 3,           // Is this a "wall"?
    FFT_SOLID         = 1<< 4,           // Does this feature block beams / normal movement?
};

enum flush_reason_type
{
    FLUSH_ON_FAILURE,                  // spell/ability failed to cast
    FLUSH_BEFORE_COMMAND,              // flush before getting a command
    FLUSH_ON_MESSAGE,                  // flush when printing a message
    FLUSH_ON_WARNING_MESSAGE,          // flush on MSGCH_WARN messages
    FLUSH_ON_DANGER_MESSAGE,           // flush on MSGCH_DANGER messages
    FLUSH_ON_PROMPT,                   // flush on MSGCH_PROMPT messages
    FLUSH_ON_UNSAFE_YES_OR_NO_PROMPT,  // flush when !safe set to yesno()
    FLUSH_LUA,                         // flush when Lua wants to flush
    FLUSH_KEY_REPLAY_CANCEL,           // flush when key replay is cancelled
    FLUSH_ABORT_MACRO,                 // something wrong with macro being
                                       // processed, so stop it
    FLUSH_REPLAY_SETUP_FAILURE,        // setup for key replay failed
    FLUSH_REPEAT_SETUP_DONE,           // command repeat done manipulating
                                       // the macro buffer
    NUM_FLUSH_REASONS
};

enum god_type
{
    GOD_NO_GOD,
    GOD_ZIN,
    GOD_SHINING_ONE,
    GOD_KIKUBAAQUDGHA,
    GOD_YREDELEMNUL,
    GOD_XOM,
    GOD_VEHUMET,
    GOD_OKAWARU,
    GOD_MAKHLEB,
    GOD_SIF_MUNA,
    GOD_TROG,
    GOD_NEMELEX_XOBEH,
    GOD_ELYVILON,
    GOD_LUGONU,
    GOD_BEOGH,
    GOD_JIYVA,
    GOD_FEDHAS,
    GOD_CHEIBRIADOS,
    GOD_ASHENZARI,
    GOD_DITHMENOS,
    GOD_GOZAG,
    GOD_QAZLAL,
    GOD_RU,
    NUM_GODS,                          // always after last god

    GOD_RANDOM = 100,
    GOD_NAMELESS,                      // for monsters with non-player gods
    GOD_VIABLE,
};

enum held_type
{
    HELD_NONE = 0,
    HELD_NET,         // currently unused
    HELD_WEB,         // currently unused
    HELD_MONSTER,     // but no damage
    HELD_CONSTRICTED, // damaging
};

enum holy_word_source_type
{
    HOLY_WORD_SCROLL,
    HOLY_WORD_ZIN,     // sanctuary
    HOLY_WORD_TSO,     // weapon blessing
};

enum hunger_state_t                    // you.hunger_state
{
    HS_STARVING,
    HS_NEAR_STARVING,
    HS_VERY_HUNGRY,
    HS_HUNGRY,
    HS_SATIATED,                       // "not hungry" state
    HS_FULL,
    HS_VERY_FULL,
    HS_ENGORGED,
};

enum item_status_flag_type  // per item flags: ie. ident status, cursed status
{
    ISFLAG_KNOW_CURSE        = 0x00000001,  // curse status
    ISFLAG_KNOW_TYPE         = 0x00000002,  // artefact name, sub/special types
    ISFLAG_KNOW_PLUSES       = 0x00000004,  // to hit/to dam/to AC/charges
    ISFLAG_KNOW_PROPERTIES   = 0x00000008,  // know special artefact properties
    ISFLAG_IDENT_MASK        = 0x0000000F,  // mask of all id related flags

    ISFLAG_CURSED            = 0x00000100,  // cursed
    ISFLAG_BLESSED_WEAPON    = 0x00000200,  // personalized TSO's gift
    ISFLAG_SEEN_CURSED       = 0x00000400,  // was seen being cursed
    ISFLAG_TRIED             = 0x00000800,  // tried but not (usually) ided

    ISFLAG_RANDART           = 0x00001000,  // special value is seed
    ISFLAG_UNRANDART         = 0x00002000,  // is an unrandart
    ISFLAG_ARTEFACT_MASK     = 0x00003000,  // randart or unrandart
    ISFLAG_DROPPED           = 0x00004000,  // dropped item (no autopickup)
    ISFLAG_THROWN            = 0x00008000,  // thrown missile weapon

    // these don't have to remain as flags
    ISFLAG_NO_DESC           = 0x00000000,  // used for clearing these flags
    ISFLAG_GLOWING           = 0x00010000,  // weapons or armour
    ISFLAG_RUNED             = 0x00020000,  // weapons or armour
    ISFLAG_EMBROIDERED_SHINY = 0x00040000,  // armour: depends on sub-type
    ISFLAG_COSMETIC_MASK     = 0x00070000,  // mask of cosmetic descriptions

    ISFLAG_UNOBTAINABLE      = 0x00080000,  // vault on display

    ISFLAG_MIMIC             = 0x00100000,  // mimic
    ISFLAG_NO_MIMIC          = 0x00200000,  // Can't be turned into a mimic

    ISFLAG_NO_PICKUP         = 0x00400000,  // Monsters won't pick this up

#if TAG_MAJOR_VERSION == 34
    ISFLAG_UNUSED1           = 0x01000000,  // was ISFLAG_ORCISH
    ISFLAG_UNUSED2           = 0x02000000,  // was ISFLAG_DWARVEN
    ISFLAG_UNUSED3           = 0x04000000,  // was ISFLAG_ELVEN
    ISFLAG_RACIAL_MASK       = 0x07000000,  // mask of racial equipment types
#endif
    ISFLAG_NOTED_ID          = 0x08000000,
    ISFLAG_NOTED_GET         = 0x10000000,

    ISFLAG_SEEN              = 0x20000000,  // has it been seen
    ISFLAG_SUMMONED          = 0x40000000,  // Item generated on a summon
#if TAG_MAJOR_VERSION == 34
    ISFLAG_UNUSED4           = 0x80000000,  // was ISFLAG_DROPPED_BY_ALLY
#endif
};

enum item_type_id_state_type
{
    ID_UNKNOWN_TYPE = 0,
    ID_MON_TRIED_TYPE,
    ID_TRIED_TYPE,
    ID_TRIED_ITEM_TYPE,
    ID_KNOWN_TYPE,
    NUM_ID_STATE_TYPES
};

enum job_type
{
    JOB_FIGHTER,
    JOB_WIZARD,
#if TAG_MAJOR_VERSION == 34
    JOB_PRIEST,
#endif
    JOB_GLADIATOR,
    JOB_NECROMANCER,
    JOB_ASSASSIN,
    JOB_BERSERKER,
    JOB_HUNTER,
    JOB_CONJURER,
    JOB_ENCHANTER,
    JOB_FIRE_ELEMENTALIST,
    JOB_ICE_ELEMENTALIST,
    JOB_SUMMONER,
    JOB_AIR_ELEMENTALIST,
    JOB_EARTH_ELEMENTALIST,
    JOB_SKALD,
    JOB_VENOM_MAGE,
    JOB_CHAOS_KNIGHT,
    JOB_TRANSMUTER,
    JOB_HEALER,
#if TAG_MAJOR_VERSION == 34
    JOB_STALKER,
#endif
    JOB_MONK,
    JOB_WARPER,
    JOB_WANDERER,
    JOB_ARTIFICER,                     //   Greenberg/Bane
    JOB_ARCANE_MARKSMAN,
    JOB_DEATH_KNIGHT,
    JOB_ABYSSAL_KNIGHT,
#if TAG_MAJOR_VERSION == 34
    JOB_JESTER,
#endif
    NUM_JOBS,                          // always after the last job

    JOB_UNKNOWN = 100,
    JOB_RANDOM,
    JOB_VIABLE,
};

enum KeymapContext
{
    KMC_DEFAULT,         // For no-arg getchm(), must be zero.
    KMC_LEVELMAP,        // When in the 'X' level map
    KMC_TARGETING,       // Only during 'x' and other targeting modes
    KMC_CONFIRM,         // When being asked y/n/q questions
    KMC_MENU,            // For menus
#ifdef USE_TILE
    KMC_DOLL,            // For the tiles doll menu editing screen
#endif

    KMC_CONTEXT_COUNT,   // Must always be the last real context

    KMC_NONE
};

// This order is *critical*. Don't mess with it (see mon_enchant)
enum kill_category
{
    KC_YOU,
    KC_FRIENDLY,
    KC_OTHER,
    KC_NCATEGORIES
};

enum killer_type                       // monster_die(), thing_thrown
{
    KILL_NONE,                         // no killer
    KILL_YOU,                          // you are the killer
    KILL_MON,                          // no, it was a monster!
    KILL_YOU_MISSILE,                  // in the library, with a dart
    KILL_MON_MISSILE,                  // in the dungeon, with a club
    KILL_YOU_CONF,                     // died while confused as caused by you
    KILL_MISCAST,                      // as a result of a spell miscast
    KILL_MISC,                         // any miscellaneous killing
    KILL_RESET,                        // excised from existence
    KILL_DISMISSED,                    // like KILL_RESET, but drops inventory
    KILL_BANISHED,                     // monsters what got banished
    KILL_UNSUMMONED,                   // summoned monsters whose timers ran out
    KILL_TIMEOUT,                      // non-summoned monsters whose times ran out
    KILL_PACIFIED,                     // only used by milestones and notes
    KILL_ENSLAVED,                     // only used by milestones and notes
};

enum flight_type
{
    FL_NONE = 0,
    FL_WINGED,                         // wings, etc... paralysis == fall
    FL_LEVITATE,                       // doesn't require physical effort
};

// Can't change this order without breaking saves.
enum map_marker_type
{
    MAT_FEATURE,              // Stock marker.
    MAT_LUA_MARKER,
    MAT_CORRUPTION_NEXUS,
    MAT_WIZ_PROPS,
    MAT_TOMB,
    MAT_MALIGN,
#if TAG_MAJOR_VERSION == 34
    MAT_PHOENIX,
#endif
    MAT_POSITION,
#if TAG_MAJOR_VERSION == 34
    MAT_DOOR_SEAL,
#endif
    MAT_TERRAIN_CHANGE,
    MAT_CLOUD_SPREADER,
    NUM_MAP_MARKER_TYPES,
    MAT_ANY,
};

enum terrain_change_type
{
    TERRAIN_CHANGE_GENERIC,
    TERRAIN_CHANGE_FLOOD,
    TERRAIN_CHANGE_TOMB,
    TERRAIN_CHANGE_IMPRISON,
    TERRAIN_CHANGE_DOOR_SEAL,
    TERRAIN_CHANGE_FORESTED,
    NUM_TERRAIN_CHANGE_TYPES
};

enum map_feature
{
    MF_UNSEEN,
    MF_FLOOR,
    MF_WALL,
    MF_MAP_FLOOR,
    MF_MAP_WALL,
    MF_DOOR,
    MF_ITEM,
    MF_MONS_FRIENDLY,
    MF_MONS_PEACEFUL,
    MF_MONS_NEUTRAL,
    MF_MONS_HOSTILE,
    MF_MONS_NO_EXP,
    MF_STAIR_UP,
    MF_STAIR_DOWN,
    MF_STAIR_BRANCH,
    MF_FEATURE,
    MF_WATER,
    MF_LAVA,
    MF_TRAP,
    MF_EXCL_ROOT,
    MF_EXCL,
    MF_PLAYER,
    MF_DEEP_WATER,
    MF_PORTAL,
    MF_MAX,

    MF_SKIP,
};

enum menu_type
{
    MT_ANY = -1,

    MT_INVLIST,                        // List inventory
    MT_DROP,
    MT_PICKUP,
    MT_KNOW,
    MT_RUNES,
    MT_SELONE,                         // Select one
};

enum mon_holy_type
{
    MH_HOLY,
    MH_NATURAL,
    MH_UNDEAD,
    MH_DEMONIC,
    MH_NONLIVING, // golems and other constructs
    MH_PLANT,
};

enum targ_mode_type
{
    TARG_ANY,
    TARG_ENEMY,  // hostile + neutral
    TARG_FRIEND,
    TARG_INJURED_FRIEND, // for healing
    TARG_HOSTILE,
    TARG_HOSTILE_SUBMERGED, // Target hostiles including submerged ones
    TARG_EVOLVABLE_PLANTS,  // Targeting mode for Fedhas' evolution
    TARG_HOSTILE_UNDEAD,    // For dispel undead
    TARG_BEOGH_GIFTABLE,    // For Beogh followers who can be given gifts
    TARG_NUM_MODES
};

// NOTE: Changing this order will break saves! Appending does not.
enum monster_type                      // menv[].type
{
    MONS_PROGRAM_BUG,
        MONS_0 = MONS_PROGRAM_BUG,

#if TAG_MAJOR_VERSION > 34
    MONS_GIANT_LIZARD,          // genus
#endif
    MONS_GIANT_NEWT,
    MONS_GIANT_GECKO,
    MONS_IGUANA,
    MONS_KOMODO_DRAGON,
    MONS_BASILISK,
    MONS_BAT,
    MONS_FIRE_BAT,
#if TAG_MAJOR_VERSION > 34
    MONS_SNAKE,                // genus
#endif
    MONS_BALL_PYTHON,
    MONS_ADDER,
    MONS_WATER_MOCCASIN,
    MONS_BLACK_MAMBA,
    MONS_ANACONDA,
    MONS_SEA_SNAKE,
#if TAG_MAJOR_VERSION > 34
    MONS_SHOCK_SERPENT,
    MONS_MANA_VIPER,
#endif
    MONS_RAT,
#if TAG_MAJOR_VERSION == 34
    MONS_GREY_RAT,
#endif
    MONS_GREEN_RAT,
    MONS_ORANGE_RAT,
#if TAG_MAJOR_VERSION == 34
    MONS_LABORATORY_RAT,
#endif
    MONS_QUOKKA,         // Quokka are a type of wallaby, returned -- bwr 382
    MONS_PORCUPINE,
    MONS_JACKAL,
    MONS_HOUND,
#if TAG_MAJOR_VERSION == 34
    MONS_WAR_DOG,
#endif
    MONS_WOLF,
    MONS_WARG,
    MONS_HELL_HOUND,
#if TAG_MAJOR_VERSION > 34
    MONS_RAIJU,
#endif
    MONS_HOG,
    MONS_HELL_HOG,
    MONS_HOLY_SWINE,            // porkalator
#if TAG_MAJOR_VERSION == 34
    MONS_GIANT_SLUG,
    MONS_AGATE_SNAIL,
#else
    MONS_TORPOR_SNAIL,
#endif
    MONS_ELEPHANT_SLUG,
    MONS_GIANT_LEECH,
    MONS_BABY_ALLIGATOR,
    MONS_ALLIGATOR,
    MONS_CROCODILE,
    MONS_HYDRA,
    MONS_SHEEP,
    MONS_YAK,
    MONS_DEATH_YAK,
    MONS_CATOBLEPAS,
    MONS_ELEPHANT,
    MONS_DIRE_ELEPHANT,
    MONS_HELLEPHANT,
    MONS_MANTICORE,
    MONS_HIPPOGRIFF,
    MONS_GRIFFON,
#if TAG_MAJOR_VERSION > 34
    MONS_CHIMERA,
#endif
    MONS_GIANT_FROG,
    MONS_SPINY_FROG,
    MONS_BLINK_FROG,
#if TAG_MAJOR_VERSION > 34
    MONS_BEAR,                  // genus
#endif
    MONS_GRIZZLY_BEAR,
    MONS_POLAR_BEAR,
    MONS_BLACK_BEAR,
    MONS_WORM,
    MONS_BRAIN_WORM,
#if TAG_MAJOR_VERSION == 34
    MONS_ROCK_WORM,
    MONS_SPINY_WORM,
#endif
    MONS_WYVERN,
#if TAG_MAJOR_VERSION > 34
    MONS_DRAKE,                 // genus
#endif
    MONS_LINDWURM,
    MONS_FIRE_DRAKE,
    MONS_SWAMP_DRAKE,
    MONS_DEATH_DRAKE,
#if TAG_MAJOR_VERSION > 34
    MONS_WIND_DRAKE,
    MONS_DRAGON,                // genus
#endif
    MONS_STEAM_DRAGON,
    MONS_MOTTLED_DRAGON,
    MONS_SWAMP_DRAGON,
    MONS_FIRE_DRAGON,
    MONS_ICE_DRAGON,
    MONS_SHADOW_DRAGON,
    MONS_STORM_DRAGON,
    MONS_BONE_DRAGON,
    MONS_QUICKSILVER_DRAGON,
    MONS_IRON_DRAGON,
    MONS_GOLDEN_DRAGON,
    MONS_PEARL_DRAGON,

    MONS_OOZE,
    MONS_JELLY,
#if TAG_MAJOR_VERSION == 34
    MONS_BROWN_OOZE,
    MONS_GIANT_AMOEBA,
#endif
    MONS_AZURE_JELLY,
    MONS_DEATH_OOZE,
    MONS_ACID_BLOB,
    MONS_SLIME_CREATURE,
#if TAG_MAJOR_VERSION == 34
    MONS_PULSATING_LUMP,
#endif
    MONS_GIANT_EYEBALL,
    MONS_EYE_OF_DRAINING,
    MONS_SHINING_EYE,
    MONS_EYE_OF_DEVASTATION,
    MONS_GREAT_ORB_OF_EYES,
    MONS_GIANT_ORANGE_BRAIN,

    MONS_DANCING_WEAPON,
#if TAG_MAJOR_VERSION > 34
    MONS_SPECTRAL_WEAPON,
    MONS_GRAND_AVATAR,
#endif
    MONS_HARPY,
    MONS_RAVEN,
    MONS_FIRE_CRAB,
#if TAG_MAJOR_VERSION == 34
    MONS_HOMUNCULUS,
    MONS_SOUPLING,
#else
    MONS_GHOST_CRAB,
    MONS_CRAB,
#endif

    MONS_BUTTERFLY,
#if TAG_MAJOR_VERSION == 34
    MONS_ANT_LARVA,
#endif
    MONS_WORKER_ANT,
    MONS_SOLDIER_ANT,
    MONS_QUEEN_ANT,
#if TAG_MAJOR_VERSION > 34
    MONS_FORMICID,
#endif
    MONS_KILLER_BEE,
    MONS_QUEEN_BEE,
    MONS_VAMPIRE_MOSQUITO,
#if TAG_MAJOR_VERSION == 34
    MONS_BUMBLEBEE,
#endif
    MONS_YELLOW_WASP,
    MONS_RED_WASP,
    MONS_GOLIATH_BEETLE,
    MONS_BORING_BEETLE,
    MONS_BOULDER_BEETLE,
    MONS_GIANT_COCKROACH,
#if TAG_MAJOR_VERSION == 34
    MONS_GIANT_CENTIPEDE,
#endif
    MONS_GIANT_MITE,
    MONS_SPIDER,
    MONS_WOLF_SPIDER,
    MONS_TRAPDOOR_SPIDER,
    MONS_JUMPING_SPIDER,
    MONS_ORB_SPIDER,
    MONS_TARANTELLA,
    MONS_REDBACK,
    MONS_SCORPION,
    MONS_EMPEROR_SCORPION,
    MONS_MOTH,                  // genus
#if TAG_MAJOR_VERSION == 34
    MONS_MOTH_OF_SUPPRESSION,
#endif
    MONS_GHOST_MOTH,
    MONS_MOTH_OF_WRATH,
    MONS_DEMONIC_CRAWLER,
    MONS_SNAPPING_TURTLE,
    MONS_ALLIGATOR_SNAPPING_TURTLE,
#if TAG_MAJOR_VERSION == 34
    MONS_GNOME,
#endif
    MONS_HALFLING,              // recolouring + single vault.
    MONS_FELID,                 // recolouring + single vault.  Miaow!
    MONS_VAMPIRE_BAT,           // recolouring + vaults
    MONS_DEMIGOD,               // recolouring + single vault
    MONS_DEMONSPAWN,
#if TAG_MAJOR_VERSION > 34
    MONS_FIRST_DEMONSPAWN = MONS_DEMONSPAWN,
    MONS_MONSTROUS_DEMONSPAWN,
    MONS_FIRST_BASE_DEMONSPAWN = MONS_MONSTROUS_DEMONSPAWN,
    MONS_GELID_DEMONSPAWN,
    MONS_INFERNAL_DEMONSPAWN,
    MONS_PUTRID_DEMONSPAWN,
    MONS_TORTUROUS_DEMONSPAWN,
    MONS_LAST_BASE_DEMONSPAWN = MONS_TORTUROUS_DEMONSPAWN,
    MONS_BLOOD_SAINT,
    MONS_FIRST_NONBASE_DEMONSPAWN = MONS_BLOOD_SAINT,
    MONS_CHAOS_CHAMPION,
    MONS_WARMONGER,
    MONS_CORRUPTER,
    MONS_BLACK_SUN,
    MONS_LAST_NONBASE_DEMONSPAWN = MONS_BLACK_SUN,
    MONS_LAST_DEMONSPAWN = MONS_BLACK_SUN,
#endif
    MONS_GARGOYLE,
    MONS_WAR_GARGOYLE,
    MONS_MOLTEN_GARGOYLE,
    MONS_UGLY_THING,
    MONS_VERY_UGLY_THING,
    MONS_ICE_BEAST,
    MONS_SKY_BEAST,
    MONS_SPHINX,
    MONS_ORB_GUARDIAN,

    MONS_GOLEM,                 // genus
#if TAG_MAJOR_VERSION == 34
    MONS_CLAY_GOLEM,
    MONS_WOOD_GOLEM,
    MONS_STONE_GOLEM,
#endif
    MONS_IRON_GOLEM,
    MONS_CRYSTAL_GUARDIAN,
    MONS_TOENAIL_GOLEM,
    MONS_ELECTRIC_GOLEM, // replacing the guardian robot -- bwr
#if TAG_MAJOR_VERSION > 34
    MONS_GUARDIAN_GOLEM,
    MONS_SPELLFORGED_SERVITOR,
#endif
    MONS_ORB_OF_FIRE,    // Swords renamed to fit -- bwr
#if TAG_MAJOR_VERSION > 34
    MONS_ELEMENTAL,             // genus
#endif
    MONS_EARTH_ELEMENTAL,
    MONS_FIRE_ELEMENTAL,
    MONS_AIR_ELEMENTAL,
#if TAG_MAJOR_VERSION > 34
    MONS_IRON_ELEMENTAL,
#endif
    MONS_TWISTER,        // air miscasts
    MONS_GOLDEN_EYE,
    MONS_FIRE_VORTEX,
    MONS_SPATIAL_VORTEX,
    MONS_INSUBSTANTIAL_WISP,
#if TAG_MAJOR_VERSION == 34
    MONS_VAPOUR,
#endif

    // Mimics:
    MONS_INEPT_ITEM_MIMIC,
    MONS_ITEM_MIMIC,
    MONS_RAVENOUS_ITEM_MIMIC,
#if TAG_MAJOR_VERSION == 34
    MONS_MONSTROUS_ITEM_MIMIC,
#endif
    MONS_INEPT_FEATURE_MIMIC,
    MONS_FEATURE_MIMIC,
    MONS_RAVENOUS_FEATURE_MIMIC,
#if TAG_MAJOR_VERSION == 34
    MONS_MONSTROUS_FEATURE_MIMIC, // unused
#endif

    // Plants:
    MONS_TOADSTOOL,
    MONS_FUNGUS,
    MONS_WANDERING_MUSHROOM,
#if TAG_MAJOR_VERSION > 34
    MONS_DEATHCAP,
#endif
    MONS_PLANT,
    MONS_OKLOB_SAPLING,
    MONS_OKLOB_PLANT,
    MONS_BUSH,
    MONS_BURNING_BUSH,
#if TAG_MAJOR_VERSION > 34
    MONS_THORN_HUNTER,
    MONS_BRIAR_PATCH,
    MONS_SHAMBLING_MANGROVE,
    MONS_VINE_STALKER,
    MONS_ANIMATED_TREE,
#endif
    MONS_GIANT_SPORE,
    MONS_BALLISTOMYCETE,
    MONS_HYPERACTIVE_BALLISTOMYCETE,

    MONS_GOBLIN,
    MONS_HOBGOBLIN,
    MONS_GNOLL,
    MONS_GNOLL_SHAMAN,
    MONS_GNOLL_SERGEANT,
    MONS_BOGGART,
    MONS_KOBOLD,
    MONS_BIG_KOBOLD,
    MONS_KOBOLD_DEMONOLOGIST,
    MONS_ORC,
    MONS_ORC_WARRIOR,
    MONS_ORC_PRIEST,
    MONS_ORC_HIGH_PRIEST,
    MONS_ORC_WIZARD,
    MONS_ORC_KNIGHT,
    MONS_ORC_SORCERER,
    MONS_ORC_WARLORD,
    MONS_DWARF,
    MONS_DEEP_DWARF,
#if TAG_MAJOR_VERSION == 34
    MONS_DEEP_DWARF_SCION,
    MONS_DEEP_DWARF_ARTIFICER,
    MONS_DEEP_DWARF_NECROMANCER,
    MONS_DEEP_DWARF_BERSERKER,
    MONS_DEATH_KNIGHT,
    MONS_UNBORN,
#endif
    MONS_ELF,
#if TAG_MAJOR_VERSION == 34
    MONS_DEEP_ELF_SOLDIER,
#endif
    MONS_DEEP_ELF_FIGHTER,
    MONS_DEEP_ELF_KNIGHT,
    MONS_DEEP_ELF_MAGE,
    MONS_DEEP_ELF_SUMMONER,
    MONS_DEEP_ELF_CONJURER,
    MONS_DEEP_ELF_PRIEST,
    MONS_DEEP_ELF_HIGH_PRIEST,
    MONS_DEEP_ELF_DEMONOLOGIST,
    MONS_DEEP_ELF_ANNIHILATOR,
    MONS_DEEP_ELF_SORCERER,
    MONS_DEEP_ELF_DEATH_MAGE,
    MONS_DEEP_ELF_BLADEMASTER,
    MONS_DEEP_ELF_MASTER_ARCHER,
    MONS_SPRIGGAN,
    MONS_SPRIGGAN_DRUID,
#if TAG_MAJOR_VERSION == 34
    MONS_SPRIGGAN_ASSASSIN,
#endif
    MONS_SPRIGGAN_RIDER,
    MONS_SPRIGGAN_BERSERKER,
    MONS_SPRIGGAN_DEFENDER,
    MONS_SPRIGGAN_AIR_MAGE,
#if TAG_MAJOR_VERSION == 34
    MONS_FIREFLY,
#endif
    MONS_TENGU,
#if TAG_MAJOR_VERSION > 34
    MONS_TENGU_WARRIOR,
    MONS_TENGU_CONJURER,
    MONS_TENGU_REAVER,
#endif
    MONS_MINOTAUR,
    MONS_NAGA,
    MONS_NAGA_WARRIOR,
    MONS_NAGA_MAGE,
#if TAG_MAJOR_VERSION > 34
    MONS_NAGA_RITUALIST,
    MONS_NAGA_SHARPSHOOTER,
#endif
    MONS_GREATER_NAGA,
    MONS_GUARDIAN_SERPENT,
    MONS_OCTOPODE,
#if TAG_MAJOR_VERSION > 34
    MONS_OCTOPODE_CRUSHER,
#endif
    MONS_MERFOLK,
    MONS_MERMAID,
    MONS_SIREN,
#if TAG_MAJOR_VERSION > 34
    MONS_DROWNED_SOUL,
#endif
    MONS_MERFOLK_IMPALER,
    MONS_MERFOLK_AQUAMANCER,
    MONS_MERFOLK_JAVELINEER,
#if TAG_MAJOR_VERSION > 34
    MONS_WATER_NYMPH,
#endif
    MONS_CENTAUR,
    MONS_CENTAUR_WARRIOR,
    MONS_YAKTAUR,
    MONS_YAKTAUR_CAPTAIN,
#if TAG_MAJOR_VERSION > 34
    MONS_FAUN,
    MONS_SATYR,
#endif
    MONS_OGRE,
    MONS_TWO_HEADED_OGRE,
    MONS_OGRE_MAGE,
    MONS_TROLL,
#if TAG_MAJOR_VERSION == 34
    MONS_ROCK_TROLL,
#endif
    MONS_IRON_TROLL,
    MONS_DEEP_TROLL,
#if TAG_MAJOR_VERSION > 34
    MONS_DEEP_TROLL_EARTH_MAGE,
    MONS_DEEP_TROLL_SHAMAN,
#endif
    MONS_GIANT,                 // genus
    MONS_HILL_GIANT,
    MONS_CYCLOPS,
    MONS_ETTIN,
    MONS_STONE_GIANT,
    MONS_FIRE_GIANT,
    MONS_FROST_GIANT,
    MONS_TITAN,
    MONS_HUMAN,
    MONS_SLAVE,
    MONS_HELL_KNIGHT,
#if TAG_MAJOR_VERSION > 34
    MONS_DEATH_KNIGHT,
#endif
    MONS_NECROMANCER,
    MONS_WIZARD,
    MONS_VAULT_GUARD,
#if TAG_MAJOR_VERSION > 34
    MONS_VAULT_SENTINEL,
    MONS_VAULT_WARDEN,
    MONS_IRONBRAND_CONVOKER,
    MONS_IRONHEART_PRESERVER,
#endif
    MONS_KILLER_KLOWN,
    MONS_SHAPESHIFTER,
    MONS_GLOWING_SHAPESHIFTER,

    // Draconians:
    MONS_DRACONIAN,
    MONS_FIRST_DRACONIAN = MONS_DRACONIAN,

    // If adding more drac colours, sync up colour names in
    // mon-util.cc.
    MONS_BLACK_DRACONIAN,
    MONS_FIRST_BASE_DRACONIAN = MONS_BLACK_DRACONIAN,
    MONS_MOTTLED_DRACONIAN,
    MONS_YELLOW_DRACONIAN,
    MONS_GREEN_DRACONIAN,
    MONS_PURPLE_DRACONIAN,
    MONS_RED_DRACONIAN,
    MONS_WHITE_DRACONIAN,
    MONS_GREY_DRACONIAN,
    MONS_PALE_DRACONIAN,
    MONS_LAST_BASE_DRACONIAN = MONS_PALE_DRACONIAN,

    // Sync up with mon-place.cc's draconian selection if adding more.
    MONS_DRACONIAN_CALLER,
    MONS_FIRST_NONBASE_DRACONIAN = MONS_DRACONIAN_CALLER,
    MONS_DRACONIAN_MONK,
    MONS_DRACONIAN_ZEALOT,
    MONS_DRACONIAN_SHIFTER,
    MONS_DRACONIAN_ANNIHILATOR,
    MONS_DRACONIAN_KNIGHT,
    MONS_DRACONIAN_SCORCHER,

    MONS_LAST_DRACONIAN = MONS_DRACONIAN_SCORCHER,

    // Lava monsters:
#if TAG_MAJOR_VERSION == 34
    MONS_LAVA_WORM,
    MONS_LAVA_FISH,
#endif
    MONS_LAVA_SNAKE,
    MONS_SALAMANDER,
#if TAG_MAJOR_VERSION > 34
    MONS_SALAMANDER_FIREBRAND,
    MONS_SALAMANDER_MYSTIC,
#endif

    // Water monsters:
#if TAG_MAJOR_VERSION == 34
    MONS_BIG_FISH,
    MONS_GIANT_GOLDFISH,
#endif
    MONS_ELECTRIC_EEL,
#if TAG_MAJOR_VERSION == 34
    MONS_JELLYFISH,
#endif
    MONS_WATER_ELEMENTAL,
    MONS_SWAMP_WORM,
#if TAG_MAJOR_VERSION == 34
    MONS_SHARK,
#endif
    MONS_KRAKEN,
    MONS_KRAKEN_TENTACLE,
    MONS_KRAKEN_TENTACLE_SEGMENT,

    // Statuary
    MONS_ORANGE_STATUE,
    MONS_SILVER_STATUE,
    MONS_ICE_STATUE,
    MONS_STATUE,
    MONS_TRAINING_DUMMY,
    MONS_LIGHTNING_SPIRE,
#if TAG_MAJOR_VERSION > 34
    MONS_DIAMOND_OBELISK,
#endif

    // Demons:
    MONS_CRIMSON_IMP,
    MONS_QUASIT,
    MONS_WHITE_IMP,
#if TAG_MAJOR_VERSION == 34
    MONS_LEMURE,
#endif
    MONS_UFETUBUS,
    MONS_IRON_IMP,
    MONS_SHADOW_IMP,
    MONS_RED_DEVIL,
#if TAG_MAJOR_VERSION == 34
    MONS_ROTTING_DEVIL,
#endif
    MONS_HELLWING,
    MONS_SIXFIRHY,
    MONS_NEQOXEC,
    MONS_ORANGE_DEMON,
    MONS_SMOKE_DEMON,
    MONS_YNOXINUL,
    MONS_CHAOS_SPAWN,
    MONS_HELLION,
    MONS_LOROCYPROCA,
    MONS_TORMENTOR,
    MONS_REAPER,
    MONS_SOUL_EATER,
    MONS_ICE_DEVIL,
    MONS_BLUE_DEVIL,
    MONS_HELL_BEAST,
    MONS_IRON_DEVIL,
    MONS_EXECUTIONER,
    MONS_GREEN_DEATH,
    MONS_BLIZZARD_DEMON,
    MONS_BALRUG,
    MONS_CACODEMON,
    MONS_SUN_DEMON,
    MONS_SHADOW_DEMON,
    MONS_HELL_SENTINEL,
    MONS_BRIMSTONE_FIEND,
    MONS_ICE_FIEND,
    MONS_SHADOW_FIEND,
    MONS_PANDEMONIUM_LORD,

    // Spiritual beings ('R')
    MONS_EFREET,
    MONS_RAKSHASA,
#if TAG_MAJOR_VERSION == 34
    MONS_RAKSHASA_FAKE,
#endif
#if TAG_MAJOR_VERSION > 34
    MONS_DRYAD,
    MONS_SNAPLASHER_VINE,
    MONS_SNAPLASHER_VINE_SEGMENT,
#endif

    // Abyssals
    MONS_UNSEEN_HORROR,
    MONS_TENTACLED_STARSPAWN,
    MONS_LURKING_HORROR,
    MONS_THRASHING_HORROR,
    MONS_STARCURSED_MASS,
    MONS_ANCIENT_ZYME,
    MONS_WRETCHED_STAR,
#if TAG_MAJOR_VERSION > 34
    MONS_APOCALYPSE_CRAB,
    MONS_STARSPAWN_TENTACLE,
    MONS_STARSPAWN_TENTACLE_SEGMENT,
    MONS_SPATIAL_MAELSTROM,
    MONS_WORLDBINDER,
#endif
    MONS_ELDRITCH_TENTACLE,
    MONS_ELDRITCH_TENTACLE_SEGMENT,
    MONS_TENTACLED_MONSTROSITY,
    MONS_ABOMINATION_SMALL,
    MONS_ABOMINATION_LARGE,
    MONS_CRAWLING_CORPSE,
    MONS_MACABRE_MASS,

    // Undead:
#if TAG_MAJOR_VERSION > 34
    MONS_ZOMBIE,
    MONS_SKELETON,
    MONS_SIMULACRUM,
#endif
#if TAG_MAJOR_VERSION == 34
    MONS_PLAGUE_SHAMBLER,
#endif
    MONS_NECROPHAGE,
    MONS_GHOUL,
#if TAG_MAJOR_VERSION == 34
    MONS_FLAMING_CORPSE,
#endif
    MONS_MUMMY,
    MONS_BOG_BODY,
    MONS_GUARDIAN_MUMMY,
    MONS_GREATER_MUMMY,
    MONS_MUMMY_PRIEST,
    MONS_VAMPIRE,
    MONS_VAMPIRE_KNIGHT,
    MONS_VAMPIRE_MAGE,
    MONS_GHOST,                 // common genus for monster and player ghosts
    MONS_PHANTOM,
    MONS_SHADOW,
    MONS_HUNGRY_GHOST,
    MONS_FLAYED_GHOST,
    MONS_WIGHT,
    MONS_WRAITH,
    MONS_FREEZING_WRAITH,
    MONS_SHADOW_WRAITH,
    MONS_SILENT_SPECTRE,
    MONS_EIDOLON,
    MONS_FLYING_SKULL,
    MONS_SKELETAL_WARRIOR,
    MONS_PHANTASMAL_WARRIOR,
    MONS_LICH,
    MONS_ANCIENT_LICH,
    MONS_DEATH_COB,
    MONS_CURSE_TOE,
    MONS_CURSE_SKULL,
    MONS_PROFANE_SERVITOR,
#if TAG_MAJOR_VERSION > 34
    MONS_ANCIENT_CHAMPION,
    MONS_REVENANT,
    MONS_UNBORN,
    MONS_LOST_SOUL,
    MONS_JIANGSHI,
#endif
    MONS_SKELETON_SMALL,   // recolouring only
    MONS_SKELETON_LARGE,   // recolouring only
    MONS_ZOMBIE_SMALL,     // recolouring only
    MONS_ZOMBIE_LARGE,     // recolouring only
    MONS_SPECTRAL_THING,
    MONS_SIMULACRUM_SMALL, // recolouring only
    MONS_SIMULACRUM_LARGE, // recolouring only

    // Holies:
    MONS_ANGEL,
    MONS_DAEVA,
    MONS_CHERUB,
    MONS_SERAPH,
#if TAG_MAJOR_VERSION == 34
    MONS_PHOENIX,
    MONS_SILVER_STAR,
    MONS_BLESSED_TOE,
    MONS_SHEDU,
#endif
    MONS_OPHAN,
#if TAG_MAJOR_VERSION == 34
    MONS_SPIRIT,
    MONS_PALADIN,
#endif
    MONS_APIS,

    // Fixed uniques:
    MONS_GERYON,
    MONS_DISPATER,
    MONS_ASMODEUS,
    MONS_ANTAEUS,
    MONS_ERESHKIGAL,
    MONS_ROYAL_JELLY,
    MONS_THE_ENCHANTRESS,
    // the four Pan lords, order must match runes
    MONS_MNOLEG,
#if TAG_MAJOR_VERSION > 34
    MONS_MNOLEG_TENTACLE,
    MONS_MNOLEG_TENTACLE_SEGMENT,
#endif
    MONS_LOM_LOBON,
    MONS_CEREBOV,
    MONS_GLOORX_VLOQ,
    MONS_SERPENT_OF_HELL,
#if TAG_MAJOR_VERSION > 34
    MONS_SERPENT_OF_HELL_COCYTUS,
    MONS_SERPENT_OF_HELL_DIS,
    MONS_SERPENT_OF_HELL_TARTARUS,
#endif
    // Random uniques:
    MONS_IJYB,
    MONS_JESSICA,
    MONS_SIGMUND,
    MONS_TERENCE,
    MONS_BLORK_THE_ORC,
    MONS_EDMUND,
    MONS_PSYCHE,
    MONS_EROLCHA,
    MONS_DONALD,
    MONS_URUG,
    MONS_JOSEPH,
    MONS_SNORG, // was Anita - 16jan2000 {dlb}
    MONS_ERICA,
    MONS_JOSEPHINE,
    MONS_HAROLD,
    MONS_AGNES,
    MONS_MAUD,
    MONS_LOUISE,
    MONS_FRANCES,
    MONS_RUPERT,
    MONS_WIGLAF,
    MONS_XTAHUA,
    MONS_NORRIS,
    MONS_FREDERICK,
    MONS_MARGERY,
    MONS_BORIS,
    MONS_POLYPHEMUS,
    MONS_MURRAY,
    MONS_TIAMAT,
    MONS_ROXANNE,
    MONS_SONJA,
    MONS_EUSTACHIO,
    MONS_AZRAEL,
    MONS_ILSUIW,
    MONS_PRINCE_RIBBIT,
    MONS_NERGALLE,
    MONS_SAINT_ROKA,
    MONS_NESSOS,
    MONS_LERNAEAN_HYDRA,
    MONS_DISSOLUTION,
    MONS_KIRKE,
    MONS_GRUM,
    MONS_PURGY,
    MONS_MENKAURE,
    MONS_DUVESSA,
    MONS_DOWAN,
    MONS_GASTRONOK,
    MONS_MAURICE,
    MONS_KHUFU,
    MONS_NIKOLA,
    MONS_AIZUL,
    MONS_PIKEL,
    MONS_CRAZY_YIUF,
    MONS_MENNAS,
    MONS_MARA,
#if TAG_MAJOR_VERSION == 34
    MONS_MARA_FAKE,
#endif
    MONS_GRINDER,
    MONS_JORY,
    MONS_IGNACIO,
    MONS_ARACHNE,
#if TAG_MAJOR_VERSION > 34
    MONS_HELLBINDER,
    MONS_CLOUD_MAGE,
    MONS_FANNAR,
    MONS_JORGRUN,
    MONS_SOJOBO,
    MONS_ASTERION,
    MONS_NATASHA,
    MONS_VASHNIA,
#endif
    // Sprint uniques:
    MONS_CHUCK,
    MONS_IRON_GIANT,
    MONS_NELLIE,
#if TAG_MAJOR_VERSION == 34
    MONS_IRON_ELEMENTAL,
#endif

    // Specials:
    MONS_PLAYER_ILLUSION,
    MONS_PLAYER_GHOST,
    MONS_BALL_LIGHTNING,
    MONS_ORB_OF_DESTRUCTION,    // a projectile, not a real mon
#if TAG_MAJOR_VERSION > 34
    MONS_FULMINANT_PRISM,
    MONS_BATTLESPHERE,
#endif
    MONS_PILLAR_OF_SALT,
#if TAG_MAJOR_VERSION > 34
    MONS_BLOCK_OF_ICE,
#endif
    MONS_HELL_LORD,             // genus
    MONS_MERGED_SLIME_CREATURE, // used only for recolouring
    MONS_SENSED,                // dummy monster for unspecified sensed mons
    MONS_SENSED_TRIVIAL,
    MONS_SENSED_EASY,
    MONS_SENSED_TOUGH,
    MONS_SENSED_NASTY,
    MONS_SENSED_FRIENDLY,
    MONS_PLAYER,                // a certain ugly creature
#if TAG_MAJOR_VERSION > 34
    MONS_PLAYER_SHADOW,         // Dithmenos
#endif
    MONS_TEST_SPAWNER,

    // Add new monsters here:
#if TAG_MAJOR_VERSION == 34
    MONS_SERPENT_OF_HELL_COCYTUS,
    MONS_SERPENT_OF_HELL_DIS,
    MONS_SERPENT_OF_HELL_TARTARUS,

    MONS_HELLBINDER,
    MONS_CLOUD_MAGE,
    MONS_ANIMATED_TREE,

    MONS_BEAR,                  // genus
    MONS_ELEMENTAL,             // genus

    MONS_FANNAR,
    MONS_APOCALYPSE_CRAB,
    MONS_STARSPAWN_TENTACLE,
    MONS_STARSPAWN_TENTACLE_SEGMENT,

    MONS_SPATIAL_MAELSTROM,
    MONS_CHAOS_BUTTERFLY,

    MONS_JORGRUN,
    MONS_LAMIA,

    MONS_FULMINANT_PRISM,
    MONS_BATTLESPHERE,

    MONS_GIANT_LIZARD,          // genus
    MONS_DRAKE,                 // genus
    MONS_PLAYER_SHADOW,         // Dithmenos

    MONS_DEEP_TROLL_EARTH_MAGE,
    MONS_DEEP_TROLL_SHAMAN,
    MONS_DIAMOND_OBELISK,

    MONS_VAULT_SENTINEL,
    MONS_VAULT_WARDEN,
    MONS_IRONBRAND_CONVOKER,
    MONS_IRONHEART_PRESERVER,

    MONS_ZOMBIE,
    MONS_SKELETON,
    MONS_SIMULACRUM,

    MONS_ANCIENT_CHAMPION,
    MONS_REVENANT,
    MONS_LOST_SOUL,
    MONS_JIANGSHI,

    MONS_DJINNI,
    MONS_LAVA_ORC,

    MONS_DRYAD,
    MONS_WIND_DRAKE,
    MONS_FAUN,
    MONS_SATYR,

    MONS_PAN,

    MONS_TENGU_WARRIOR,
    MONS_TENGU_CONJURER,
    MONS_TENGU_REAVER,

    MONS_SPRIGGAN_ENCHANTER,

    MONS_SOJOBO,

    MONS_CHIMERA,

    MONS_SNAPLASHER_VINE,
    MONS_SNAPLASHER_VINE_SEGMENT,
    MONS_THORN_HUNTER,
    MONS_BRIAR_PATCH,
    MONS_SPIRIT_WOLF,
    MONS_ANCIENT_BEAR,
    MONS_WATER_NYMPH,
    MONS_SHAMBLING_MANGROVE,
    MONS_THORN_LOTUS,
    MONS_SPECTRAL_WEAPON,
    MONS_ELEMENTAL_WELLSPRING,
    MONS_POLYMOTH,

    MONS_DEATHCAP,
    MONS_IGNIS,

    MONS_FORMICID,
    MONS_FORMICID_DRONE,
    MONS_FORMICID_VENOM_MAGE,

    MONS_RAIJU,

    MONS_DRAGON,                // genus
    MONS_SNAKE,                 // genus

    MONS_MONSTROUS_DEMONSPAWN,
    MONS_FIRST_DEMONSPAWN = MONS_MONSTROUS_DEMONSPAWN,
    MONS_FIRST_BASE_DEMONSPAWN = MONS_MONSTROUS_DEMONSPAWN,
    MONS_GELID_DEMONSPAWN,
    MONS_INFERNAL_DEMONSPAWN,
    MONS_PUTRID_DEMONSPAWN,
    MONS_TORTUROUS_DEMONSPAWN,
    MONS_LAST_BASE_DEMONSPAWN = MONS_TORTUROUS_DEMONSPAWN,
    MONS_BLOOD_SAINT,
    MONS_FIRST_NONBASE_DEMONSPAWN = MONS_BLOOD_SAINT,
    MONS_CHAOS_CHAMPION,
    MONS_WARMONGER,
    MONS_CORRUPTER,
    MONS_BLACK_SUN,
    MONS_LAST_NONBASE_DEMONSPAWN = MONS_BLACK_SUN,
    MONS_LAST_DEMONSPAWN = MONS_BLACK_SUN,

    MONS_WORLDBINDER,
    MONS_GRAND_AVATAR,
    MONS_VINE_STALKER,

    MONS_DROWNED_SOUL,

    MONS_SHOCK_SERPENT,
    MONS_MANA_VIPER,
    MONS_NAGA_RITUALIST,
    MONS_NAGA_SHARPSHOOTER,

    MONS_SALAMANDER_FIREBRAND,
    MONS_SALAMANDER_MYSTIC,

    MONS_ASTERION,
    MONS_NATASHA,
    MONS_VASHNIA,

    MONS_BLOCK_OF_ICE,
    MONS_GUARDIAN_GOLEM,
    MONS_SPELLFORGED_SERVITOR,
    MONS_OCTOPODE_CRUSHER,
    MONS_CRAB,
    MONS_GHOST_CRAB,
    MONS_TORPOR_SNAIL,
    MONS_MNOLEG_TENTACLE,
    MONS_MNOLEG_TENTACLE_SEGMENT,
#endif

    NUM_MONSTERS,               // used for polymorph

    // MONS_NO_MONSTER can get put in savefiles, so it shouldn't change
    // when NUM_MONSTERS increases.
    MONS_NO_MONSTER = 1000,

    RANDOM_MONSTER = 2000, // used to distinguish between a random monster and using program bugs for error trapping {dlb}
    RANDOM_TOUGHER_MONSTER, // used for poly upgrading monsters.
    RANDOM_MOBILE_MONSTER, // used for monster generation (shadow creatures)
    RANDOM_COMPATIBLE_MONSTER, // used for player shadow creatures (prevents repulsing summons)
    RANDOM_BANDLESS_MONSTER,

    // A random draconian, either base coloured drac or specialised.
    RANDOM_DRACONIAN,
    // Any random base draconian colour.
    RANDOM_BASE_DRACONIAN,
    // Any random specialised draconian, such as a draconian knight.
    RANDOM_NONBASE_DRACONIAN,

    RANDOM_DEMON_LESSER,               //    0: Class V
    RANDOM_DEMON_COMMON,               //    1: Class II-IV
    RANDOM_DEMON_GREATER,              //    2: Class I
    RANDOM_DEMON,                      //    any of the above

    RANDOM_MODERATE_OOD, // +5 depth, AKA '9' glyph on maps
    RANDOM_SUPER_OOD, // *2 + 4 depth, AKA '8'

    RANDOM_DEMONSPAWN,
    RANDOM_BASE_DEMONSPAWN,
    RANDOM_NONBASE_DEMONSPAWN,

    WANDERING_MONSTER = 3500, // only used in monster placement routines - forced limit checks {dlb}
};

enum beh_type
{
    BEH_SLEEP,
    BEH_WANDER,
    BEH_SEEK,
    BEH_FLEE,
    BEH_CORNERED,                      //  wanting to flee, but blocked by an
                                       //  obstacle or monster
#if TAG_MAJOR_VERSION == 34
    BEH_PANIC,                         //  like flee but without running away
#endif
    BEH_LURK,                          //  stay still until discovered or
                                       //  enemy close by
    BEH_RETREAT,                       //  like flee but when cannot attack
    BEH_WITHDRAW,                      //  an ally given a command to withdraw
                                       //  (will not respond to attacks)
    NUM_BEHAVIOURS,                    //  max # of legal states
    BEH_CHARMED,                       //  hostile-but-charmed; creation only
    BEH_FRIENDLY,                      //  used during creation only
    BEH_GOOD_NEUTRAL,                  //  creation only
    BEH_STRICT_NEUTRAL,
    BEH_NEUTRAL,                       //  creation only
    BEH_HOSTILE,                       //  creation only
    BEH_GUARD,                         //  creation only - monster is guard
    BEH_COPY,                          //  creation only - copy from summoner
};

enum mon_attitude_type
{
    ATT_HOSTILE,                       // 0, default in most cases
    ATT_NEUTRAL,                       // neutral
    ATT_STRICT_NEUTRAL,                // neutral, won't attack player. Used by Jiyva.
    ATT_GOOD_NEUTRAL,                  // neutral, but won't attack friendlies
    ATT_FRIENDLY,                      // created friendly (or tamed?)
};

// Adding slots breaks saves. YHBW.
enum mon_inv_type           // menv[].inv[]
{
    MSLOT_WEAPON,           // Primary weapon (melee)
    MSLOT_ALT_WEAPON,       // Alternate weapon, ranged or second melee weapon
                            // for monsters that can use two weapons.
    MSLOT_MISSILE,
    MSLOT_ALT_MISSILE,
    MSLOT_ARMOUR,
    MSLOT_SHIELD,
    MSLOT_WAND,
    MSLOT_JEWELLERY,
    MSLOT_MISCELLANY,

    // [ds] Last monster gear slot that the player can observe by examining
    // the monster; i.e. the last slot that goes into monster_info.
    MSLOT_LAST_VISIBLE_SLOT = MSLOT_MISCELLANY,

    MSLOT_POTION,
    MSLOT_SCROLL,
    MSLOT_GOLD,
    NUM_MONSTER_SLOTS
};

enum mutation_type
{
    // body slot facets
    MUT_ANTENNAE,       // head
    MUT_BIG_WINGS,
    MUT_BEAK,           // head
    MUT_CLAWS,          // hands
    MUT_FANGS,
    MUT_HOOVES,         // feet
    MUT_HORNS,          // head
    MUT_STINGER,
    MUT_TALONS,         // feet
    MUT_TENTACLE_SPIKE, // Octopode only.

    // scales
    MUT_DISTORTION_FIELD,
    MUT_ICY_BLUE_SCALES,
    MUT_IRIDESCENT_SCALES,
    MUT_LARGE_BONE_PLATES,
    MUT_MOLTEN_SCALES,
    MUT_ROUGH_BLACK_SCALES,
    MUT_RUGGED_BROWN_SCALES,
    MUT_SLIMY_GREEN_SCALES,
    MUT_THIN_METALLIC_SCALES,
    MUT_THIN_SKELETAL_STRUCTURE,
    MUT_YELLOW_SCALES,
    MUT_CAMOUFLAGE,

    MUT_ACUTE_VISION,
    MUT_AGILE,
    MUT_BERSERK,
    MUT_BLINK,
    MUT_BLURRY_VISION,
    MUT_BREATHE_FLAMES,
    MUT_BREATHE_POISON,
    MUT_CARNIVOROUS,
    MUT_CLARITY,
    MUT_CLEVER,
    MUT_CLUMSY,
#if TAG_MAJOR_VERSION > 34
    MUT_COLD_BLOODED,
#endif
    MUT_COLD_RESISTANCE,
#if TAG_MAJOR_VERSION > 34
    MUT_COLD_VULNERABILITY,
#endif
#if TAG_MAJOR_VERSION == 34
    MUT_CONSERVE_POTIONS,
    MUT_CONSERVE_SCROLLS,
#endif
    MUT_DEFORMED,
    MUT_DEMONIC_GUARDIAN,
    MUT_DETERIORATION,
    MUT_DOPEY,
    MUT_HEAT_RESISTANCE,
#if TAG_MAJOR_VERSION > 34
    MUT_HEAT_VULNERABILITY,
    MUT_FLAME_CLOUD_IMMUNITY,
#endif
    MUT_HERBIVOROUS,
    MUT_HURL_HELLFIRE,

    MUT_FAST,
    MUT_FAST_METABOLISM,
#if TAG_MAJOR_VERSION == 34
    MUT_FLEXIBLE_WEAK,
#endif
    MUT_FRAIL,
    MUT_FOUL_STENCH,
    MUT_GOURMAND,
    MUT_HIGH_MAGIC,
#if TAG_MAJOR_VERSION > 34
    MUT_FREEZING_CLOUD_IMMUNITY,
#endif
    MUT_ICEMAIL,
    MUT_IGNITE_BLOOD,
    MUT_LOW_MAGIC,
    MUT_MAGIC_RESISTANCE,
    MUT_MUTATION_RESISTANCE,
    MUT_NEGATIVE_ENERGY_RESISTANCE,
    MUT_NIGHTSTALKER,
    MUT_PASSIVE_FREEZE,
    MUT_PASSIVE_MAPPING,
    MUT_POISON_RESISTANCE,
    MUT_POWERED_BY_DEATH,
    MUT_POWERED_BY_PAIN,
    MUT_REGENERATION,
    MUT_ROBUST,
    MUT_SAPROVOROUS,
    MUT_SCREAM,
    MUT_SHAGGY_FUR,
    MUT_SHOCK_RESISTANCE,
#if TAG_MAJOR_VERSION > 34
    MUT_SHOCK_VULNERABILITY,
#endif
    MUT_SLOW,
    MUT_SLOW_HEALING,
    MUT_SLOW_METABOLISM,
    MUT_SPINY,
    MUT_SPIT_POISON,
    MUT_STOCHASTIC_TORMENT_RESISTANCE,
    MUT_STRONG,
#if TAG_MAJOR_VERSION == 34
    MUT_STRONG_STIFF,
#endif
    MUT_TELEPORT,
    MUT_TELEPORT_CONTROL,
    MUT_TORMENT_RESISTANCE,
    MUT_TOUGH_SKIN,
    MUT_WEAK,
    MUT_WILD_MAGIC,
    MUT_UNBREATHING,
    MUT_ACIDIC_BITE,
    MUT_EYEBALLS,
#if TAG_MAJOR_VERSION == 34
    MUT_FOOD_JELLY,
#endif
    MUT_GELATINOUS_BODY,
    MUT_PSEUDOPODS,
    MUT_TRANSLUCENT_SKIN,
    MUT_EVOLUTION,
    MUT_AUGMENTATION,
    MUT_TENDRILS,
    MUT_JELLY_GROWTH,
    MUT_JELLY_MISSILE,
    MUT_MANA_SHIELD,
    MUT_MANA_REGENERATION,
    MUT_MANA_LINK,
    MUT_PETRIFICATION_RESISTANCE,
    MUT_TRAMPLE_RESISTANCE,
#if TAG_MAJOR_VERSION == 34
    MUT_CLING,
    MUT_FUMES,
#endif
    MUT_JUMP,
#if TAG_MAJOR_VERSION == 34
    MUT_EXOSKELETON,
#endif
    MUT_ANTIMAGIC_BITE,
    MUT_NO_DEVICE_HEAL,
#if TAG_MAJOR_VERSION == 34
    MUT_COLD_VULNERABILITY,
    MUT_HEAT_VULNERABILITY,
#endif
    MUT_BLACK_MARK,
#if TAG_MAJOR_VERSION == 34
    MUT_SHOCK_VULNERABILITY,
    MUT_COLD_BLOODED,
#endif
    MUT_ROT_IMMUNITY,
#if TAG_MAJOR_VERSION == 34
    MUT_FREEZING_CLOUD_IMMUNITY,
    MUT_FLAME_CLOUD_IMMUNITY,
#endif
    MUT_FORLORN,
    MUT_PLACID_MAGIC,
    MUT_NO_DRINK,
    MUT_NO_READ,
    MUT_MISSING_HAND,
    MUT_NO_STEALTH,
    MUT_NO_ARTIFICE,
    MUT_NO_LOVE,
    MUT_NO_SANITY,
    MUT_NO_DODGING,
    MUT_NO_ARMOUR,
    MUT_NO_AIR_MAGIC,
    MUT_NO_CHARM_MAGIC,
    MUT_NO_CONJURATION_MAGIC,
    MUT_NO_EARTH_MAGIC,
    MUT_NO_FIRE_MAGIC,
    MUT_NO_HEXES_MAGIC,
    MUT_NO_ICE_MAGIC,
    MUT_NO_NECROMANCY_MAGIC,
    MUT_NO_POISON_MAGIC,
    MUT_NO_SUMMONING_MAGIC,
    MUT_NO_TRANSLOCATION_MAGIC,
    MUT_NO_TRANSMUTATION_MAGIC,
    MUT_PHYSICAL_VULNERABILITY,
    MUT_SLOW_REFLEXES,
    MUT_MAGICAL_VULNERABILITY,
    MUT_ANTI_WIZARDRY,
    NUM_MUTATIONS,

    RANDOM_MUTATION,
    RANDOM_XOM_MUTATION,
    RANDOM_GOOD_MUTATION,
    RANDOM_BAD_MUTATION,
    RANDOM_SLIME_MUTATION,
    RANDOM_NON_SLIME_MUTATION,
    RANDOM_CORRUPT_MUTATION,
    RANDOM_QAZLAL_MUTATION,
};

enum object_class_type                 // mitm[].base_type
{
    OBJ_WEAPONS,
    OBJ_MISSILES,
    OBJ_ARMOUR,
    OBJ_WANDS,
    OBJ_FOOD,
    OBJ_SCROLLS,
    OBJ_JEWELLERY,
    OBJ_POTIONS,
    OBJ_BOOKS,
    OBJ_STAVES,
    OBJ_ORBS,
    OBJ_MISCELLANY,
    OBJ_CORPSES,
    OBJ_GOLD,
    OBJ_RODS,
    NUM_OBJECT_CLASSES,
    OBJ_UNASSIGNED = 100,
    OBJ_RANDOM,      // used for blanket random sub_type .. see dungeon::items()
    OBJ_DETECTED,    // unknown item; item_info only
};

enum operation_types
{
    OPER_WIELD    = 'w',
    OPER_QUAFF    = 'q',
    OPER_DROP     = 'd',
    OPER_EAT      = 'e',
    OPER_TAKEOFF  = 'T',
    OPER_WEAR     = 'W',
    OPER_PUTON    = 'P',
    OPER_REMOVE   = 'R',
    OPER_READ     = 'r',
    OPER_MEMORISE = 'M',
    OPER_ZAP      = 'Z',
    OPER_FIRE     = 'f',
    OPER_PRAY     = 'p',
    OPER_EVOKE    = 'v',
    OPER_DESTROY  = 'D',
    OPER_QUIVER   = 'Q',
    OPER_ATTACK   = 'a',
    OPER_ANY      = 0,
};

enum orb_type
{
    ORB_ZOT,
};

enum recite_type
{
    RECITE_HERETIC,
    RECITE_CHAOTIC,
    RECITE_IMPURE,
    RECITE_UNHOLY,
    NUM_RECITE_TYPES
};

enum size_part_type
{
    PSIZE_BODY,         // entire body size -- used for EV/size of target
    PSIZE_TORSO,        // torso only (hybrids -- size of parts that use equip)
};

enum potion_type
{
    POT_CURING,
    POT_HEAL_WOUNDS,
    POT_HASTE,
    POT_MIGHT,
    POT_BRILLIANCE,
    POT_AGILITY,
#if TAG_MAJOR_VERSION == 34
    POT_GAIN_STRENGTH,
    POT_GAIN_DEXTERITY,
    POT_GAIN_INTELLIGENCE,
#endif
    POT_FLIGHT,
    POT_POISON,
    POT_SLOWING,
    POT_CANCELLATION,
    POT_CONFUSION,
    POT_INVISIBILITY,
    POT_PORRIDGE,
    POT_DEGENERATION,
    POT_DECAY,
#if TAG_MAJOR_VERSION == 34
    POT_WATER,
#endif
    POT_EXPERIENCE,
    POT_MAGIC,
    POT_RESTORE_ABILITIES,
#if TAG_MAJOR_VERSION == 34
    POT_STRONG_POISON,
#endif
    POT_BERSERK_RAGE,
    POT_CURE_MUTATION,
    POT_MUTATION,
    POT_RESISTANCE,
    POT_BLOOD,
    POT_BLOOD_COAGULATED,
    POT_LIGNIFY,
    POT_BENEFICIAL_MUTATION,
    NUM_POTIONS
};

enum pronoun_type
{
    PRONOUN_SUBJECTIVE,
    PRONOUN_POSSESSIVE,
    PRONOUN_REFLEXIVE,
    PRONOUN_OBJECTIVE,
    NUM_PRONOUN_CASES
};

// Be sure to update _prop_name[] in wiz-item.cc to match.  Also
// _randart_propnames(), but order doesn't matter there.
enum artefact_prop_type
{
    ARTP_BRAND,
    ARTP_AC,
    ARTP_EVASION,
    ARTP_STRENGTH,
    ARTP_INTELLIGENCE,
    ARTP_DEXTERITY,
    ARTP_FIRE,
    ARTP_COLD,
    ARTP_ELECTRICITY,
    ARTP_POISON,
    ARTP_NEGATIVE_ENERGY,
    ARTP_MAGIC,
    ARTP_EYESIGHT,
    ARTP_INVISIBLE,
    ARTP_FLY,
#if TAG_MAJOR_VERSION > 34
    ARTP_FOG,
#endif
    ARTP_BLINK,
    ARTP_BERSERK,
    ARTP_NOISES,
    ARTP_PREVENT_SPELLCASTING,
    ARTP_CAUSE_TELEPORTATION,
    ARTP_PREVENT_TELEPORTATION,
    ARTP_ANGRY,
#if TAG_MAJOR_VERSION == 34
    ARTP_METABOLISM,
#endif
    ARTP_MUTAGENIC,
#if TAG_MAJOR_VERSION == 34
    ARTP_ACCURACY,
#endif
    ARTP_SLAYING,
    ARTP_CURSED,
    ARTP_STEALTH,
    ARTP_MAGICAL_POWER,
    ARTP_BASE_DELAY,
    ARTP_HP,
    ARTP_CLARITY,
    ARTP_BASE_ACC,
    ARTP_BASE_DAM,
    ARTP_RMSL,
#if TAG_MAJOR_VERSION == 34
    ARTP_FOG,
#endif
    ARTP_REGENERATION,
    ARTP_SUSTAB,
    ARTP_NO_UPGRADE,
    ARTP_NUM_PROPERTIES
};

enum score_format_type
{
    SCORE_TERSE,                // one line
    SCORE_REGULAR,              // two lines (name, cause, blank)
    SCORE_VERBOSE,              // everything (dates, times, god, etc.)
};

enum sense_type
{
    SENSE_SMELL_BLOOD,
    SENSE_WEB_VIBRATION,
};

enum shop_type
{
    SHOP_WEAPON,
    SHOP_ARMOUR,
    SHOP_WEAPON_ANTIQUE,
    SHOP_ARMOUR_ANTIQUE,
    SHOP_GENERAL_ANTIQUE,
    SHOP_JEWELLERY,
    SHOP_EVOKABLES, // wands, rods, and misc items
    SHOP_BOOK,
    SHOP_FOOD,
    SHOP_DISTILLERY,
    SHOP_SCROLL,
    SHOP_GENERAL,
    NUM_SHOPS, // must remain last 'regular' member {dlb}
    SHOP_UNASSIGNED = 100,
    SHOP_RANDOM,
};

// These are often addressed relative to each other (esp. delta SIZE_MEDIUM).
enum size_type
{
    SIZE_TINY,              // rats/bats
    SIZE_LITTLE,            // spriggans
    SIZE_SMALL,             // halflings/kobolds
    SIZE_MEDIUM,            // humans/elves/dwarves
    SIZE_LARGE,             // trolls/ogres/centaurs/nagas
    SIZE_BIG,               // large quadrupeds
    SIZE_GIANT,             // giants
    NUM_SIZE_LEVELS,
    SIZE_CHARACTER,         // transformations that don't change size
};

// [dshaligram] If you add a new skill, update skills2.cc, specifically
// the skills[] array and skill_display_order[]. New skills must go at the
// end of the list or in the unused skill numbers. NEVER rearrange this enum or
// move existing skills to new numbers; save file compatibility depends on this
// order.
enum skill_type
{
    SK_FIGHTING,
    SK_FIRST_SKILL = SK_FIGHTING,
    SK_SHORT_BLADES,
    SK_LONG_BLADES,
    SK_AXES,
    SK_MACES_FLAILS,
    SK_POLEARMS,
    SK_STAVES,
    SK_SLINGS,
    SK_BOWS,
    SK_CROSSBOWS,
    SK_THROWING,
    SK_ARMOUR,
    SK_DODGING,
    SK_STEALTH,
#if TAG_MAJOR_VERSION == 34
    SK_STABBING,
#endif
    SK_SHIELDS,
#if TAG_MAJOR_VERSION == 34
    SK_TRAPS,
#endif
    SK_UNARMED_COMBAT,
    SK_LAST_MUNDANE = SK_UNARMED_COMBAT,
    SK_SPELLCASTING,
    SK_CONJURATIONS,
    SK_FIRST_MAGIC_SCHOOL = SK_CONJURATIONS, // not SK_FIRST_MAGIC as no Spc
    SK_HEXES,
    SK_CHARMS,
    SK_SUMMONINGS,
    SK_NECROMANCY,
    SK_TRANSLOCATIONS,
    SK_TRANSMUTATIONS,
    SK_FIRE_MAGIC,
    SK_ICE_MAGIC,
    SK_AIR_MAGIC,
    SK_EARTH_MAGIC,
    SK_POISON_MAGIC,
    SK_LAST_MAGIC = SK_POISON_MAGIC,
    SK_INVOCATIONS,
    SK_EVOCATIONS,
    SK_LAST_SKILL = SK_EVOCATIONS,
    NUM_SKILLS,                        // must remain last regular member

    SK_BLANK_LINE,                     // used for skill output
    SK_COLUMN_BREAK,                   // used for skill output
    SK_TITLE,                          // used for skill output
    SK_NONE,
};

enum skill_menu_state
{
    SKM_NONE,
    SKM_DO_FOCUS,
    SKM_DO_PRACTISE,
    SKM_LEVEL_ENHANCED,
    SKM_LEVEL_NORMAL,
    SKM_MODE_AUTO,
    SKM_MODE_MANUAL,
    SKM_SHOW_DEFAULT,
    SKM_SHOW_KNOWN,
    SKM_SHOW_ALL,
    SKM_VIEW_NEW_LEVEL,
    SKM_VIEW_POINTS,
    SKM_VIEW_PROGRESS,
    SKM_VIEW_TRAINING,
    SKM_VIEW_TRANSFER,
};

enum skill_focus_mode
{
    SKM_FOCUS_OFF,
    SKM_FOCUS_ON,
    SKM_FOCUS_TOGGLE,
};

// order is important on these (see player_speed())
enum speed_type
{
    SPEED_SLOWED,
    SPEED_NORMAL,
    SPEED_HASTED,
};

enum species_type
{
    SP_HUMAN,
    SP_HIGH_ELF,
    SP_DEEP_ELF,
#if TAG_MAJOR_VERSION == 34
    SP_SLUDGE_ELF,
#endif
    SP_HALFLING,
    SP_HILL_ORC,
    SP_KOBOLD,
    SP_MUMMY,
    SP_NAGA,
    SP_OGRE,
    SP_TROLL,
    SP_RED_DRACONIAN,
    SP_WHITE_DRACONIAN,
    SP_GREEN_DRACONIAN,
    SP_YELLOW_DRACONIAN,
    SP_GREY_DRACONIAN,
    SP_BLACK_DRACONIAN,
    SP_PURPLE_DRACONIAN,
    SP_MOTTLED_DRACONIAN,
    SP_PALE_DRACONIAN,
    SP_BASE_DRACONIAN,
    SP_CENTAUR,
    SP_DEMIGOD,
    SP_SPRIGGAN,
    SP_MINOTAUR,
    SP_DEMONSPAWN,
    SP_GHOUL,
    SP_TENGU,
    SP_MERFOLK,
    SP_VAMPIRE,
    SP_DEEP_DWARF,
    SP_FELID,
    SP_OCTOPODE,
#if TAG_MAJOR_VERSION == 34
    SP_DJINNI,
    SP_LAVA_ORC,
#endif
    SP_GARGOYLE,
    SP_FORMICID,
    SP_VINE_STALKER,
    LAST_VALID_SPECIES = SP_VINE_STALKER,
// The high scores viewer still needs enums for removed species.
    SP_ELF,                            // (placeholder)
    SP_HILL_DWARF,                     // (placeholder)
    SP_OGRE_MAGE,                      // (placeholder)
    SP_GREY_ELF,                       // (placeholder)
    SP_GNOME,                          // (placeholder)
    SP_MOUNTAIN_DWARF,                 // (placeholder)
#if TAG_MAJOR_VERSION > 34
    SP_SLUDGE_ELF,                     // (placeholder)
    SP_DJINNI,                         // (placeholder)
    SP_LAVA_ORC,                       // (placeholder)
#endif

    NUM_SPECIES,                       // always after the last species

    SP_UNKNOWN  = 100,
    SP_RANDOM   = 101,
    SP_VIABLE   = 102,
};

enum spell_type
{
    SPELL_NO_SPELL,
    SPELL_TELEPORT_SELF,
    SPELL_CAUSE_FEAR,
    SPELL_MAGIC_DART,
    SPELL_FIREBALL,
    SPELL_APPORTATION,
    SPELL_DELAYED_FIREBALL,
#if TAG_MAJOR_VERSION == 34
    SPELL_STRIKING,
#endif
    SPELL_CONJURE_FLAME,
    SPELL_DIG,
    SPELL_BOLT_OF_FIRE,
    SPELL_BOLT_OF_COLD,
    SPELL_LIGHTNING_BOLT,
    SPELL_BOLT_OF_MAGMA,
    SPELL_POLYMORPH,
    SPELL_SLOW,
    SPELL_HASTE,
    SPELL_PARALYSE,
    SPELL_CONFUSE,
    SPELL_INVISIBILITY,
    SPELL_THROW_FLAME,
    SPELL_THROW_FROST,
    SPELL_CONTROLLED_BLINK,
    SPELL_FREEZING_CLOUD,
    SPELL_MEPHITIC_CLOUD,
    SPELL_RING_OF_FLAMES,
    SPELL_VENOM_BOLT,
    SPELL_OLGREBS_TOXIC_RADIANCE,
    SPELL_TELEPORT_OTHER,
    SPELL_MINOR_HEALING,
    SPELL_MAJOR_HEALING,
    SPELL_DEATHS_DOOR,
    SPELL_MASS_CONFUSION,
    SPELL_SMITING,
    SPELL_SUMMON_SMALL_MAMMAL,
    SPELL_ABJURATION,
#if TAG_MAJOR_VERSION == 34
    SPELL_SUMMON_SCORPIONS,
#endif
    SPELL_BOLT_OF_DRAINING,
    SPELL_LEHUDIBS_CRYSTAL_SPEAR,
    SPELL_BOLT_OF_INACCURACY,
    SPELL_POISONOUS_CLOUD,
    SPELL_FIRE_STORM,
    SPELL_BLINK,
    SPELL_ISKENDERUNS_MYSTIC_BLAST,
    SPELL_SUMMON_SWARM,
    SPELL_SUMMON_HORRIBLE_THINGS,
    SPELL_ENSLAVEMENT,
    SPELL_ANIMATE_DEAD,
    SPELL_PAIN,
    SPELL_CONTROL_UNDEAD,
    SPELL_ANIMATE_SKELETON,
    SPELL_VAMPIRIC_DRAINING,
    SPELL_HAUNT,
    SPELL_BORGNJORS_REVIVIFICATION,
    SPELL_FREEZE,
#if TAG_MAJOR_VERSION == 34
    SPELL_SUMMON_ELEMENTAL,
#endif
    SPELL_OZOCUBUS_REFRIGERATION,
    SPELL_STICKY_FLAME,
    SPELL_SUMMON_ICE_BEAST,
    SPELL_OZOCUBUS_ARMOUR,
    SPELL_CALL_IMP,
    SPELL_REPEL_MISSILES,
    SPELL_BERSERKER_RAGE,
    SPELL_DISPEL_UNDEAD,
#if TAG_MAJOR_VERSION == 34
    SPELL_FULSOME_DISTILLATION,
#endif
    SPELL_POISON_ARROW,
    SPELL_TWISTED_RESURRECTION,
    SPELL_REGENERATION,
    SPELL_BANISHMENT,
#if TAG_MAJOR_VERSION == 34
    SPELL_CIGOTUVIS_DEGENERATION,
#endif
    SPELL_STING,
    SPELL_SUBLIMATION_OF_BLOOD,
    SPELL_TUKIMAS_DANCE,
    SPELL_HELLFIRE,
    SPELL_SUMMON_DEMON,
#if TAG_MAJOR_VERSION == 34
    SPELL_DEMONIC_HORDE,
#endif
    SPELL_SUMMON_GREATER_DEMON,
    SPELL_CORPSE_ROT,
#if TAG_MAJOR_VERSION == 34
    SPELL_FIRE_BRAND,
    SPELL_FREEZING_AURA,
    SPELL_LETHAL_INFUSION,
#endif
    SPELL_IRON_SHOT,
    SPELL_STONE_ARROW,
    SPELL_SHOCK,
    SPELL_SWIFTNESS,
    SPELL_FLY,
#if TAG_MAJOR_VERSION == 34
    SPELL_INSULATION,
#endif
    SPELL_CURE_POISON,
    SPELL_CONTROL_TELEPORT,
#if TAG_MAJOR_VERSION == 34
    SPELL_POISON_WEAPON,
#endif
    SPELL_DEBUGGING_RAY,
    SPELL_RECALL,
    SPELL_AGONY,
    SPELL_SPIDER_FORM,
    SPELL_DISINTEGRATE,
    SPELL_BLADE_HANDS,
    SPELL_STATUE_FORM,
    SPELL_ICE_FORM,
    SPELL_DRAGON_FORM,
    SPELL_NECROMUTATION,
    SPELL_DEATH_CHANNEL,
    SPELL_SYMBOL_OF_TORMENT,
    SPELL_DEFLECT_MISSILES,
    SPELL_THROW_ICICLE,
    SPELL_GLACIATE,
    SPELL_AIRSTRIKE,
    SPELL_SHADOW_CREATURES,
    SPELL_CONFUSING_TOUCH,
    SPELL_SURE_BLADE,
    SPELL_FLAME_TONGUE,
    SPELL_PASSWALL,
    SPELL_IGNITE_POISON,
    SPELL_STICKS_TO_SNAKES,
    SPELL_CALL_CANINE_FAMILIAR,
    SPELL_SUMMON_DRAGON,
    SPELL_HIBERNATION,
    SPELL_ENGLACIATION,
#if TAG_MAJOR_VERSION == 34
    SPELL_SEE_INVISIBLE,
#endif
    SPELL_PHASE_SHIFT,
    SPELL_SUMMON_BUTTERFLIES,
    SPELL_WARP_BRAND,
    SPELL_SILENCE,
    SPELL_SHATTER,
    SPELL_DISPERSAL,
    SPELL_DISCHARGE,
    SPELL_CORONA,
    SPELL_INTOXICATE,
#if TAG_MAJOR_VERSION == 34
    SPELL_EVAPORATE,
#endif
    SPELL_LRD,
    SPELL_SANDBLAST,
    SPELL_CONDENSATION_SHIELD,
    SPELL_STONESKIN,
    SPELL_SIMULACRUM,
    SPELL_CONJURE_BALL_LIGHTNING,
    SPELL_CHAIN_LIGHTNING,
    SPELL_EXCRUCIATING_WOUNDS,
    SPELL_PORTAL_PROJECTILE,
    SPELL_MONSTROUS_MENAGERIE,
    SPELL_PETRIFY,
    SPELL_GOLUBRIAS_PASSAGE,

    // Mostly monster-only spells after this point:
    SPELL_HELLFIRE_BURST,
#if TAG_MAJOR_VERSION == 34
    SPELL_VAMPIRE_SUMMON,
#endif
    SPELL_BRAIN_FEED,
#if TAG_MAJOR_VERSION == 34
    SPELL_FAKE_RAKSHASA_SUMMON,
#endif
    SPELL_STEAM_BALL,
    SPELL_SUMMON_UFETUBUS,
    SPELL_SUMMON_HELL_BEAST,
    SPELL_ENERGY_BOLT,
    SPELL_SPIT_POISON,
    SPELL_SUMMON_UNDEAD,
    SPELL_CANTRIP,
    SPELL_QUICKSILVER_BOLT,
    SPELL_METAL_SPLINTERS,
    SPELL_MIASMA_BREATH,
    SPELL_SUMMON_DRAKES,
    SPELL_BLINK_OTHER,
    SPELL_SUMMON_MUSHROOMS,
    SPELL_SPIT_ACID,
    SPELL_STICKY_FLAME_SPLASH,
    SPELL_FIRE_BREATH,
    SPELL_COLD_BREATH,
    SPELL_DRACONIAN_BREATH,
    SPELL_WATER_ELEMENTALS,
    SPELL_PORKALATOR,
    SPELL_CREATE_TENTACLES,
    SPELL_TOMB_OF_DOROKLOHE,
    SPELL_SUMMON_EYEBALLS,
    SPELL_HASTE_OTHER,
    SPELL_FIRE_ELEMENTALS,
    SPELL_EARTH_ELEMENTALS,
    SPELL_AIR_ELEMENTALS,
    SPELL_SLEEP,
    SPELL_BLINK_OTHER_CLOSE,
    SPELL_BLINK_CLOSE,
    SPELL_BLINK_RANGE,
    SPELL_BLINK_AWAY,
#if TAG_MAJOR_VERSION == 34
    SPELL_MISLEAD,
#endif
    SPELL_FAKE_MARA_SUMMON,
#if TAG_MAJOR_VERSION == 34
    SPELL_SUMMON_RAKSHASA,
#endif
    SPELL_SUMMON_ILLUSION,
    SPELL_PRIMAL_WAVE,
    SPELL_CALL_TIDE,
    SPELL_IOOD,
    SPELL_INK_CLOUD,
    SPELL_MIGHT,
#if TAG_MAJOR_VERSION == 34
    SPELL_SUNRAY,
#endif
    SPELL_AWAKEN_FOREST,
    SPELL_DRUIDS_CALL,
    SPELL_IRON_ELEMENTALS,
    SPELL_SUMMON_SPECTRAL_ORCS,
#if TAG_MAJOR_VERSION == 34
    SPELL_RESURRECT,
    SPELL_HOLY_LIGHT,
    SPELL_HOLY_WORD,
    SPELL_SUMMON_HOLIES,
#endif
    SPELL_HEAL_OTHER,
#if TAG_MAJOR_VERSION == 34
    SPELL_SACRIFICE,
#endif
    SPELL_HOLY_FLAMES,
    SPELL_HOLY_BREATH,
    SPELL_TROGS_HAND,
    SPELL_BROTHERS_IN_ARMS,
    SPELL_INJURY_MIRROR,
    SPELL_DRAIN_LIFE,
#if TAG_MAJOR_VERSION == 34
    SPELL_MIASMA_CLOUD,
    SPELL_POISON_CLOUD,
    SPELL_FIRE_CLOUD,
    SPELL_STEAM_CLOUD,
#endif
    SPELL_MALIGN_GATEWAY,
    SPELL_NOXIOUS_CLOUD,
    SPELL_TORNADO,
    SPELL_STICKY_FLAME_RANGE,
    SPELL_LEDAS_LIQUEFACTION,
#if TAG_MAJOR_VERSION == 34
    SPELL_HOMUNCULUS,
#endif
    SPELL_SUMMON_HYDRA,
    SPELL_DARKNESS,
    SPELL_MESMERISE,
    SPELL_MELEE, // like SPELL_NO_SPELL, but doesn't cause a re-roll
    SPELL_FIRE_SUMMON,
    SPELL_SHROUD_OF_GOLUBRIA,
    SPELL_INNER_FLAME,
    SPELL_PETRIFYING_CLOUD,
    SPELL_AURA_OF_ABJURATION,
    SPELL_BEASTLY_APPENDAGE,
#if TAG_MAJOR_VERSION == 34
    SPELL_SILVER_BLAST,
#endif
    SPELL_ENSNARE,
    SPELL_THUNDERBOLT,
    SPELL_SUMMON_MINOR_DEMON,
    SPELL_DISJUNCTION,
    SPELL_CHAOS_BREATH,
    SPELL_FRENZY,
#if TAG_MAJOR_VERSION == 34
    SPELL_SUMMON_TWISTER,
#endif
    SPELL_BATTLESPHERE,
    SPELL_FULMINANT_PRISM,
    SPELL_DAZZLING_SPRAY,
    SPELL_FORCE_LANCE,
    SPELL_MALMUTATE,
    SPELL_MIGHT_OTHER,
    SPELL_SENTINEL_MARK,
    SPELL_WORD_OF_RECALL,
    SPELL_INJURY_BOND,
    SPELL_GHOSTLY_FLAMES,
    SPELL_GHOSTLY_FIREBALL,
    SPELL_CALL_LOST_SOUL,
    SPELL_DIMENSION_ANCHOR,
    SPELL_BLINK_ALLIES_ENCIRCLE,
    SPELL_AWAKEN_VINES,
    SPELL_CONTROL_WINDS,
    SPELL_THORN_VOLLEY,
    SPELL_WALL_OF_BRAMBLES,
    SPELL_WATERSTRIKE,
    SPELL_HASTE_PLANTS,
    SPELL_WIND_BLAST,
    SPELL_STRIP_RESISTANCE,
    SPELL_INFUSION,
    SPELL_SONG_OF_SLAYING,
    SPELL_SPECTRAL_WEAPON,
#if TAG_MAJOR_VERSION == 34
    SPELL_SONG_OF_SHIELDING,
#endif
    SPELL_SUMMON_VERMIN,
    SPELL_MALIGN_OFFERING,
    SPELL_SEARING_RAY,
    SPELL_DISCORD,
#if TAG_MAJOR_VERSION == 34
    SPELL_SHAFT_SELF,
#endif
    SPELL_BLINKBOLT,
    SPELL_INVISIBILITY_OTHER,
    SPELL_VIRULENCE,
    SPELL_IGNITE_POISON_SINGLE,
    SPELL_ORB_OF_ELECTRICITY,
    SPELL_EXPLOSIVE_BOLT,
    SPELL_FLASH_FREEZE,
    SPELL_LEGENDARY_DESTRUCTION,
    SPELL_EPHEMERAL_INFUSION,
    SPELL_FORCEFUL_INVITATION,
    SPELL_PLANEREND,
    SPELL_CHAIN_OF_CHAOS,
    SPELL_CHAOTIC_MIRROR,
    SPELL_BLACK_MARK,
    SPELL_GRAND_AVATAR,
    SPELL_SAP_MAGIC,
    SPELL_CORRUPT_BODY,
#if TAG_MAJOR_VERSION == 34
    SPELL_REARRANGE_PIECES,
#endif
    SPELL_MAJOR_DESTRUCTION,
    SPELL_BLINK_ALLIES_AWAY,
    SPELL_SHADOW_SHARD,
    SPELL_SHADOW_BOLT,
    SPELL_CRYSTAL_BOLT,
    SPELL_SUMMON_FOREST,
    SPELL_SUMMON_LIGHTNING_SPIRE,
    SPELL_SUMMON_GUARDIAN_GOLEM,
    SPELL_RANDOM_BOLT,
    SPELL_CLOUD_CONE,
    SPELL_WEAVE_SHADOWS,
    SPELL_DRAGON_CALL,
    SPELL_SPELLFORGED_SERVITOR,
    SPELL_FORCEFUL_DISMISSAL,
    SPELL_SUMMON_MANA_VIPER,
    SPELL_PHANTOM_MIRROR,
    SPELL_DRAIN_MAGIC,
    SPELL_CORROSIVE_BOLT,
    SPELL_SERPENT_OF_HELL_BREATH,
    NUM_SPELLS
};

enum slot_select_mode
{
    SS_FORWARD      = 0,
    SS_BACKWARD     = 1,
};

enum stat_type
{
    STAT_STR,
    STAT_INT,
    STAT_DEX,
    NUM_STATS,
    STAT_ALL, // must remain after NUM_STATS
    STAT_RANDOM,
};

enum targeting_type
{
    DIR_NONE,
    DIR_TARGET,         // smite targeting
    DIR_DIR,            // needs a clear line to target
    DIR_TARGET_OBJECT,  // targets items
    DIR_MOVABLE_OBJECT, // skips corpses
    DIR_JUMP,           // a jump target
};

enum torment_source_type
{
    TORMENT_GENERIC       = -1,
    TORMENT_CARDS         = -2,   // Symbol of torment
    TORMENT_SPWLD         = -3,   // Special wield torment
    TORMENT_SCROLL        = -4,
    TORMENT_SPELL         = -5,   // SPELL_SYMBOL_OF_TORMENT
    TORMENT_XOM           = -6,   // Xom effect
    TORMENT_KIKUBAAQUDGHA = -7,   // Kikubaaqudgha effect
};

enum trap_type
{
#if TAG_MAJOR_VERSION == 34
    TRAP_DART,
#endif
    TRAP_ARROW,
    TRAP_SPEAR,
#if TAG_MAJOR_VERSION > 34
    TRAP_TELEPORT,
#endif
    TRAP_TELEPORT_PERMANENT,
    TRAP_ALARM,
    TRAP_BLADE,
    TRAP_BOLT,
    TRAP_NET,
    TRAP_ZOT,
    TRAP_NEEDLE,
    TRAP_SHAFT,
    TRAP_GOLUBRIA,
    TRAP_PLATE,
    TRAP_WEB,
#if TAG_MAJOR_VERSION == 34
    TRAP_GAS,
    TRAP_TELEPORT,
#endif
    NUM_TRAPS,
    TRAP_MAX_REGULAR = TRAP_SHAFT,
    TRAP_UNASSIGNED = 100,
#if TAG_MAJOR_VERSION == 34
    TRAP_UNUSED1,                      // was TRAP_INDEPTH
#endif
    TRAP_NONTELEPORT,
    TRAP_RANDOM,
};

enum undead_state_type                // you.is_undead
{
    US_ALIVE = 0,
    US_HUNGRY_DEAD,     // Ghouls
    US_UNDEAD,          // Mummies
    US_SEMI_UNDEAD,     // Vampires
};

enum unique_item_status_type
{
    UNIQ_NOT_EXISTS = 0,
    UNIQ_EXISTS = 1,
    UNIQ_LOST_IN_ABYSS = 2,
};

enum zap_type
{
    ZAP_THROW_FLAME,
    ZAP_THROW_FROST,
    ZAP_SLOW,
    ZAP_HASTE,
    ZAP_MAGIC_DART,
    ZAP_MAJOR_HEALING,
    ZAP_PARALYSE,
    ZAP_BOLT_OF_FIRE,
    ZAP_BOLT_OF_COLD,
    ZAP_CONFUSE,
    ZAP_INVISIBILITY,
    ZAP_DIG,
    ZAP_FIREBALL,
    ZAP_TELEPORT_OTHER,
    ZAP_LIGHTNING_BOLT,
    ZAP_POLYMORPH,
    ZAP_VENOM_BOLT,
    ZAP_BOLT_OF_DRAINING,
    ZAP_LEHUDIBS_CRYSTAL_SPEAR,
    ZAP_BOLT_OF_INACCURACY,
    ZAP_ISKENDERUNS_MYSTIC_BLAST,
    ZAP_ENSLAVEMENT,
    ZAP_PAIN,
    ZAP_STICKY_FLAME,
    ZAP_STICKY_FLAME_RANGE,
    ZAP_DISPEL_UNDEAD,
    ZAP_BANISHMENT,
    ZAP_STING,
    ZAP_HELLFIRE,
    ZAP_IRON_SHOT,
    ZAP_STONE_ARROW,
    ZAP_SHOCK,
    ZAP_ORB_OF_ELECTRICITY,
    ZAP_SPIT_POISON,
    ZAP_DEBUGGING_RAY,
    ZAP_BREATHE_FIRE,
    ZAP_BREATHE_FROST,
    ZAP_BREATHE_ACID,
    ZAP_BREATHE_POISON,
    ZAP_BREATHE_POWER,
    ZAP_AGONY,
    ZAP_DISINTEGRATE,
    ZAP_BREATHE_STEAM,
    ZAP_THROW_ICICLE,
    ZAP_CORONA,
    ZAP_HIBERNATION,
    ZAP_FLAME_TONGUE,
    ZAP_LARGE_SANDBLAST,
    ZAP_SANDBLAST,
    ZAP_SMALL_SANDBLAST,
    ZAP_BOLT_OF_MAGMA,
    ZAP_POISON_ARROW,
    ZAP_BREATHE_STICKY_FLAME,
    ZAP_PETRIFY,
    ZAP_ENSLAVE_SOUL,
    ZAP_PORKALATOR,
    ZAP_SLEEP,
    ZAP_PRIMAL_WAVE,
    ZAP_IOOD,
#if TAG_MAJOR_VERSION == 34
    ZAP_HOLY_LIGHT,
#endif
    ZAP_BREATHE_MEPHITIC,
    ZAP_INNER_FLAME,
    ZAP_DAZZLING_SPRAY,
    ZAP_FORCE_LANCE,
    ZAP_SEARING_RAY_I,
    ZAP_SEARING_RAY_II,
    ZAP_SEARING_RAY_III,
    ZAP_EXPLOSIVE_BOLT,
    ZAP_CRYSTAL_BOLT,
    ZAP_TUKIMAS_DANCE,
    ZAP_QUICKSILVER_BOLT,
    ZAP_CORROSIVE_BOLT,
    ZAP_RANDOM_BOLT_TRACER,

    NUM_ZAPS
};

enum montravel_target_type
{
    MTRAV_NONE = 0,
    MTRAV_FOE,         // Travelling to reach its foe.
    MTRAV_PATROL,      // Travelling to reach the patrol point.
    MTRAV_SIREN,       // Sirens travelling towards deep water.
    MTRAV_UNREACHABLE, // Not travelling because target is unreachable.
    MTRAV_KNOWN_UNREACHABLE, // As above, and the player knows this.
};

enum maybe_bool
{
    MB_FALSE,
    MB_MAYBE,
    MB_TRUE,
};

enum reach_type
{
    REACH_NONE   = 2,
    REACH_KNIGHT = 5,
    REACH_TWO    = 8,
};

enum daction_type
{
    DACT_ALLY_HOLY,
    DACT_ALLY_UNHOLY_EVIL,
    DACT_ALLY_UNCLEAN_CHAOTIC,
    DACT_ALLY_SPELLCASTER,
    DACT_ALLY_YRED_SLAVE,
    DACT_ALLY_BEOGH, // both orcs and demons summoned by high priests
    DACT_ALLY_SLIME,
    DACT_ALLY_PLANT,

    NUM_DA_COUNTERS,

    // Leave space for new counters, as they need to be at the start.
    DACT_OLD_ENSLAVED_SOULS_POOF = 16,
#if TAG_MAJOR_VERSION == 34
    DACT_HOLY_NEW_ATTEMPT,
#endif
#if TAG_MAJOR_VERSION > 34
    DACT_SLIME_NEW_ATTEMPT,
#endif
    DACT_HOLY_PETS_GO_NEUTRAL,
    DACT_ALLY_TROG,

    DACT_SHUFFLE_DECKS,
    DACT_REAUTOMAP,
    DACT_REMOVE_JIYVA_ALTARS,
    DACT_PIKEL_SLAVES,
    DACT_ROT_CORPSES,
    DACT_TOMB_CTELE,
#if TAG_MAJOR_VERSION == 34
    DACT_SLIME_NEW_ATTEMPT,
#endif
    DACT_KIRKE_HOGS,
#if TAG_MAJOR_VERSION == 34
    DACT_END_SPIRIT_HOWL,
#endif
    DACT_GOLD_ON_TOP,
    DACT_BRIBE_TIMEOUT,
    DACT_REMOVE_GOZAG_SHOPS,
    DACT_SET_BRIBES,
    DACT_ALLY_SACRIFICE_LOVE,
    DACT_ALLY_MAKHLEB,
    NUM_DACTIONS,
    // If you want to add a new daction, you need to
    // add a corresponding entry to *daction_names[]
    // of dactions.cc to avoid breaking the debug build
};

enum disable_type
{
    DIS_SPAWNS,
    DIS_MON_ACT,
    DIS_MON_REGEN,
    DIS_PLAYER_REGEN,
    DIS_HUNGER,
    DIS_DEATH,
    DIS_DELAY,
    DIS_CONFIRMATIONS,
    DIS_AFFLICTIONS,
    DIS_MON_SIGHT,
    DIS_SAVE_CHECKPOINTS,
    NUM_DISABLEMENTS
};

enum seen_context_type
{
    SC_NONE,
    SC_JUST_SEEN,       // has already been announced this turn
    SC_NEWLY_SEEN,      // regular walking into view
    SC_ALREADY_SEEN,    // wasn't a threat before, is now
    SC_TELEPORT_IN,
    SC_SURFACES,                      // land-capable
    SC_SURFACES_BRIEFLY,              // land-capable, submerged back
    SC_FISH_SURFACES_SHOUT,           // water/lava-only, shouting
    SC_FISH_SURFACES,                 // water/lava-only
    SC_NONSWIMMER_SURFACES_FROM_DEEP, // impossible?!?
    SC_UNCHARM,
    SC_DOOR,            // they opened a door
    SC_GATE,            // ... or a big door
    SC_LEAP_IN,         // leaps into view
    SC_UPSTAIRS,        // comes up the stairs
    SC_DOWNSTAIRS,      // comes down the stairs
    SC_ARCH,            // through the gate
    SC_ABYSS,           // abyss creation
    SC_THROWN_IN,       // thrown into view from the monster throw ability
};

enum los_type
{
    LOS_NONE         = 0,
    LOS_ARENA        = LOS_NONE,
    LOS_DEFAULT      = (1 << 0),
    LOS_NO_TRANS     = (1 << 1),
    LOS_SOLID        = (1 << 2),
    LOS_SOLID_SEE    = (1 << 3),
};

enum ac_type
{
    AC_NONE,
    // These types block small amounts of damage, hardly affecting big hits.
    AC_NORMAL,
    AC_HALF,
    AC_TRIPLE,
    // This one stays fair over arbitrary splits.
    AC_PROPORTIONAL,
};

enum uncancellable_type
{
    UNC_ACQUIREMENT,           // arg is AQ_SCROLL
    UNC_DRAW_THREE,            // arg is inv slot of the deck
    UNC_STACK_FIVE,            // arg is inv slot of the deck
    UNC_MERCENARY,             // arg is mid of the monster
    UNC_POTION_PETITION,       // arg is ignored
    UNC_CALL_MERCHANT,         // arg is ignored
};

// game-wide random seeds
enum seed_type
{
    SEED_PASSIVE_MAP,          // determinist magic mapping
    NUM_SEEDS
};

// Tiles stuff.

enum screen_mode
{
    SCREENMODE_WINDOW = 0,
    SCREENMODE_FULL   = 1,
    SCREENMODE_AUTO   = 2,
};

enum cursor_type
{
    CURSOR_MOUSE,
    CURSOR_TUTORIAL,
    CURSOR_MAP,
    CURSOR_MAX,
};

// Ordering of tags is important: higher values cover up lower ones.
enum text_tag_type
{
    TAG_NAMED_MONSTER = 0,
    TAG_TUTORIAL      = 1,
    TAG_CELL_DESC     = 2,
    TAG_MAX,
};

enum tag_pref
{
    TAGPREF_NONE,     // never display text tags
    TAGPREF_TUTORIAL, // display text tags on "new" monsters
    TAGPREF_NAMED,    // display text tags on named monsters (incl. friendlies)
    TAGPREF_ENEMY,    // display text tags on enemy named monsters
    TAGPREF_MAX,
};
enum tile_flags ENUM_INT64
{
    //// Foreground flags

    // 3 mutually exclusive flags for attitude.
    TILE_FLAG_ATT_MASK   = 0x00030000ULL,
    TILE_FLAG_PET        = 0x00010000ULL,
    TILE_FLAG_GD_NEUTRAL = 0x00020000ULL,
    TILE_FLAG_NEUTRAL    = 0x00030000ULL,

    TILE_FLAG_S_UNDER    = 0x00040000ULL,
    TILE_FLAG_FLYING     = 0x00080000ULL,

    // 3 mutually exclusive flags for behaviour.
    TILE_FLAG_BEH_MASK   = 0x00300000ULL,
    TILE_FLAG_STAB       = 0x00100000ULL,
    TILE_FLAG_MAY_STAB   = 0x00200000ULL,
    TILE_FLAG_FLEEING    = 0x00300000ULL,

    TILE_FLAG_NET        = 0x00400000ULL,
    TILE_FLAG_POISON     = 0x00800000ULL,
    TILE_FLAG_WEB        = 0x01000000ULL,
    TILE_FLAG_GLOWING    = 0x02000000ULL,
    TILE_FLAG_STICKY_FLAME = 0x04000000ULL,
    TILE_FLAG_BERSERK    = 0x08000000ULL,
    TILE_FLAG_INNER_FLAME= 0x10000000ULL,
    TILE_FLAG_CONSTRICTED= 0x20000000ULL,
    TILE_FLAG_SLOWED     = 0x8000000000ULL,
    TILE_FLAG_PAIN_MIRROR = 0x10000000000ULL,
    TILE_FLAG_HASTED     = 0x20000000000ULL,
    TILE_FLAG_MIGHT      = 0x40000000000ULL,
    TILE_FLAG_PETRIFYING = 0x80000000000ULL,
    TILE_FLAG_PETRIFIED  = 0x100000000000ULL,
    TILE_FLAG_BLIND      = 0x200000000000ULL,
    TILE_FLAG_ANIM_WEP   = 0x400000000000ULL,
    TILE_FLAG_SUMMONED   = 0x800000000000ULL,
    TILE_FLAG_PERM_SUMMON= 0x1000000000000ULL,
    TILE_FLAG_DEATHS_DOOR = 0x2000000000000ULL,
    TILE_FLAG_RECALL =     0x4000000000000ULL,
    TILE_FLAG_DRAIN =      0x8000000000000ULL,

    // MDAM has 5 possibilities, so uses 3 bits.
    TILE_FLAG_MDAM_MASK  = 0x1C0000000ULL,
    TILE_FLAG_MDAM_LIGHT = 0x040000000ULL,
    TILE_FLAG_MDAM_MOD   = 0x080000000ULL,
    TILE_FLAG_MDAM_HEAVY = 0x0C0000000ULL,
    TILE_FLAG_MDAM_SEV   = 0x100000000ULL,
    TILE_FLAG_MDAM_ADEAD = 0x1C0000000ULL,

    // Demon difficulty has 5 possibilities, so uses 3 bits.
    TILE_FLAG_DEMON      = 0xE00000000ULL,
    TILE_FLAG_DEMON_5    = 0x200000000ULL,
    TILE_FLAG_DEMON_4    = 0x400000000ULL,
    TILE_FLAG_DEMON_3    = 0x600000000ULL,
    TILE_FLAG_DEMON_2    = 0x800000000ULL,
    TILE_FLAG_DEMON_1    = 0xE00000000ULL,

    // 3 mutually exclusive flags for mimics.
    TILE_FLAG_MIMIC_INEPT = 0x2000000000ULL,
    TILE_FLAG_MIMIC       = 0x4000000000ULL,
    TILE_FLAG_MIMIC_RAVEN = 0x6000000000ULL,
    TILE_FLAG_MIMIC_MASK  = 0x6000000000ULL,

    //// Background flags

    TILE_FLAG_RAY        = 0x00010000ULL,
    TILE_FLAG_MM_UNSEEN  = 0x00020000ULL,
    TILE_FLAG_UNSEEN     = 0x00040000ULL,

    // 3 mutually exclusive flags for cursors.
    TILE_FLAG_CURSOR1    = 0x00180000ULL,
    TILE_FLAG_CURSOR2    = 0x00080000ULL,
    TILE_FLAG_CURSOR3    = 0x00100000ULL,
    TILE_FLAG_CURSOR     = 0x00180000ULL,

    TILE_FLAG_TUT_CURSOR = 0x00200000ULL,
    TILE_FLAG_TRAV_EXCL  = 0x00400000ULL,
    TILE_FLAG_EXCL_CTR   = 0x00800000ULL,
    TILE_FLAG_RAY_OOR    = 0x01000000ULL,
    TILE_FLAG_OOR        = 0x02000000ULL,
    TILE_FLAG_WATER      = 0x04000000ULL,
    TILE_FLAG_NEW_STAIR  = 0x08000000ULL,

    // Tentacle overlay flags: direction and type.
    TILE_FLAG_TENTACLE_NW  = 0x020000000ULL,
    TILE_FLAG_TENTACLE_NE  = 0x040000000ULL,
    TILE_FLAG_TENTACLE_SE  = 0x080000000ULL,
    TILE_FLAG_TENTACLE_SW  = 0x100000000ULL,
    TILE_FLAG_TENTACLE_KRAKEN = 0x0200000000ULL,
    TILE_FLAG_TENTACLE_ELDRITCH = 0x0400000000ULL,
    TILE_FLAG_TENTACLE_STARSPAWN = 0x0800000000ULL,
    TILE_FLAG_TENTACLE_VINE = 0x1000000000ULL,

#if TAG_MAJOR_VERSION == 34
    // Starspawn tentacle overlays. Obviated by the above.
    TILE_FLAG_STARSPAWN_NW = 0x02000000000ULL,
    TILE_FLAG_STARSPAWN_NE = 0x04000000000ULL,
    TILE_FLAG_STARSPAWN_SE = 0x08000000000ULL,
    TILE_FLAG_STARSPAWN_SW = 0x10000000000ULL,
#endif

    //// General

    // Should go up with RAY/RAY_OOR, but they need to be exclusive for those
    // flags and there's no room.
    TILE_FLAG_LANDING     = 0x20000000000ULL,

    // Mask for the tile index itself.
    TILE_FLAG_MASK       = 0x0000FFFFULL,
};

enum tile_inventory_flags
{
    TILEI_FLAG_SELECT  = 0x0100,
    TILEI_FLAG_TRIED   = 0x0200,
    TILEI_FLAG_EQUIP   = 0x0400,
    TILEI_FLAG_FLOOR   = 0x0800,
    TILEI_FLAG_CURSE   = 0x1000,
    TILEI_FLAG_CURSOR  = 0x2000,
    TILEI_FLAG_MELDED  = 0x4000,
    TILEI_FLAG_INVALID = 0x8000,
};

enum tile_player_flags
{
    TILEP_SHOW_EQUIP    = 0x1000,
};

enum tile_player_flag_cut
{
    TILEP_FLAG_HIDE,
    TILEP_FLAG_NORMAL,
    TILEP_FLAG_CUT_CENTAUR,
    TILEP_FLAG_CUT_NAGA,
};

// normal tile size in px
enum
{
    TILE_X = 32,
    TILE_Y = 32,
};

// Don't change this without also modifying the data save/load routines.
enum
{
    NUM_MAX_DOLLS = 10,
};

#ifdef WIZARD

enum wizard_option_type
{
    WIZ_NEVER,                         // protect player from accidental wiz
    WIZ_NO,                            // don't start character in wiz mode
    WIZ_YES,                           // start character in wiz mode
};

#endif

enum timed_effect_type
{
    TIMER_CORPSES,
    TIMER_HELL_EFFECTS,
    TIMER_STAT_RECOVERY,
    TIMER_CONTAM,
    TIMER_DETERIORATION,
    TIMER_GOD_EFFECTS,
#if TAG_MAJOR_VERSION == 34
    TIMER_SCREAM,
#endif
    TIMER_FOOD_ROT,
    TIMER_PRACTICE,
    TIMER_LABYRINTH,
    TIMER_ABYSS_SPEED,
    TIMER_JIYVA,
    TIMER_EVOLUTION,
#if TAG_MAJOR_VERSION == 34
    TIMER_BRIBE_TIMEOUT,
#endif
    NUM_TIMERS,
};

enum deck_rarity_type
{
    DECK_RARITY_RANDOM,
    DECK_RARITY_COMMON,
    DECK_RARITY_RARE,
    DECK_RARITY_LEGENDARY,
};

#endif // ENUM_H<|MERGE_RESOLUTION|>--- conflicted
+++ resolved
@@ -1499,17 +1499,7 @@
 #if TAG_MAJOR_VERSION > 34
     DNGN_ALTAR_GOZAG,
     DNGN_ALTAR_QAZLAL,
-<<<<<<< HEAD
-=======
     DNGN_ALTAR_RU,
-        DNGN_ALTAR_LAST_GOD = DNGN_ALTAR_RU,
-    DNGN_ALTAR_UNUSED_3,
-    DNGN_ALTAR_UNUSED_4,
-    DNGN_ALTAR_UNUSED_5,
-    DNGN_ALTAR_UNUSED_6,
-    DNGN_ALTAR_UNUSED_7,
-    DNGN_ALTAR_UNUSED_8,
->>>>>>> ba02c95d
 #endif
 
     DNGN_FOUNTAIN_BLUE,
