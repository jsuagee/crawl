--- conflicted
+++ resolved
@@ -1547,9 +1547,6 @@
     DUR_WEAK,
     DUR_DIMENSION_ANCHOR,
     DUR_ANTIMAGIC,
-#ifdef FORMICID_EXPERIMENTAL
-    DUR_ANTENNAE_EXTEND,
-#endif
     DUR_SPIRIT_HOWL,
     DUR_INFUSION,
     DUR_SONG_OF_SLAYING,
@@ -1558,13 +1555,8 @@
     DUR_RECITE,
     DUR_GRASPING_ROOTS,
     DUR_SLEEP_IMMUNITY,
-<<<<<<< HEAD
-#ifndef FORMICID_EXPERIMENTAL
+    DUR_FIRE_VULN,
     DUR_ANTENNAE_EXTEND,
-#endif
-=======
-    DUR_FIRE_VULN,
->>>>>>> e7b95c8c
     NUM_DURATIONS
 };
 
@@ -2738,12 +2730,6 @@
 
     MONS_SOJOBO,
 
-#ifdef FORMICID_EXPERIMENTAL
-    MONS_FORMICID,
-    MONS_FORMICID_DRONE,
-    MONS_FORMICID_VENOM_MAGE,
-#endif
-
     MONS_CHIMERA,
 
     MONS_SNAPLASHER_VINE,
@@ -2765,11 +2751,9 @@
 
     MONS_DEATHCAP,
 
-#ifndef FORMICID_EXPERIMENTAL
     MONS_FORMICID,
     MONS_FORMICID_DRONE,
     MONS_FORMICID_VENOM_MAGE,
-#endif
 
     NUM_MONSTERS,               // used for polymorph
 
@@ -2968,16 +2952,11 @@
     MUT_MANA_LINK,
     MUT_PETRIFICATION_RESISTANCE,
     MUT_TRAMPLE_RESISTANCE,
-#ifdef FORMICID_EXPERIMENTAL
+#if TAG_MAJOR_VERSION == 34
+    MUT_CLING,
+#endif
+    MUT_FUMES,
     MUT_EXOSKELETON,
-#endif
-#if TAG_MAJOR_VERSION == 34
-    MUT_CLING,
-#endif
-    MUT_FUMES,
-#ifndef FORMICID_EXPERIMENTAL
-    MUT_EXOSKELETON,
-#endif
     NUM_MUTATIONS,
 
     RANDOM_MUTATION,
@@ -3629,12 +3608,6 @@
     SPELL_CALL_LOST_SOUL,
     SPELL_DIMENSION_ANCHOR,
     SPELL_BLINK_ALLIES_ENCIRCLE,
-#ifdef FORMICID_EXPERIMENTAL
-    SPELL_SHAFT_SELF,
-    #if TAG_MAJOR_VERSION == 34
-    SPELL_MASS_CURE_POISON,
-    #endif
-#endif
     SPELL_AWAKEN_VINES,
     SPELL_CONTROL_WINDS,
     SPELL_THORN_VOLLEY,
@@ -3651,12 +3624,7 @@
     SPELL_MALIGN_OFFERING,
     SPELL_SEARING_RAY,
     SPELL_DISCORD,
-#ifndef FORMICID_EXPERIMENTAL
     SPELL_SHAFT_SELF,
-    #if TAG_MAJOR_VERSION == 34
-    SPELL_MASS_CURE_POISON,
-    #endif
-#endif
     NUM_SPELLS
 };
 
