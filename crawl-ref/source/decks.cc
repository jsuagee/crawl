/**
 * @file
 * @brief Functions with decks of cards.
**/

#include "AppHdr.h"

#include "decks.h"

#include <iostream>
#include <algorithm>

#include "externs.h"

#include "acquire.h"
#include "beam.h"
#include "cio.h"
#include "coordit.h"
#include "database.h"
#include "dactions.h"
#include "dungeon.h"
#include "effects.h"
#include "env.h"
#include "files.h"
#include "food.h"
#include "ghost.h"
#include "godwrath.h"
#include "invent.h"
#include "item_use.h"
#include "itemprop.h"
#include "items.h"
#include "macro.h"
#include "makeitem.h"
#include "maps.h"
#include "message.h"
#include "misc.h"
#include "mon-iter.h"
#include "mon-place.h"
#include "mon-project.h"
#include "mon-util.h"
#include "mgen_data.h"
#include "coord.h"
#include "mon-stuff.h"
#include "mutation.h"
#include "options.h"
#include "ouch.h"
#include "player.h"
#include "player-equip.h"
#include "player-stats.h"
#include "potion.h"
#include "religion.h"
#include "godconduct.h"
#include "skill_menu.h"
#include "skills2.h"
#include "spl-cast.h"
#include "spl-damage.h"
#include "spl-goditem.h"
#include "spl-miscast.h"
#include "spl-other.h"
#include "spl-selfench.h"
#include "spl-summoning.h"
#include "spl-transloc.h"
#include "spl-util.h"
#include "spl-wpnench.h"
#include "state.h"
#include "terrain.h"
#include "transform.h"
#include "traps.h"
#include "view.h"
#include "xom.h"

// DECK STRUCTURE: deck.plus is the number of cards the deck *started*
// with, deck.plus2 is the number of cards drawn, deck.special is the
// deck rarity, deck.props["cards"] holds the list of cards (with the
// highest index card being the top card, and index 0 being the bottom
// card), deck.props["drawn_cards"] holds the list of drawn cards
// (with index 0 being the first drawn), deck.props["card_flags"]
// holds the flags for each card, deck.props["num_marked"] is the
// number of marked cards left in the deck, and
// deck.props["non_brownie_draws"] is the number of non-marked draws
// you have to make from that deck before earning brownie points from
// it again.
//
// The card type and per-card flags are each stored as unsigned bytes,
// for a maximum of 256 different kinds of cards and 8 bits of flags.

static void _deck_ident(item_def& deck);

struct card_with_weights
{
    card_type card;
    int weight[3];
};

typedef card_with_weights deck_archetype;

#define END_OF_DECK {NUM_CARDS, {0,0,0}}

const deck_archetype deck_of_transport[] = {
    { CARD_PORTAL,   {5, 5, 5} },
    { CARD_WARP,     {5, 5, 5} },
    { CARD_SWAP,     {5, 5, 5} },
    { CARD_VELOCITY, {5, 5, 5} },
    END_OF_DECK
};

const deck_archetype deck_of_emergency[] = {
    { CARD_TOMB,       {4, 4, 4} },
    { CARD_BANSHEE,    {5, 5, 5} },
    { CARD_DAMNATION,  {0, 1, 2} },
    { CARD_SOLITUDE,   {5, 5, 5} },
    { CARD_WARPWRIGHT, {5, 5, 5} },
    { CARD_FLIGHT,     {5, 5, 5} },
    END_OF_DECK
};

const deck_archetype deck_of_destruction[] = {
    { CARD_VITRIOL, {5, 5, 5} },
    { CARD_FLAME,   {5, 5, 5} },
    { CARD_FROST,   {5, 5, 5} },
    { CARD_VENOM,   {5, 5, 5} },
    { CARD_HAMMER,  {5, 5, 5} },
    { CARD_SPARK,   {5, 5, 5} },
    { CARD_PAIN,    {5, 5, 3} },
    { CARD_ORB,     {5, 5, 5} },
    END_OF_DECK
};

const deck_archetype deck_of_battle[] = {
    { CARD_ELIXIR,        {5, 5, 5} },
    { CARD_BATTLELUST,    {5, 5, 5} },
    { CARD_METAMORPHOSIS, {5, 5, 5} },
    { CARD_HELM,          {5, 5, 5} },
    { CARD_BLADE,         {5, 5, 5} },
    { CARD_SHADOW,        {5, 5, 5} },
    END_OF_DECK
};

const deck_archetype deck_of_enchantments[] = {
    { CARD_ELIXIR, {5, 5, 5} },
    END_OF_DECK
};

const deck_archetype deck_of_summoning[] = {
    { CARD_CRUSADE,         {5, 5, 5} },
    { CARD_SUMMON_ANIMAL,   {5, 5, 5} },
    { CARD_SUMMON_DEMON,    {4, 4, 4} },
    { CARD_SUMMON_WEAPON,   {5, 5, 5} },
    { CARD_SUMMON_FLYING,   {4, 4, 4} },
    { CARD_SUMMON_SKELETON, {5, 5, 5} },
    { CARD_SUMMON_UGLY,     {5, 5, 5} },
    END_OF_DECK
};

const deck_archetype deck_of_wonders[] = {
    { CARD_POTION,     {5, 5, 5} },
    { CARD_FOCUS,      {1, 1, 2} },
    { CARD_SHUFFLE,    {0, 1, 2} },
    { CARD_EXPERIENCE, {3, 4, 5} },
    { CARD_WILD_MAGIC, {5, 5, 5} },
    { CARD_HELIX,      {5, 5, 5} },
    { CARD_SAGE,       {5, 5, 5} },
    { CARD_ALCHEMIST,  {5, 5, 5} },
    END_OF_DECK
};

const deck_archetype deck_of_dungeons[] = {
    { CARD_WATER,     {5, 5, 5} },
    { CARD_GLASS,     {5, 5, 5} },
    { CARD_MAP,       {5, 5, 5} },
    { CARD_DOWSING,   {5, 5, 5} },
    { CARD_SPADE,     {5, 5, 5} },
    { CARD_TROWEL,    {5, 5, 5} },
    { CARD_MINEFIELD, {5, 5, 5} },
    END_OF_DECK
};

const deck_archetype deck_of_oddities[] = {
    { CARD_GENIE,   {5, 5, 5} },
    { CARD_BARGAIN, {5, 5, 5} },
    { CARD_WRATH,   {5, 5, 5} },
    { CARD_XOM,     {5, 5, 5} },
    { CARD_FEAST,   {5, 5, 5} },
    { CARD_FAMINE,  {5, 5, 5} },
    { CARD_CURSE,   {5, 5, 5} },
    END_OF_DECK
};

const deck_archetype deck_of_punishment[] = {
    { CARD_WRAITH,     {5, 5, 5} },
    { CARD_WILD_MAGIC, {5, 5, 5} },
    { CARD_WRATH,      {5, 5, 5} },
    { CARD_XOM,        {5, 5, 5} },
    { CARD_FAMINE,     {5, 5, 5} },
    { CARD_CURSE,      {5, 5, 5} },
    { CARD_TOMB,       {5, 5, 5} },
    { CARD_DAMNATION,  {5, 5, 5} },
    { CARD_PORTAL,     {5, 5, 5} },
    { CARD_MINEFIELD,  {5, 5, 5} },
    { CARD_SWINE,      {5, 5, 5} },
    { CARD_TORMENT,    {5, 5, 5} },
    END_OF_DECK
};

static void _check_odd_card(uint8_t flags)
{
    if ((flags & CFLAG_ODDITY) && !(flags & CFLAG_SEEN))
        mpr("This card doesn't seem to belong here.");
}

static bool _card_forbidden(card_type card)
{
    if (crawl_state.game_is_zotdef())
        switch(card)
        {
        case CARD_TOMB:
        case CARD_WARPWRIGHT:
        case CARD_WATER:
        case CARD_TROWEL:
        case CARD_MINEFIELD: // with teleport taken away, might be acceptable
        case CARD_STAIRS:
            return true;
        default:
            break;
        }
    return false;
}

int cards_in_deck(const item_def &deck)
{
    ASSERT(is_deck(deck));

    const CrawlHashTable &props = deck.props;
    ASSERT(props.exists("cards"));

    return (props["cards"].get_vector().size());
}

static void _shuffle_deck(item_def &deck)
{
    ASSERT(is_deck(deck));

    CrawlHashTable &props = deck.props;
    ASSERT(props.exists("cards"));

    CrawlVector &cards = props["cards"].get_vector();

    CrawlVector &flags = props["card_flags"].get_vector();
    ASSERT(flags.size() == cards.size());

    // Don't use std::shuffle(), since we want to apply exactly the
    // same shuffling to both the cards vector and the flags vector.
    std::vector<vec_size> pos;
    for (unsigned long i = 0; i < cards.size(); ++i)
        pos.push_back(random2(cards.size()));

    for (vec_size i = 0; i < pos.size(); ++i)
    {
        std::swap(cards[i], cards[pos[i]]);
        std::swap(flags[i], flags[pos[i]]);
    }
}

card_type get_card_and_flags(const item_def& deck, int idx,
                             uint8_t& _flags)
{
    const CrawlHashTable &props = deck.props;
    const CrawlVector    &cards = props["cards"].get_vector();
    const CrawlVector    &flags = props["card_flags"].get_vector();

    // Negative idx means read from the end.
    if (idx < 0)
        idx += static_cast<int>(cards.size());

    _flags = (uint8_t) flags[idx].get_byte();

    return static_cast<card_type>(cards[idx].get_byte());
}

static void _set_card_and_flags(item_def& deck, int idx, card_type card,
                                uint8_t _flags)
{
    CrawlHashTable &props = deck.props;
    CrawlVector    &cards = props["cards"].get_vector();
    CrawlVector    &flags = props["card_flags"].get_vector();

    if (idx == -1)
        idx = static_cast<int>(cards.size()) - 1;

    cards[idx].get_byte() = card;
    flags[idx].get_byte() = _flags;
}

const char* card_name(card_type card)
{
    switch (card)
    {
    case CARD_PORTAL:          return "the Portal";
    case CARD_WARP:            return "the Warp";
    case CARD_SWAP:            return "Swap";
    case CARD_VELOCITY:        return "Velocity";
    case CARD_DAMNATION:       return "Damnation";
    case CARD_SOLITUDE:        return "Solitude";
    case CARD_ELIXIR:          return "the Elixir";
    case CARD_BATTLELUST:      return "Battlelust";
    case CARD_METAMORPHOSIS:   return "Metamorphosis";
    case CARD_HELM:            return "the Helm";
    case CARD_BLADE:           return "the Blade";
    case CARD_SHADOW:          return "the Shadow";
    case CARD_POTION:          return "the Potion";
    case CARD_FOCUS:           return "Focus";
    case CARD_SHUFFLE:         return "Shuffle";
    case CARD_EXPERIENCE:      return "Experience";
    case CARD_HELIX:           return "the Helix";
    case CARD_SAGE:            return "the Sage";
    case CARD_DOWSING:         return "Dowsing";
    case CARD_TROWEL:          return "the Trowel";
    case CARD_MINEFIELD:       return "the Minefield";
    case CARD_STAIRS:          return "the Stairs";
    case CARD_GENIE:           return "the Genie";
    case CARD_TOMB:            return "the Tomb";
    case CARD_WATER:           return "Water";
    case CARD_GLASS:           return "Vitrification";
    case CARD_MAP:             return "the Map";
    case CARD_BANSHEE:         return "the Banshee";
    case CARD_WILD_MAGIC:      return "Wild Magic";
    case CARD_CRUSADE:         return "the Crusade";
    case CARD_SUMMON_ANIMAL:   return "the Herd";
    case CARD_SUMMON_DEMON:    return "the Pentagram";
    case CARD_SUMMON_WEAPON:   return "the Dance";
    case CARD_SUMMON_FLYING:   return "Foxfire";
    case CARD_SUMMON_SKELETON: return "the Bones";
    case CARD_SUMMON_UGLY:     return "Repulsiveness";
    case CARD_SUMMON_ANY:      return "Summoning";
    case CARD_XOM:             return "Xom";
    case CARD_FAMINE:          return "Famine";
    case CARD_FEAST:           return "the Feast";
    case CARD_WARPWRIGHT:      return "Warpwright";
    case CARD_FLIGHT:          return "Flight";
    case CARD_VITRIOL:         return "Vitriol";
    case CARD_FLAME:           return "Flame";
    case CARD_FROST:           return "Frost";
    case CARD_VENOM:           return "Venom";
    case CARD_SPARK:           return "the Spark";
    case CARD_HAMMER:          return "the Hammer";
    case CARD_PAIN:            return "Pain";
    case CARD_TORMENT:         return "Torment";
    case CARD_SPADE:           return "the Spade";
    case CARD_BARGAIN:         return "the Bargain";
    case CARD_WRATH:           return "Wrath";
    case CARD_WRAITH:          return "the Wraith";
    case CARD_CURSE:           return "the Curse";
    case CARD_SWINE:           return "the Swine";
    case CARD_ALCHEMIST:       return "the Alchemist";
    case CARD_ORB:             return "the Orb";
    case NUM_CARDS:            return "a buggy card";
    }
    return "a very buggy card";
}

static const deck_archetype* _random_sub_deck(uint8_t deck_type)
{
    const deck_archetype *pdeck = NULL;
    switch (deck_type)
    {
    case MISC_DECK_OF_ESCAPE:
        pdeck = (coinflip() ? deck_of_transport : deck_of_emergency);
        break;
    case MISC_DECK_OF_DESTRUCTION: pdeck = deck_of_destruction; break;
    case MISC_DECK_OF_DUNGEONS:    pdeck = deck_of_dungeons;    break;
    case MISC_DECK_OF_SUMMONING:   pdeck = deck_of_summoning;   break;
    case MISC_DECK_OF_WONDERS:     pdeck = deck_of_wonders;     break;
    case MISC_DECK_OF_PUNISHMENT:  pdeck = deck_of_punishment;  break;
    case MISC_DECK_OF_WAR:
        switch (random2(6))
        {
        case 0: pdeck = deck_of_destruction;  break;
        case 1: pdeck = deck_of_enchantments; break;
        case 2: pdeck = deck_of_battle;       break;
        case 3: pdeck = deck_of_summoning;    break;
        case 4: pdeck = deck_of_transport;    break;
        case 5: pdeck = deck_of_emergency;    break;
        }
        break;
    case MISC_DECK_OF_CHANGES:
        switch (random2(3))
        {
        case 0: pdeck = deck_of_battle;       break;
        case 1: pdeck = deck_of_dungeons;     break;
        case 2: pdeck = deck_of_wonders;      break;
        }
        break;
    case MISC_DECK_OF_DEFENCE:
        pdeck = (coinflip() ? deck_of_emergency : deck_of_battle);
        break;
    }

    ASSERT(pdeck);

    return (pdeck);
}

static card_type _choose_from_archetype(const deck_archetype* pdeck,
                                        deck_rarity_type rarity)
{
    // We assume here that common == 0, rare == 1, legendary == 2.

    // FIXME: We should use one of the various choose_random_weighted
    // functions here, probably with an iterator, instead of
    // duplicating the implementation.

    int totalweight = 0;
    card_type result = NUM_CARDS;
    for (int i = 0; pdeck[i].card != NUM_CARDS; ++i)
    {
        const card_with_weights& cww = pdeck[i];
        if (_card_forbidden(cww.card))
            continue;
        totalweight += cww.weight[rarity];
        if (x_chance_in_y(cww.weight[rarity], totalweight))
            result = cww.card;
    }
    return result;
}

static card_type _random_card(uint8_t deck_type, deck_rarity_type rarity,
                              bool &was_oddity)
{
    const deck_archetype *pdeck = _random_sub_deck(deck_type);

    if (one_chance_in(100))
    {
        pdeck      = deck_of_oddities;
        was_oddity = true;
    }

    return _choose_from_archetype(pdeck, rarity);
}

static card_type _random_card(const item_def& item, bool &was_oddity)
{
    return _random_card(item.sub_type, deck_rarity(item), was_oddity);
}

static card_type _draw_top_card(item_def& deck, bool message,
                                uint8_t &_flags)
{
    CrawlHashTable &props = deck.props;
    CrawlVector    &cards = props["cards"].get_vector();
    CrawlVector    &flags = props["card_flags"].get_vector();

    int num_cards = cards.size();
    int idx       = num_cards - 1;

    ASSERT(num_cards > 0);

    card_type card = get_card_and_flags(deck, idx, _flags);
    cards.pop_back();
    flags.pop_back();

    if (message)
    {
        if (_flags & CFLAG_MARKED)
            mprf("You draw %s.", card_name(card));
        else
            mprf("You draw a card... It is %s.", card_name(card));

        _check_odd_card(_flags);
    }

    return card;
}

static void _push_top_card(item_def& deck, card_type card,
                           uint8_t _flags)
{
    CrawlHashTable &props = deck.props;
    CrawlVector    &cards = props["cards"].get_vector();
    CrawlVector    &flags = props["card_flags"].get_vector();

    cards.push_back((char) card);
    flags.push_back((char) _flags);
}

static void _remember_drawn_card(item_def& deck, card_type card, bool allow_id)
{
    ASSERT(is_deck(deck));
    CrawlHashTable &props = deck.props;
    CrawlVector &drawn = props["drawn_cards"].get_vector();
    drawn.push_back(static_cast<char>(card));

    // Once you've drawn two cards, you know the deck.
    if (allow_id && (drawn.size() >= 2 || origin_is_god_gift(deck)))
        _deck_ident(deck);
}

const std::vector<card_type> get_drawn_cards(const item_def& deck)
{
    std::vector<card_type> result;
    if (is_deck(deck))
    {
        const CrawlHashTable &props = deck.props;
        const CrawlVector &drawn = props["drawn_cards"].get_vector();
        for (unsigned int i = 0; i < drawn.size(); ++i)
        {
            const char tmp = drawn[i];
            result.push_back(static_cast<card_type>(tmp));
        }
    }
    return result;
}

static bool _check_buggy_deck(item_def& deck)
{
    std::ostream& strm = msg::streams(MSGCH_DIAGNOSTICS);
    if (!is_deck(deck))
    {
        crawl_state.zero_turns_taken();
        strm << "This isn't a deck at all!" << std::endl;
        return (true);
    }

    CrawlHashTable &props = deck.props;

    if (!props.exists("cards")
        || props["cards"].get_type() != SV_VEC
        || props["cards"].get_vector().get_type() != SV_BYTE
        || cards_in_deck(deck) == 0)
    {
        crawl_state.zero_turns_taken();

        if (!props.exists("cards"))
            strm << "Seems this deck never had any cards in the first place!";
        else if (props["cards"].get_type() != SV_VEC)
            strm << "'cards' property isn't a vector.";
        else
        {
            if (props["cards"].get_vector().get_type() != SV_BYTE)
                strm << "'cards' vector doesn't contain bytes.";

            if (cards_in_deck(deck) == 0)
            {
                strm << "Strange, this deck is already empty.";

                int cards_left = 0;
                if (deck.plus2 >= 0)
                    cards_left = deck.plus - deck.plus2;
                else
                    cards_left = -deck.plus;

                if (cards_left != 0)
                {
                    strm << " But there should have been " <<  cards_left
                         << " cards left.";
                }
            }
        }
        strm << std::endl
             << "A swarm of software bugs snatches the deck from you "
            "and whisks it away."
             << std::endl;

        if (deck.link == you.equip[EQ_WEAPON])
            unwield_item();

        dec_inv_item_quantity(deck.link, 1);
        did_god_conduct(DID_CARDS, 1);

        return (true);
    }

    bool problems = false;

    CrawlVector &cards = props["cards"].get_vector();
    CrawlVector &flags = props["card_flags"].get_vector();

    vec_size num_cards = cards.size();
    vec_size num_flags = flags.size();

    unsigned int num_buggy     = 0;
    unsigned int num_marked    = 0;

    for (vec_size i = 0; i < num_cards; ++i)
    {
        uint8_t card   = cards[i].get_byte();
        uint8_t _flags = flags[i].get_byte();
        if (card >= NUM_CARDS)
        {
            cards.erase(i);
            flags.erase(i);
            i--;
            num_cards--;
            num_buggy++;
        }
        else
        {
            if (_flags & CFLAG_MARKED)
                num_marked++;
        }
    }

    if (num_buggy > 0)
    {
        strm << num_buggy << " buggy cards found in the deck, discarding them."
             << std::endl;

        deck.plus2 += num_buggy;

        num_cards = cards.size();
        num_flags = cards.size();

        problems = true;
    }

    if (num_cards == 0)
    {
        crawl_state.zero_turns_taken();

        strm << "Oops, all of the cards seem to be gone." << std::endl
             << "A swarm of software bugs snatches the deck from you "
             "and whisks it away." << std::endl;

        if (deck.link == you.equip[EQ_WEAPON])
            unwield_item();

        dec_inv_item_quantity(deck.link, 1);
        did_god_conduct(DID_CARDS, 1);

        return (true);
    }

    if (num_cards > deck.plus)
    {
        if (deck.plus == 0)
            strm << "Deck was created with zero cards???" << std::endl;
        else if (deck.plus < 0)
            strm << "Deck was created with *negative* cards?!" << std::endl;
        else
        {
            strm << "Deck has more cards than it was created with?"
                 << std::endl;
        }

        deck.plus = num_cards;
        problems  = true;
    }

    if (num_cards > num_flags)
    {
#ifdef WIZARD
        strm << (num_cards - num_flags) << " more cards than flags.";
#else
        strm << "More cards than flags.";
#endif
        strm << std::endl;
        for (unsigned int i = num_flags + 1; i <= num_cards; ++i)
            flags[i] = static_cast<char>(0);

        problems = true;
    }
    else if (num_flags > num_cards)
    {
#ifdef WIZARD
        strm << (num_cards - num_flags) << " more cards than flags.";
#else
        strm << "More cards than flags.";
#endif
        strm << std::endl;

        for (unsigned int i = num_flags; i > num_cards; --i)
            flags.erase(i);

        problems = true;
    }

    if (props["num_marked"].get_byte() > static_cast<char>(num_cards))
    {
        strm << "More cards marked than in the deck?" << std::endl;
        props["num_marked"] = static_cast<char>(num_marked);
        problems = true;
    }
    else if (props["num_marked"].get_byte() != static_cast<char>(num_marked))
    {
#ifdef WIZARD
        strm << "Oops, counted " << static_cast<int>(num_marked)
             << " marked cards, but num_marked is "
             << (static_cast<int>(props["num_marked"].get_byte()));
#else
        strm << "Oops, book-keeping on marked cards is wrong.";
#endif
        strm << std::endl;

        props["num_marked"] = static_cast<char>(num_marked);
        problems = true;
    }

    if (deck.plus2 >= 0)
    {
        if (deck.plus != (deck.plus2 + static_cast<long>(num_cards)))
        {
#ifdef WIZARD
            strm << "Have you used " << deck.plus2 << " cards, or "
                 << (deck.plus - num_cards) << "? Oops.";
#else
            strm << "Oops, book-keeping on used cards is wrong.";
#endif
            strm << std::endl;
            deck.plus2 = deck.plus - num_cards;
            problems = true;
        }
    }
    else
    {
        if (-deck.plus2 != static_cast<long>(num_cards))
        {
#ifdef WIZARD
            strm << "There are " << num_cards << " cards left, not "
                 << (-deck.plus2) << ".  Oops.";
#else
            strm << "Oops, book-keeping on cards left is wrong.";
#endif
            strm << std::endl;
            deck.plus2 = -num_cards;
            problems = true;
        }
    }

    if (!problems)
        return (false);

    you.wield_change = true;

    if (!yesno("Problems might not have been completely fixed; "
               "still use deck?", true, 'n'))
    {
        crawl_state.zero_turns_taken();
        return (true);
    }
    return (false);
}

// Choose a deck from inventory and return its slot (or -1).
static int _choose_inventory_deck(const char* prompt)
{
    const int slot = prompt_invent_item(prompt,
                                         MT_INVLIST, OSEL_DRAW_DECK,
                                         true, true, true, 0, -1, NULL,
                                         OPER_EVOKE);

    if (prompt_failed(slot))
        return -1;

    if (!is_deck(you.inv[slot]))
    {
        mpr("That isn't a deck!");
        return -1;
    }

    return slot;
}

// Select a deck from inventory and draw a card from it.
bool choose_deck_and_draw()
{
    const int slot = _choose_inventory_deck("Draw from which deck?");

    if (slot == -1)
    {
        crawl_state.zero_turns_taken();
        return (false);
    }

    evoke_deck(you.inv[slot]);
    return (true);
}

static void _deck_ident(item_def& deck)
{
    if (in_inventory(deck) && !item_ident(deck, ISFLAG_KNOW_TYPE))
    {
        set_ident_flags(deck, ISFLAG_KNOW_TYPE);
        mprf("This is %s.", deck.name(DESC_A).c_str());
        you.wield_change = true;
    }
}

// This also shuffles the deck.
static void _deck_lose_card(item_def& deck)
{
    uint8_t flags = 0;
    // Seen cards are only half as likely to fall out,
    // marked cards only one-quarter as likely (note that marked
    // cards are also seen.)
    do
    {
        _shuffle_deck(deck);
        get_card_and_flags(deck, -1, flags);
    }
    while ((flags & CFLAG_MARKED) && coinflip()
            || (flags & CFLAG_SEEN) && coinflip());

    _draw_top_card(deck, false, flags);
    deck.plus2++;
}

// Peek at two cards in a deck, then shuffle them back in.
// Return false if the operation was failed/aborted along the way.
bool deck_peek()
{
    const int slot = _choose_inventory_deck("Peek at which deck?");
    if (slot == -1)
    {
        crawl_state.zero_turns_taken();
        return (false);
    }
    item_def& deck(you.inv[slot]);

    if (_check_buggy_deck(deck))
        return (false);

    if (cards_in_deck(deck) > 2)
    {
        _deck_lose_card(deck);
        mpr("A card falls out of the deck.");
    }

    CrawlVector &cards     = deck.props["cards"].get_vector();
    const int    num_cards = cards.size();

    card_type card1, card2;
    uint8_t flags1, flags2;

    card1 = get_card_and_flags(deck, 0, flags1);

    if (num_cards == 1)
    {
        mpr("There's only one card in the deck!");

        _set_card_and_flags(deck, 0, card1, flags1 | CFLAG_SEEN | CFLAG_MARKED);
        deck.props["num_marked"]++;
        deck.plus2 = -1;
        you.wield_change = true;

        return (true);
    }

    card2 = get_card_and_flags(deck, 1, flags2);

    int already_seen = 0;
    if (flags1 & CFLAG_SEEN)
        already_seen++;
    if (flags2 & CFLAG_SEEN)
        already_seen++;

    // Always increase if seen 2, 50% increase if seen 1.
    if (already_seen && x_chance_in_y(already_seen, 2))
        deck.props["non_brownie_draws"]++;

    mprf("You draw two cards from the deck. They are: %s and %s.",
         card_name(card1), card_name(card2));

    _set_card_and_flags(deck, 0, card1, flags1 | CFLAG_SEEN);
    _set_card_and_flags(deck, 1, card2, flags2 | CFLAG_SEEN);

    mpr("You shuffle the cards back into the deck.");
    _shuffle_deck(deck);

    // Peeking identifies the deck.
    _deck_ident(deck);

    you.wield_change = true;
    return (true);
}

bool deck_identify_first(int slot)
{
    item_def& deck(you.inv[slot]);
    if (top_card_is_known(deck))
        return (false);

    uint8_t flags;
    card_type card = get_card_and_flags(deck, -1, flags);

    _set_card_and_flags(deck, -1, card, flags | CFLAG_SEEN | CFLAG_MARKED);
    deck.props["num_marked"]++;

    mprf("You get a glimpse of the first card. It is %s.", card_name(card));
    return (true);

}

// Mark a deck: look at the next four cards, mark them, and shuffle
// them back into the deck. The player won't know what order they're
// in, and if the top card is non-marked then the player won't
// know what the next card is.  Return false if the operation was
// failed/aborted along the way.
bool deck_mark()
{
    const int slot = _choose_inventory_deck("Mark which deck?");
    if (slot == -1)
    {
        crawl_state.zero_turns_taken();
        return (false);
    }
    item_def& deck(you.inv[slot]);
    if (_check_buggy_deck(deck))
        return (false);

    CrawlHashTable &props = deck.props;
    if (props["num_marked"].get_byte() > 0)
    {
        mpr("The deck is already marked.");
        crawl_state.zero_turns_taken();
        return (false);
    }

    // Lose some cards, but keep at least two.
    if (cards_in_deck(deck) > 2)
    {
        const int num_lost = std::min(cards_in_deck(deck)-2, random2(3) + 1);
        for (int i = 0; i < num_lost; ++i)
            _deck_lose_card(deck);

        if (num_lost == 1)
            mpr("A card falls out of the deck.");
        else if (num_lost > 1)
            mpr("Some cards fall out of the deck.");
    }

    const int num_cards   = cards_in_deck(deck);
    const int num_to_mark = (num_cards < 4 ? num_cards : 4);

    if (num_cards == 1)
        mpr("There's only one card left!");
    else if (num_cards < 4)
        mprf("The deck only has %d cards.", num_cards);

    std::vector<std::string> names;
    for (int i = 0; i < num_to_mark; ++i)
    {
        uint8_t flags;
        card_type     card = get_card_and_flags(deck, i, flags);

        flags |= CFLAG_SEEN | CFLAG_MARKED;
        _set_card_and_flags(deck, i, card, flags);

        names.push_back(card_name(card));
    }
    mpr_comma_separated_list("You draw and mark ", names);
    props["num_marked"] = (char) num_to_mark;

    if (num_cards == 1)
        ;
    else if (num_cards < 4)
    {
        mprf("You shuffle the deck.");
        deck.plus2 = -num_cards;
    }
    else
        mprf("You shuffle the cards back into the deck.");

    _shuffle_deck(deck);
    _deck_ident(deck);
    you.wield_change = true;

    return (true);
}

static void _redraw_stacked_cards(const std::vector<card_type>& draws,
                                  unsigned int selected)
{
    for (unsigned int i = 0; i < draws.size(); ++i)
    {
        cgotoxy(1, i+2);
        textcolor(selected == i ? WHITE : LIGHTGREY);
        cprintf("%u - %s", i+1, card_name(draws[i]));
        clear_to_end_of_line();
    }
}

static void _describe_cards(std::vector<card_type> cards)
{
    ASSERT(!cards.empty());

    std::ostringstream data;
    for (unsigned int i = 0; i < cards.size(); ++i)
    {
        std::string name = card_name(cards[i]);
        std::string desc = getLongDescription(name + " card");
        if (desc.empty())
            desc = "No description found.";

        name = uppercase_first(name);
        data << "<w>" << name << "</w>\n"
             << get_linebreak_string(desc, get_number_of_cols() - 1)
             << "\n";
    }
    formatted_string fs = formatted_string::parse_string(data.str());
    clrscr();
    fs.display();
    getchm();
    redraw_screen();
}

// Stack a deck: look at the next five cards, put them back in any
// order, discard the rest of the deck.
// Return false if the operation was failed/aborted along the way.
bool deck_stack()
{
    const int slot = _choose_inventory_deck("Stack which deck?");
    if (slot == -1)
    {
        crawl_state.zero_turns_taken();
        return (false);
    }

    item_def& deck(you.inv[slot]);
    if (_check_buggy_deck(deck))
        return (false);

    CrawlHashTable &props = deck.props;
    if (props["num_marked"].get_byte() > 0)
    {
        mpr("You can't stack a marked deck.");
        crawl_state.zero_turns_taken();
        return (false);
    }

    _deck_ident(deck);
    const int num_cards    = cards_in_deck(deck);
    const int num_to_stack = (num_cards < 5 ? num_cards : 5);

    if (num_cards == 1)
        mpr("There's only one card left!");
    else if (num_cards < 5)
        mprf("The deck only has %d cards.", num_to_stack);
    else if (num_cards == 5)
        mpr("The deck has exactly five cards.");
    else
    {
        mprf("You draw the first five cards out of %d and discard the rest.",
             num_cards);
    }
    more();

    std::vector<card_type> draws;
    std::vector<uint8_t>   flags;
    for (int i = 0; i < num_cards; ++i)
    {
        uint8_t   _flags;
        card_type card = _draw_top_card(deck, false, _flags);

        if (i < num_to_stack)
        {
            draws.push_back(card);
            flags.push_back(_flags | CFLAG_SEEN | CFLAG_MARKED);
        }
        // Rest of deck is discarded.
    }

    // Re-add the cards, with changed flags, in case the game is closed
    // while the swapping takes place, so we don't leak information about
    // the deck.
    // If it does get closed, the order of the top five cards will be
    // unchanged, but the deck will be marked as stacked. (jpeg)
    for (unsigned int i = 0; i < draws.size(); ++i)
    {
        _push_top_card(deck, draws[draws.size() - 1 - i],
                       flags[flags.size() - 1 - i]);
    }
    deck.plus2 = -num_to_stack;
    props["num_marked"] = static_cast<char>(num_to_stack);
    you.wield_change = true;

    if (draws.size() > 1)
    {
        bool need_prompt_redraw = true;
        unsigned int selected = draws.size();
        while (true)
        {
            if (need_prompt_redraw)
            {
                clrscr();
                cgotoxy(1,1);
                textcolor(WHITE);
                cprintf("Press a digit to select a card, then another digit "
                        "to swap it.");
                cgotoxy(1,10);
                cprintf("Press ? for the card descriptions, or Enter to "
                        "accept.");

                _redraw_stacked_cards(draws, selected);
                need_prompt_redraw = false;
            }

            // Hand-hacked implementation, instead of using Menu. Oh well.
            const int c = getchk();
            if (c == CK_ENTER)
            {
                cgotoxy(1,11);
                textcolor(LIGHTGREY);
                cprintf("Are you sure? (press y or Y to confirm)");
                if (toupper(getchk()) == 'Y')
                    break;

                cgotoxy(1,11);
                clear_to_end_of_line();
                continue;
            }

            if (c == '?')
            {
                _describe_cards(draws);
                need_prompt_redraw = true;
            }
            else if (c >= '1' && c <= '0' + static_cast<int>(draws.size()))
            {
                const unsigned int new_selected = c - '1';
                if (selected < draws.size())
                {
                    std::swap(draws[selected], draws[new_selected]);
                    std::swap(flags[selected], flags[new_selected]);
                    selected = draws.size();
                }
                else
                    selected = new_selected;

                _redraw_stacked_cards(draws, selected);
            }
        }
        redraw_screen();
    }
    // Remove the cards again, and add them
    for (unsigned int i = 0; i < draws.size(); ++i)
    {
        uint8_t   _flags;
        _draw_top_card(deck, false, _flags);
    }
    for (unsigned int i = 0; i < draws.size(); ++i)
    {
        _push_top_card(deck, draws[draws.size() - 1 - i],
                       flags[flags.size() - 1 - i]);
    }

    _check_buggy_deck(deck);

    return (true);
}

// Draw the next three cards, discard two and pick one.
bool deck_triple_draw()
{
    const int slot = _choose_inventory_deck("Triple draw from which deck?");
    if (slot == -1)
    {
        crawl_state.zero_turns_taken();
        return (false);
    }

    item_def& deck(you.inv[slot]);

    if (_check_buggy_deck(deck))
        return (false);

    const int num_cards = cards_in_deck(deck);

    // We have to identify the deck before removing cards from it.
    // Otherwise, _remember_drawn_card() will implicitly call
    // _deck_ident() when the deck might have no cards left.
    _deck_ident(deck);

    if (num_cards == 1)
    {
        // Only one card to draw, so just draw it.
        evoke_deck(deck);
        return (true);
    }

    const int num_to_draw = (num_cards < 3 ? num_cards : 3);
    std::vector<card_type> draws;
    std::vector<uint8_t>   flags;

    for (int i = 0; i < num_to_draw; ++i)
    {
        uint8_t _flags;
        card_type card = _draw_top_card(deck, false, _flags);

        draws.push_back(card);
        flags.push_back(_flags);
    }

    int selected = -1;
    bool need_prompt_redraw = true;
    while (true)
    {
        if (need_prompt_redraw)
        {
            mpr("You draw... (choose one card, ? for their descriptions)");
            for (int i = 0; i < num_to_draw; ++i)
            {
                msg::streams(MSGCH_PROMPT) << (static_cast<char>(i + 'a')) << " - "
                                           << card_name(draws[i]) << std::endl;
            }
            need_prompt_redraw = false;
        }
        const int keyin = tolower(get_ch());
        if (keyin == '?')
        {
            _describe_cards(draws);
            need_prompt_redraw = true;
        }
        else if (keyin >= 'a' && keyin < 'a' + num_to_draw)
        {
            selected = keyin - 'a';
            break;
        }
        else
            canned_msg(MSG_HUH);
    }

    // Note how many cards were removed from the deck.
    deck.plus2 += num_to_draw;

    // Don't forget to update the number of marked ones, too.
    // But don't reduce the number of non-brownie draws.
    uint8_t num_marked_left = deck.props["num_marked"].get_byte();
    for (int i = 0; i < num_to_draw; ++i)
    {
        _remember_drawn_card(deck, draws[i], false);
        if (flags[i] & CFLAG_MARKED)
        {
            ASSERT(num_marked_left > 0);
            --num_marked_left;
        }
    }
    deck.props["num_marked"] = num_marked_left;

    you.wield_change = true;

    // Make deck disappear *before* the card effect, since we
    // don't want to unwield an empty deck.
    deck_rarity_type rarity = deck_rarity(deck);
    if (cards_in_deck(deck) == 0)
    {
        mpr("The deck of cards disappears in a puff of smoke.");
        if (slot == you.equip[EQ_WEAPON])
            unwield_item();

        dec_inv_item_quantity(slot, 1);
    }

    // Note that card_effect() might cause you to unwield the deck.
    card_effect(draws[selected], rarity,
                flags[selected] | CFLAG_SEEN | CFLAG_MARKED, false);

    return (true);
}

// This is Nemelex retribution.
void draw_from_deck_of_punishment()
{
    bool oddity;
    card_type card = _random_card(MISC_DECK_OF_PUNISHMENT, DECK_RARITY_COMMON,
                                  oddity);

    mpr("You draw a card...");
    card_effect(card, DECK_RARITY_COMMON);
}

static int _xom_check_card(item_def &deck, card_type card,
                           uint8_t flags)
{
    int amusement = 64;

    if (!item_type_known(deck))
        amusement *= 2;
    // Expecting one type of card but got another, real funny.
    else if (flags & CFLAG_ODDITY)
        amusement = 200;

    if (player_in_a_dangerous_place())
        amusement *= 2;

    switch (card)
    {
    case CARD_XOM:
        // Handled elsewhere
        amusement = 0;
        break;

    case CARD_DAMNATION:
        // Nothing happened, boring.
        if (you.level_type != LEVEL_DUNGEON)
            amusement = 0;
        break;

    case CARD_MINEFIELD:
    case CARD_FAMINE:
    case CARD_CURSE:
    case CARD_SWINE:
        // Always hilarious.
        amusement = 255;

    default:
        break;
    }

    return amusement;
}

void evoke_deck(item_def& deck)
{
    if (_check_buggy_deck(deck))
        return;

    int brownie_points = 0;
    bool allow_id = in_inventory(deck) && !item_ident(deck, ISFLAG_KNOW_TYPE);

    const deck_rarity_type rarity = deck_rarity(deck);
    CrawlHashTable &props = deck.props;

    uint8_t flags = 0;
    card_type card = _draw_top_card(deck, true, flags);

    // Oddity cards don't give any information about the deck.
    if (flags & CFLAG_ODDITY)
        allow_id = false;

    // Passive Nemelex retribution: sometimes a card gets swapped out.
    // More likely to happen with marked decks.
    if (you.penance[GOD_NEMELEX_XOBEH])
    {
        int c = 1;
        if ((flags & (CFLAG_MARKED | CFLAG_SEEN))
            || props["num_marked"].get_byte() > 0)
        {
            c = 3;
        }

        if (x_chance_in_y(c * you.penance[GOD_NEMELEX_XOBEH], 3000))
        {
            card_type old_card = card;
            card = _choose_from_archetype(deck_of_punishment, rarity);
            if (card != old_card)
            {
                simple_god_message(" seems to have exchanged this card "
                                   "behind your back!", GOD_NEMELEX_XOBEH);
                mprf("It's actually %s.", card_name(card));
                // You never completely appease Nemelex, but the effects
                // get less frequent.
                you.penance[GOD_NEMELEX_XOBEH] -=
                    random2((you.penance[GOD_NEMELEX_XOBEH]+18) / 10);
            }
        }
    }

    const int amusement   = _xom_check_card(deck, card, flags);
    const bool no_brownie = (props["non_brownie_draws"].get_byte() > 0);

    // Do these before the deck item_def object is gone.
    if (flags & CFLAG_MARKED)
        props["num_marked"]--;
    if (no_brownie)
        props["non_brownie_draws"]--;

    deck.plus2++;
    _remember_drawn_card(deck, card, allow_id);

    // Get rid of the deck *before* the card effect because a card
    // might cause a wielded deck to be swapped out for something else,
    // in which case we don't want an empty deck to go through the
    // swapping process.
    const bool deck_gone = (cards_in_deck(deck) == 0);
    if (deck_gone)
    {
        mpr("The deck of cards disappears in a puff of smoke.");
        dec_inv_item_quantity(deck.link, 1);
        // Finishing the deck will earn a point, even if it
        // was marked or stacked.
        brownie_points++;
    }

    const bool fake_draw = !card_effect(card, rarity, flags, false);
    if (fake_draw && !deck_gone)
        props["non_brownie_draws"]++;

    if (!(flags & CFLAG_MARKED))
    {
        // Could a Xom worshipper ever get a stacked deck in the first
        // place?
        xom_is_stimulated(amusement);

        // Nemelex likes gamblers.
        if (!no_brownie)
        {
            brownie_points++;
            if (one_chance_in(3))
                brownie_points++;
        }

        // You can't ID off a marked card
        allow_id = false;
    }

    if (!deck_gone && allow_id
        && you.skill(SK_EVOCATIONS) > 5 + random2(35))
    {
        mpr("Your skill with magical items lets you identify the deck.");
        set_ident_flags(deck, ISFLAG_KNOW_TYPE);
        msg::streams(MSGCH_EQUIPMENT) << deck.name(DESC_INVENTORY)
                                      << std::endl;
    }

    if (!fake_draw)
        did_god_conduct(DID_CARDS, brownie_points);

    // Always wield change, since the number of cards used/left has
    // changed.
    you.wield_change = true;
}

int get_power_level(int power, deck_rarity_type rarity)
{
    int power_level = 0;
    switch (rarity)
    {
    case DECK_RARITY_COMMON:
        break;
    case DECK_RARITY_LEGENDARY:
        if (x_chance_in_y(power, 500))
            ++power_level;
        // deliberate fall-through
    case DECK_RARITY_RARE:
        if (x_chance_in_y(power, 700))
            ++power_level;
        break;
    case DECK_RARITY_RANDOM:
        die("unset deck rarity");
    }
    dprf("Power level: %d", power_level);
    return power_level;
}

// Actual card implementations follow.
static void _portal_card(int power, deck_rarity_type rarity)
{
    const int control_level = get_power_level(power, rarity);
    bool controlled = false;

    if (x_chance_in_y(control_level, 2))
        controlled = true;

    int threshold = 6;
    const bool was_controlled = player_control_teleport();
    const bool short_control = (you.duration[DUR_CONTROL_TELEPORT] > 0
                                && you.duration[DUR_CONTROL_TELEPORT]
                                                < threshold * BASELINE_DELAY);

    if (controlled && (!was_controlled || short_control))
        you.set_duration(DUR_CONTROL_TELEPORT, threshold); // Long enough to kick in.

    if (x_chance_in_y(control_level, 2))
        random_blink(false);

    you_teleport();
}

static void _warp_card(int power, deck_rarity_type rarity)
{
    if (item_blocks_teleport(true, true))
    {
        canned_msg(MSG_STRANGE_STASIS);
        return;
    }

    const int control_level = get_power_level(power, rarity);
    if (control_level >= 2)
        blink(1000, false);
    else if (control_level == 1)
        cast_semi_controlled_blink(power / 4);
    else
        random_blink(false);
}

static void _swap_monster_card(int power, deck_rarity_type rarity)
{
    // Swap between you and another monster.
    // Don't choose yourself unless there are no monsters nearby.
    monster* mon_to_swap = choose_random_nearby_monster(0);
    if (!mon_to_swap)
        mpr("You spin around.");
    else
        swap_with_monster(mon_to_swap);
}

static void _velocity_card(int power, deck_rarity_type rarity)
{
    const int power_level = get_power_level(power, rarity);
    if (power_level >= 2)
        potion_effect(POT_SPEED, random2(power / 4));
    else if (power_level == 1)
    {
        cast_fly(random2(power / 4));
        cast_swiftness(random2(power / 4));
    }
    else
        cast_swiftness(random2(power / 4));
}

static void _damnation_card(int power, deck_rarity_type rarity)
{
    if (you.level_type != LEVEL_DUNGEON)
    {
        canned_msg(MSG_NOTHING_HAPPENS);
        return;
    }

    // Calculate how many extra banishments you get.
    const int power_level = get_power_level(power, rarity);
    int nemelex_bonus = 0;
    if (you.religion == GOD_NEMELEX_XOBEH && !player_under_penance())
        nemelex_bonus = you.piety;

    int extra_targets = power_level + random2(you.skill(SK_EVOCATIONS, 20)
                                              + nemelex_bonus) / 240;

    for (int i = 0; i < 1 + extra_targets; ++i)
    {
        // Pick a random monster nearby to banish (or yourself).
        monster* mon_to_banish = choose_random_nearby_monster(1);

        // Bonus banishments only banish monsters.
        if (i != 0 && !mon_to_banish)
            continue;

        if (!mon_to_banish) // Banish yourself!
        {
            banished(DNGN_ENTER_ABYSS, "drawing a card");
            break;              // Don't banish anything else.
        }
        else
            mon_to_banish->banish();
    }

}

static void _warpwright_card(int power, deck_rarity_type rarity)
{
    if (you.level_type == LEVEL_ABYSS)
    {
        mpr("The power of the Abyss blocks your magic.");
        return;
    }

    int count = 0;
    coord_def f;
    for (adjacent_iterator ai(you.pos()); ai; ++ai)
        if (grd(*ai) == DNGN_FLOOR && !find_trap(*ai) && one_chance_in(++count))
            f = *ai;

    if (count > 0)              // found a spot
    {
        if (place_specific_trap(f, TRAP_TELEPORT))
        {
            // Mark it discovered if enough power.
            if (get_power_level(power, rarity) >= 1)
                find_trap(f)->reveal();
        }
    }
}

static void _flight_card(int power, deck_rarity_type rarity)
{
    const int power_level = get_power_level(power, rarity);

    // Assume something _will_ happen.
    bool success = true;

    if (power_level == 0)
    {
        if (!transform(random2(power/4), coinflip() ? TRAN_SPIDER : TRAN_BAT,
                       true))
        {
            // Oops, something went wrong here (either because of cursed
            // equipment or the possibility of stat loss).
            success = false;
        }
    }
    else if (power_level >= 1)
    {
        cast_fly(random2(power/4));
        cast_swiftness(random2(power/4));
    }

    if (power_level == 2) // Stacks with the above.
    {
        if (is_valid_shaft_level() && grd(you.pos()) == DNGN_FLOOR)
        {
            if (place_specific_trap(you.pos(), TRAP_SHAFT))
            {
                find_trap(you.pos())->reveal();
                mpr("A shaft materialises beneath you!");
            }
        }
    }
    if (one_chance_in(4 - power_level))
        potion_effect(POT_INVISIBILITY, random2(power)/4);
    else if (!success)
        canned_msg(MSG_NOTHING_HAPPENS);
}

static void _minefield_card(int power, deck_rarity_type rarity)
{
    const int power_level = get_power_level(power, rarity);
    const int radius = power_level * 2 + 2;
    for (radius_iterator ri(you.pos(), radius, false, false, false); ri; ++ri)
    {
        if (*ri == you.pos())
            continue;

        if (grd(*ri) == DNGN_FLOOR && !find_trap(*ri)
            && one_chance_in(4 - power_level))
        {
            if (you.level_type == LEVEL_ABYSS)
                grd(*ri) = coinflip() ? DNGN_DEEP_WATER : DNGN_LAVA;
            else
                place_specific_trap(*ri, TRAP_RANDOM);
        }
    }
}

static int stair_draw_count = 0;

// This does not describe an actual card. Instead, it only exists to test
// the stair movement effect in wizard mode ("&c stairs").
static void _stairs_card(int power, deck_rarity_type rarity)
{
    UNUSED(power);
    UNUSED(rarity);

    you.duration[DUR_REPEL_STAIRS_MOVE]  = 0;
    you.duration[DUR_REPEL_STAIRS_CLIMB] = 0;

    if (feat_stair_direction(grd(you.pos())) == CMD_NO_CMD)
        you.duration[DUR_REPEL_STAIRS_MOVE]  = 1000;
    else
        you.duration[DUR_REPEL_STAIRS_CLIMB] =  500; // more annoying

    std::vector<coord_def> stairs_avail;

    for (radius_iterator ri(you.pos(), LOS_RADIUS, false, true, true); ri; ++ri)
    {
        dungeon_feature_type feat = grd(*ri);
        if (feat_stair_direction(feat) != CMD_NO_CMD
            && feat != DNGN_ENTER_SHOP)
        {
            stairs_avail.push_back(*ri);
        }
    }

    if (stairs_avail.empty())
    {
        mpr("No stairs available to move.");
        return;
    }

    std::random_shuffle(stairs_avail.begin(), stairs_avail.end());

    for (unsigned int i = 0; i < stairs_avail.size(); ++i)
        move_stair(stairs_avail[i], stair_draw_count % 2, false);

    stair_draw_count++;
}

// Return true if it was a "genuine" draw, i.e., there was a monster
// to target. This is still exploitable by finding popcorn monsters.
static bool _damaging_card(card_type card, int power, deck_rarity_type rarity)
{
    bool rc = there_are_monsters_nearby(true, false);
    const int power_level = get_power_level(power, rarity);

    dist target;
    zap_type ztype = ZAP_DEBUGGING_RAY;
    const zap_type firezaps[3]   = { ZAP_FLAME, ZAP_STICKY_FLAME, ZAP_FIRE };
    const zap_type frostzaps[3]  = { ZAP_FROST, ZAP_THROW_ICICLE, ZAP_COLD };
    const zap_type hammerzaps[3] = { ZAP_STONE_ARROW, ZAP_IRON_SHOT,
                                     ZAP_CRYSTAL_SPEAR };
    const zap_type venomzaps[3]  = { ZAP_STING, ZAP_VENOM_BOLT,
                                     ZAP_POISON_ARROW };
    const zap_type sparkzaps[3]  = { ZAP_ELECTRICITY, ZAP_LIGHTNING,
                                     ZAP_ORB_OF_ELECTRICITY };
    const zap_type painzaps[2]   = { ZAP_AGONY, ZAP_NEGATIVE_ENERGY };
    const zap_type orbzaps[3]    = { ZAP_MYSTIC_BLAST, ZAP_IOOD, ZAP_IOOD };

    switch (card)
    {
    case CARD_VITRIOL:
        ztype = (one_chance_in(3) ? ZAP_DEGENERATION : ZAP_BREATHE_ACID);
        break;

    case CARD_FLAME:
        ztype = (coinflip() ? ZAP_FIREBALL : firezaps[power_level]);
        break;

    case CARD_FROST:  ztype = frostzaps[power_level];  break;
    case CARD_HAMMER: ztype = hammerzaps[power_level]; break;
    case CARD_VENOM:  ztype = venomzaps[power_level];  break;
    case CARD_SPARK:  ztype = sparkzaps[power_level];  break;
    case CARD_ORB:    ztype = orbzaps[power_level];    break;

    case CARD_PAIN:
        if (power_level == 2)
        {
            mprf("You have drawn %s.", card_name(card));
            torment(&you, TORMENT_CARDS, you.pos());
            return (true);
        }
        else
            ztype = painzaps[power_level];
        break;

    default:
        break;
    }

    std::string prompt = "You have drawn ";
    prompt += card_name(card);
    prompt += ".";

    bolt beam;
    beam.range = LOS_RADIUS;
    if (spell_direction(target, beam, DIR_NONE, TARG_HOSTILE,
                        LOS_RADIUS, true, true, false, NULL, prompt.c_str())
        && player_tracer(ZAP_DEBUGGING_RAY, power/6, beam))
    {
        if (ztype == ZAP_IOOD)
        {
            if (power_level == 1)
                cast_iood(&you, power/6, &beam);
            else
                cast_iood_burst(power/6, beam.target);
        }
        else
            zapping(ztype, power/6, beam);
    }
    else if (ztype == ZAP_IOOD && power_level == 2)
    {
        // cancelled orb bursts just become uncontrolled
        cast_iood_burst(power/6, coord_def(-1, -1));
        return true;
    }
    else
        rc = false;

    return (rc);
}

static void _elixir_card(int power, deck_rarity_type rarity)
{
    int power_level = get_power_level(power, rarity);

    if (power_level == 1 && you.hp * 2 > you.hp_max)
        power_level = 0;

    if (power_level == 0)
    {
        if (coinflip())
            potion_effect(POT_HEAL_WOUNDS, 40); // power doesn't matter
        else
            cast_regen(random2(power / 4));
    }
    else if (power_level == 1)
    {
        set_hp(you.hp_max);
        you.magic_points = 0;
    }
    else if (power_level >= 2)
    {
        set_hp(you.hp_max);
        you.magic_points = you.max_magic_points;
    }
    you.redraw_hit_points = true;
    you.redraw_magic_points = true;
}

static void _battle_lust_card(int power, deck_rarity_type rarity)
{
    const int power_level = get_power_level(power, rarity);
    if (power_level >= 2)
    {
        you.set_duration(DUR_SLAYING, random2(power/6) + 1,
                         0, "You feel deadly.");
    }
    else if (power_level == 1)
    {
        you.set_duration(DUR_BUILDING_RAGE, 2,
                         0, "You feel your rage building.");
    }
    else if (power_level == 0)
        potion_effect(POT_MIGHT, random2(power/4));
}

static void _metamorphosis_card(int power, deck_rarity_type rarity)
{
    const int power_level = get_power_level(power, rarity);
    transformation_type trans;

    if (power_level >= 2)
        trans = coinflip() ? TRAN_DRAGON : TRAN_LICH;
    else if (power_level == 1)
        trans = coinflip() ? TRAN_STATUE : TRAN_BLADE_HANDS;
    else
    {
        trans = one_chance_in(3) ? TRAN_SPIDER :
                coinflip()       ? TRAN_ICE_BEAST
                                 : TRAN_BAT;
    }

    // Might fail, e.g. because of cursed equipment or potential death by
    // stat loss. Aren't we being nice? (jpeg)
    if (!transform(random2(power/4), trans, true))
        canned_msg(MSG_NOTHING_HAPPENS);
}

static void _helm_card(int power, deck_rarity_type rarity)
{
    const int power_level = get_power_level(power, rarity);
    bool do_phaseshift = false;
    bool do_stoneskin  = false;
    bool do_shield     = false;
    int num_resists = 0;

    // Chances are cumulative.
    if (power_level >= 2)
    {
        if (coinflip()) do_phaseshift = true;
        if (coinflip()) do_stoneskin  = true;
        if (coinflip()) do_shield     = true;
        num_resists = random2(4);
    }
    if (power_level >= 1)
    {
        if (coinflip()) do_phaseshift = true;
        if (coinflip()) do_stoneskin  = true;
        if (coinflip()) do_shield     = true;
    }
    if (power_level >= 0)
    {
        if (coinflip())
            do_phaseshift = true;
        else
            do_stoneskin  = true;
    }

    if (do_phaseshift)
        cast_phase_shift(random2(power/4));
    if (do_stoneskin)
        cast_stoneskin(random2(power/4));
    if (num_resists)
    {
        const duration_type possible_resists[4] = {
            DUR_RESIST_POISON, DUR_INSULATION,
            DUR_RESIST_FIRE, DUR_RESIST_COLD
        };
        const char* resist_names[4] = {
            "poison", "electricity", "fire", "cold"
        };

        for (int i = 0; i < 4 && num_resists; ++i)
        {
            // If there are n left, of which we need to choose
            // k, we have chance k/n of selecting the next item.
            if (x_chance_in_y(num_resists, 4-i))
            {
                // Add a temporary resistance.
                you.increase_duration(possible_resists[i], random2(power/7) +1);
                msg::stream << "You feel resistant to " << resist_names[i]
                            << '.' << std::endl;
                --num_resists;
            }
        }
    }

    if (do_shield)
    {
        if (you.duration[DUR_MAGIC_SHIELD] == 0)
            mpr("A magical shield forms in front of you.");
        you.increase_duration(DUR_MAGIC_SHIELD, random2(power/6) + 1);
    }
}

static void _blade_card(int power, deck_rarity_type rarity)
{
    if (you.species == SP_FELID)
    {
        mpr("You feel like a smilodon for a moment.");
        return;
    }

    // Pause before jumping to the list.
    if (Options.auto_list)
        more();

    wield_weapon(false);

    const int power_level = get_power_level(power, rarity);
    brand_type brand;

    if (power_level >= 2)
    {
        cast_tukimas_dance(random2(power/4));
        return;
    }
    else if (power_level == 1)
    {
        brand_type brands[] = {SPWPN_DISTORTION, SPWPN_PAIN,
            SPWPN_ANTIMAGIC, SPWPN_CHAOS, SPWPN_ELECTROCUTION};
        brand = RANDOM_ELEMENT(brands);
    }
    else
    {
        brand_type brands[] = {SPWPN_FLAMING, SPWPN_FREEZING, SPWPN_VENOM,
            SPWPN_DRAINING, SPWPN_VORPAL};
        brand = RANDOM_ELEMENT(brands);
    }

    if (!brand_weapon(brand, random2(power/4)))
    {
        item_def* wpn = you.weapon();

<<<<<<< HEAD
            if (wpn)
            {
                mprf("%s vibrate%s crazily for a second.",
                     wpn->name(DESC_YOUR).c_str(),
                     wpn->quantity == 1 ? "s" : "");
            }
            else
                mprf("Your %s twitch.", your_hand(true).c_str());
=======
        if (wpn)
        {
            mprf("%s vibrate%s crazily for a second.",
                 wpn->name(DESC_CAP_YOUR).c_str(),
                 wpn->quantity == 1 ? "s" : "");
>>>>>>> 5efc2ebb
        }
        else
            mprf("Your %s twitch.", you.hand_name(true).c_str());
    }
}

static void _shadow_card(int power, deck_rarity_type rarity)
{
    const int power_level = get_power_level(power, rarity);

    if (power_level >= 1)
    {
        mpr(you.duration[DUR_STEALTH] ? "You feel more catlike."
                                      : "You feel stealthy.");
        you.increase_duration(DUR_STEALTH, random2(power/4) + 1);
    }

    potion_effect(POT_INVISIBILITY, random2(power/4));
}

static void _potion_card(int power, deck_rarity_type rarity)
{
    const int power_level = get_power_level(power, rarity);
    potion_type pot_effects[] = {
        POT_AGILITY, POT_AGILITY, POT_BRILLIANCE,
        POT_BRILLIANCE, POT_MIGHT, POT_MIGHT,
        POT_CURING, POT_CURING, POT_CONFUSION,
        POT_SLOWING, POT_PARALYSIS
    };

    potion_type pot = RANDOM_ELEMENT(pot_effects);

    if (power_level >= 1 && coinflip())
        pot = (coinflip() ? POT_MAGIC : POT_INVISIBILITY);

    if (power_level >= 2 && coinflip())
        pot = (coinflip() ? POT_SPEED : POT_RESISTANCE);

    potion_effect(pot, random2(power/4));
}

static void _focus_card(int power, deck_rarity_type rarity)
{
    stat_type best_stat = STAT_STR;
    stat_type worst_stat = STAT_STR;

    for (int i = 1; i < 3; ++i)
    {
        stat_type s = static_cast<stat_type>(i);
        const int best_diff = you.max_stat(s) - you.max_stat(best_stat);
        if (best_diff > 0 || best_diff == 0 && coinflip())
            best_stat = s;

        const int worst_diff = you.max_stat(s) - you.max_stat(worst_stat);
        if (worst_diff < 0 || worst_diff == 0 && coinflip())
            worst_stat = s;
    }

    while (best_stat == worst_stat)
    {
        best_stat  = static_cast<stat_type>(random2(3));
        worst_stat = static_cast<stat_type>(random2(3));
    }

    std::string cause = "the Focus card";

    if (crawl_state.is_god_acting())
    {
        god_type which_god = crawl_state.which_god_acting();
        if (crawl_state.is_god_retribution())
            cause = "the wrath of " + god_name(which_god);
        else
        {
            if (which_god == GOD_XOM)
                cause = "the capriciousness of Xom";
            else
                cause = "the 'helpfulness' of " + god_name(which_god);
        }
    }

    modify_stat(best_stat, 1, true, cause.c_str(), true);
    modify_stat(worst_stat, -1, true, cause.c_str(), true);
}

static void _shuffle_card(int power, deck_rarity_type rarity)
{
    int perm[NUM_STATS] = { 0, 1, 2 };
    std::random_shuffle(perm, perm + 3);

    FixedVector<int8_t, NUM_STATS> new_base;
    for (int i = 0; i < NUM_STATS; ++i)
        new_base[perm[i]]  = you.base_stats[i];

    std::string cause = "the Shuffle card";

    if (crawl_state.is_god_acting())
    {
        god_type which_god = crawl_state.which_god_acting();
        if (crawl_state.is_god_retribution())
            cause = "the wrath of " + god_name(which_god);
        else
        {
            if (which_god == GOD_XOM)
                cause = "the capriciousness of Xom";
            else
                cause = "the 'helpfulness' of " + god_name(which_god);
        }
    }

    for (int i = 0; i < NUM_STATS; ++i)
    {
        modify_stat(static_cast<stat_type>(i),
                    new_base[i] - you.base_stats[i],
                    true, cause.c_str(), true);
    }
}

static void _experience_card(int power, deck_rarity_type rarity)
{
    const int power_level = get_power_level(power, rarity);

    if (you.experience_level < 27)
        mpr("You feel more experienced.");
    else
        mpr("You feel knowledgeable.");

    more();
    skill_menu(SKMF_EXPERIENCE_CARD, std::min(power * 50, HIGH_EXP_POOL));

    // After level 27, boosts you get don't get increased (matters for
    // charging V:8 with no rN+++ and for felids).
    const int xp_cap = exp_needed(1 + you.experience_level)
                     - exp_needed(you.experience_level);

    // power_level 2 means automatic level gain.
    if (power_level == 2 && you.experience_level < 27)
        adjust_level(1);
    else
    {
        // Likely to give a level gain (power of ~500 is reasonable
        // at high levels even for non-Nemelexites, so 50,000 XP.)
        // But not guaranteed.
        // Overrides archmagi effect, like potions of experience.
        you.experience += std::min(xp_cap, power * 100);
        level_change();
    }
}

static void _remove_bad_mutation()
{
    // Ensure that only bad mutations are removed.
    if (!delete_mutation(RANDOM_BAD_MUTATION, false, false, false, true))
        mpr("You feel transcendent for a moment.");
}

static void _helix_card(int power, deck_rarity_type rarity)
{
    const int power_level = get_power_level(power, rarity);

    if (power_level == 0)
    {
        switch (how_mutated() ? random2(3) : 0)
        {
        case 0:
            mutate(RANDOM_MUTATION);
            break;
        case 1:
            delete_mutation(RANDOM_MUTATION);
            mutate(RANDOM_MUTATION);
            break;
        case 2:
            delete_mutation(RANDOM_MUTATION);
            break;
        }
    }
    else if (power_level == 1)
    {
        switch (how_mutated() ? random2(3) : 0)
        {
        case 0:
            mutate(coinflip() ? RANDOM_GOOD_MUTATION : RANDOM_MUTATION);
            break;
        case 1:
            if (coinflip())
                _remove_bad_mutation();
            else
                delete_mutation(RANDOM_MUTATION);
            break;
        case 2:
            if (coinflip())
            {
                if (coinflip())
                {
                    _remove_bad_mutation();
                    mutate(RANDOM_MUTATION);
                }
                else
                {
                    delete_mutation(RANDOM_MUTATION);
                    mutate(RANDOM_GOOD_MUTATION);
                }
            }
            else
            {
                delete_mutation(RANDOM_MUTATION);
                mutate(RANDOM_MUTATION);
            }
            break;
        }
    }
    else
    {
        switch (random2(3))
        {
        case 0:
            _remove_bad_mutation();
            break;
        case 1:
            mutate(RANDOM_GOOD_MUTATION);
            break;
        case 2:
            if (coinflip())
            {
                // If you get unlucky, you could get here with no bad
                // mutations and simply get a mutation effect. Oh well.
                _remove_bad_mutation();
                mutate(RANDOM_MUTATION);
            }
            else
            {
                delete_mutation(RANDOM_MUTATION);
                mutate(RANDOM_GOOD_MUTATION);
            }
            break;
        }
    }
}

void sage_card(int power, deck_rarity_type rarity)
{
    const int power_level = get_power_level(power, rarity);
    int c;                      // how much to weight your skills
    if (power_level == 0)
        c = 0;
    else if (power_level == 1)
        c = random2(10) + 1;
    else
        c = 10;

    // FIXME: yet another reproduction of random_choose_weighted
    // Ah for Python:
    // skill = random_choice([x*(40-x)*c/10 for x in skill_levels])
    int totalweight = 0;
    skill_type result = SK_NONE;
    for (int i = SK_FIRST_SKILL; i < NUM_SKILLS; ++i)
    {
        skill_type s = static_cast<skill_type>(i);
        if (skill_name(s) == NULL || is_useless_skill(s))
            continue;

        if (you.skills[s] < MAX_SKILL_LEVEL)
        {
            // Choosing a skill is likelier if you are somewhat skilled in it.
            const int curweight = 1 + you.skills[s] * (40 - you.skills[s]) * c;
            totalweight += curweight;
            if (x_chance_in_y(curweight, totalweight))
                result = s;
        }
    }

    if (result == SK_NONE)
        mpr("You feel omnipotent.");  // All skills maxed.
    else
    {
        you.set_duration(DUR_SAGE, random2(1800) + 200);
        you.sage_bonus_skill   = result;
        you.sage_bonus_degree  = power / 25;
        mprf(MSGCH_PLAIN, "You feel studious about %s.", skill_name(result));
    }
}

void create_pond(const coord_def& center, int radius, bool allow_deep)
{
    for (radius_iterator ri(center, radius, false); ri; ++ri)
    {
        const coord_def p = *ri;
        if (p != you.pos() && coinflip())
        {
            if (grd(p) == DNGN_FLOOR)
            {
                dungeon_feature_type feat;

                if (allow_deep && coinflip())
                    feat = DNGN_DEEP_WATER;
                else
                    feat = DNGN_SHALLOW_WATER;

                dungeon_terrain_changed(p, feat);
            }
        }
    }
}

static void _deepen_water(const coord_def& center, int radius)
{
    for (radius_iterator ri(center, radius, false); ri; ++ri)
    {
        // FIXME The iteration shouldn't affect the later squares in the
        // same iteration, i.e., a newly-flooded square shouldn't count
        // in the decision as to whether to make the next square flooded.
        const coord_def p = *ri;
        if (grd(p) == DNGN_SHALLOW_WATER
            && p != you.pos()
            && x_chance_in_y(1+count_neighbours(p, DNGN_DEEP_WATER), 8))
        {
            dungeon_terrain_changed(p, DNGN_DEEP_WATER);
        }
        if (grd(p) == DNGN_FLOOR
            && random2(3) < random2(count_neighbours(p, DNGN_DEEP_WATER)
                                    + count_neighbours(p, DNGN_SHALLOW_WATER)))
        {
            dungeon_terrain_changed(p, DNGN_SHALLOW_WATER);
        }
    }
}

static void _water_card(int power, deck_rarity_type rarity)
{
    const int power_level = get_power_level(power, rarity);
    if (power_level == 0)
    {
        mpr("You create a pond!");
        create_pond(you.pos(), 4, false);
    }
    else if (power_level == 1)
    {
        mpr("You feel the tide rushing in!");
        create_pond(you.pos(), 6, true);
        for (int i = 0; i < 2; ++i)
            _deepen_water(you.pos(), 6);
    }
    else
    {
        mpr("Water floods your area!");

        // Flood all visible squares.
        for (radius_iterator ri(you.pos(), LOS_RADIUS, false); ri; ++ri)
        {
            coord_def p = *ri;
            destroy_trap(p);
            if (grd(p) == DNGN_FLOOR)
            {
                dungeon_feature_type new_feature = DNGN_SHALLOW_WATER;
                if (p != you.pos() && coinflip())
                    new_feature = DNGN_DEEP_WATER;
                dungeon_terrain_changed(p, new_feature);
            }
        }
    }
}

static void _glass_card(int power, deck_rarity_type rarity)
{
    const int power_level = get_power_level(power, rarity);
    const int radius = (power_level == 2) ? 1000
                                          : random2(power/40) + 2;
    vitrify_area(radius);
}

static void _dowsing_card(int power, deck_rarity_type rarity)
{
    const int power_level = get_power_level(power, rarity);
    bool things_to_do[3] = { false, false, false };
    things_to_do[random2(3)] = true;

    if (power_level == 1)
        things_to_do[random2(3)] = true;

    if (power_level >= 2)
    {
        for (int i = 0; i < 3; ++i)
            things_to_do[i] = true;
    }

    if (things_to_do[0])
        cast_detect_secret_doors(random2(power/4));
    if (things_to_do[1])
        detect_traps(random2(power/4));
    if (things_to_do[2])
    {
        you.set_duration(DUR_TELEPATHY, random2(power/4), 0,
                         "You feel telepathic!");
        detect_creatures(1 + you.duration[DUR_TELEPATHY] / 2 / BASELINE_DELAY,
                         true);
    }
}

bool create_altar(bool disallow_no_altar)
{
    // Generate an altar.
    if (grd(you.pos()) == DNGN_FLOOR)
    {
        god_type god;

        do
            god = random_god(disallow_no_altar);
        while (is_unavailable_god(god));

        grd(you.pos()) = altar_for_god(god);

        if (grd(you.pos()) != DNGN_FLOOR)
        {
            mprf("An altar to %s grows from the floor before you!",
                 god_name(god).c_str());
            return (true);
        }
    }

    return (false);
}

static void _trowel_card(int power, deck_rarity_type rarity)
{
    // Early exit: don't clobber important features.
    if (is_critical_feature(grd(you.pos())))
    {
        mpr("The dungeon trembles momentarily.");
        return;
    }

    const int power_level = get_power_level(power, rarity);
    bool done_stuff = false;

    // [ds] FIXME: Remove the LEVEL_DUNGEON restriction once Crawl
    // handles stacked level_area_types correctly. We should also
    // review whether Trowel being able to create infinite portal
    // vaults is a Good Thing, because it looks pretty broken to me.
    if (power_level >= 2 && you.level_type == LEVEL_DUNGEON
        && crawl_state.game_standard_levelgen())
    {
        // Generate a portal to something.
        const map_def *map = random_map_for_tag("trowel_portal");
        if (!map)
        {
            mpr("A buggy portal flickers into view, then vanishes.");
        }
        else
        {
            {
                no_messages n;
                dgn_safe_place_map(map, true, true, you.pos());
            }
            mpr("A mystic portal forms.");
        }
        done_stuff = true;
    }
    else if (power_level == 1)
    {
        if (coinflip())
        {
            // Create a random bad statue and a friendly, timed golem.
            // This could be really bad, because they're placed adjacent
            // to you...
            int num_made = 0;

            const monster_type statues[] = {
                MONS_ORANGE_STATUE, MONS_SILVER_STATUE, MONS_ICE_STATUE
            };

            if (create_monster(
                    mgen_data::hostile_at(
                        RANDOM_ELEMENT(statues), "the Trowel card",
                        true, 0, 0, you.pos())) != -1)
            {
                mpr("A menacing statue appears!");
                num_made++;
            }

            const monster_type golems[] = {
                MONS_CLAY_GOLEM, MONS_WOOD_GOLEM, MONS_STONE_GOLEM,
                MONS_IRON_GOLEM, MONS_CRYSTAL_GOLEM, MONS_TOENAIL_GOLEM
            };

            if (create_monster(
                    mgen_data(RANDOM_ELEMENT(golems),
                              BEH_FRIENDLY, &you, 5, 0,
                              you.pos(), MHITYOU)) != -1)
            {
                mpr("You construct a golem!");
                num_made++;
            }

            if (num_made == 2)
                mpr("The constructs glare at each other.");

            done_stuff = (num_made > 0);
        }
        else
        {
            // Do-nothing (effectively): create a cosmetic feature
            const coord_def pos = pick_adjacent_free_square(you.pos());
            if (in_bounds(pos))
            {
                const dungeon_feature_type statfeat[] = {
                    DNGN_GRANITE_STATUE, DNGN_ORCISH_IDOL
                };
                // We leave the items on the square
                grd(pos) = RANDOM_ELEMENT(statfeat);
                mpr("A statue takes form beside you.");
                done_stuff = true;
            }
        }
    }
    else
        done_stuff = create_altar();

    if (!done_stuff)
        canned_msg(MSG_NOTHING_HAPPENS);
}

static void _genie_card(int power, deck_rarity_type rarity)
{
    if (coinflip())
    {
        mpr("A genie takes form and thunders: "
            "\"Choose your reward, mortal!\"");
        more();
        acquirement(OBJ_RANDOM, AQ_CARD_GENIE);
    }
    else
    {
        mpr("A genie takes form and thunders: "
            "\"You disturbed me, fool!\"");
        potion_effect(coinflip() ? POT_DEGENERATION : POT_DECAY, 40);
    }
}

// Special case for *your* god, maybe?
static void _godly_wrath()
{
    int tries = 100;
    while (tries-- > 0)
    {
        god_type god = random_god(true);

        // Don't recursively make player draw from the Deck of Punishment.
        if (god == GOD_NEMELEX_XOBEH)
            continue;

        // Stop once we find a god willing to punish the player.
        if (divine_retribution(god))
            break;
    }

    if (tries <= 0)
        mpr("You somehow manage to escape divine attention...");
}

static void _curse_card(int power, deck_rarity_type rarity)
{
    const int power_level = get_power_level(power, rarity);

    mpr("You feel a malignant aura surround you.");
    if (power_level >= 2)
    {
        // Curse (almost) everything.
        while (curse_an_item(true) && !one_chance_in(1000))
            ;
    }
    else if (power_level == 1)
    {
        // Curse an average of four items.
        do
            curse_an_item();
        while (!one_chance_in(4));
    }
    else
    {
        // Curse 1.5 items on average.
        curse_an_item();
        if (coinflip())
            curse_an_item();
    }
}

static void _crusade_card(int power, deck_rarity_type rarity)
{
    const int power_level = get_power_level(power, rarity);
    if (power_level >= 1)
    {
        // A chance to convert opponents.
        for (monster_iterator mi(you.get_los()); mi; ++mi)
        {
             if (mi->friendly()
                || mi->holiness() != MH_NATURAL
                || mons_is_unique(mi->type)
                || mons_immune_magic(*mi)
                || player_will_anger_monster(*mi))
            {
                continue;
            }

            // Note that this bypasses the magic resistance
            // (though not immunity) check.  Specifically,
            // you can convert Killer Klowns this way.
            // Might be too good.
            if (mi->hit_dice * 35 < random2(power))
            {
                simple_monster_message(*mi, " is converted.");
                mi->add_ench(ENCH_CHARM);
                mons_att_changed(*mi);
            }
        }
    }
    cast_mass_abjuration(power/4);
}

static void _summon_demon_card(int power, deck_rarity_type rarity)
{
    const int power_level = get_power_level(power, rarity);
    demon_class_type dct;
    if (power_level >= 2)
        dct = DEMON_GREATER;
    else if (power_level == 1)
        dct = DEMON_COMMON;
    else
        dct = DEMON_LESSER;

    // FIXME: The manual testing for message printing is there because
    // we can't rely on create_monster() to do it for us. This is
    // because if you are completely surrounded by walls, create_monster()
    // will never manage to give a position which isn't (-1,-1)
    // and thus not print the message.
    // This hack appears later in this file as well.
    if (create_monster(
            mgen_data(summon_any_demon(dct), BEH_FRIENDLY, &you,
                      std::min(power/50 + 1, 5), 0,
                      you.pos(), MHITYOU),
            false) == -1)
    {
        mpr("You see a puff of smoke.");
    }
}

static void _summon_any_monster(int power, deck_rarity_type rarity)
{
    const int power_level = get_power_level(power, rarity);
    monster_type mon_chosen = NUM_MONSTERS;
    coord_def chosen_spot;
    int num_tries;

    if (power_level == 0)
        num_tries = 1;
    else if (power_level == 1)
        num_tries = 4;
    else
        num_tries = 18;

    for (int i = 0; i < num_tries; ++i)
    {
        int dx, dy;
        do
        {
            dx = random2(3) - 1;
            dy = random2(3) - 1;
        }
        while (dx == 0 && dy == 0);

        coord_def delta(dx,dy);

        monster_type cur_try;
        do
        {
            cur_try = random_monster_at_grid(you.pos() + delta);
        }
        while (mons_is_unique(cur_try));

        if (mon_chosen == NUM_MONSTERS
            || mons_power(mon_chosen) < mons_power(cur_try))
        {
            mon_chosen = cur_try;
            chosen_spot = you.pos();
        }
    }

    if (mon_chosen == NUM_MONSTERS) // Should never happen.
        return;

    const bool friendly = (power_level > 0 || !one_chance_in(4));

    if (create_monster(mgen_data(mon_chosen,
                                 friendly ? BEH_FRIENDLY : BEH_HOSTILE, &you,
                                 3, 0, chosen_spot, MHITYOU),
                       false) == -1)
    {
        mpr("You see a puff of smoke.");
    }
}

static void _summon_dancing_weapon(int power, deck_rarity_type rarity)
{
    const int power_level = get_power_level(power, rarity);
    const bool friendly   = (power_level > 0 || !one_chance_in(4));

    const int mon =
        create_monster(
            mgen_data(MONS_DANCING_WEAPON,
                      friendly ? BEH_FRIENDLY : BEH_HOSTILE, &you,
                      power_level + 2, 0, you.pos(), MHITYOU),
            false);

    // Given the abundance of Nemelex decks, not setting hard reset
    // leaves a trail of weapons behind, most of which just get
    // offered to Nemelex again, adding an unnecessary source of
    // piety.
    if (mon != -1)
    {
        // Override the weapon.
        ASSERT(menv[mon].weapon() != NULL);
        item_def& wpn(*menv[mon].weapon());

        // FIXME: Mega-hack (breaks encapsulation too).
        wpn.flags &= ~ISFLAG_RACIAL_MASK;

        if (power_level == 0)
        {
            // Wimpy, negative-enchantment weapon.
            wpn.plus  = -random2(4);
            wpn.plus2 = -random2(4);
            wpn.sub_type = (coinflip() ? WPN_SHORT_SWORD : WPN_HAMMER);

            set_item_ego_type(wpn, OBJ_WEAPONS, SPWPN_NORMAL);
        }
        else if (power_level == 1)
        {
            // This is getting good.
            wpn.plus  = random2(4) - 1;
            wpn.plus2 = random2(4) - 1;
            wpn.sub_type = (coinflip() ? WPN_LONG_SWORD : WPN_TRIDENT);

            if (coinflip())
            {
                set_item_ego_type(wpn, OBJ_WEAPONS,
                                  coinflip() ? SPWPN_FLAMING : SPWPN_FREEZING);
            }
            else
                set_item_ego_type(wpn, OBJ_WEAPONS, SPWPN_NORMAL);
        }
        else if (power_level == 2)
        {
            // Rare and powerful.
            wpn.plus  = random2(4) + 2;
            wpn.plus2 = random2(4) + 2;
            wpn.sub_type = (coinflip() ? WPN_DIRE_FLAIL : WPN_EXECUTIONERS_AXE);

            set_item_ego_type(wpn, OBJ_WEAPONS,
                              coinflip() ? SPWPN_SPEED : SPWPN_ELECTROCUTION);
        }

        item_colour(wpn);

        menv[mon].flags |= MF_HARD_RESET;

        ghost_demon newstats;
        newstats.init_dancing_weapon(wpn, power / 4);

        menv[mon].set_ghost(newstats);
        menv[mon].dancing_weapon_init();
    }
    else
        mpr("You see a puff of smoke.");
}

static void _summon_flying(int power, deck_rarity_type rarity)
{
    const int power_level = get_power_level(power, rarity);

    const monster_type flytypes[] = {
        MONS_BUTTERFLY, MONS_BUMBLEBEE, MONS_INSUBSTANTIAL_WISP,
        MONS_VAMPIRE_MOSQUITO, MONS_VAPOUR, MONS_YELLOW_WASP,
        MONS_RED_WASP
    };

    // Choose what kind of monster.
    monster_type result = flytypes[random2(5) + power_level];
    bool hostile_invis = false;

    for (int i = 0; i < power_level * 5 + 2; ++i)
    {
        const bool friendly = (!one_chance_in(power_level + 4));

        create_monster(
            mgen_data(result,
                      friendly ? BEH_FRIENDLY : BEH_HOSTILE, &you,
                      std::min(power/50 + 1, 5), 0,
                      you.pos(), MHITYOU));

        if (mons_class_flag(result, M_INVIS) && !you.can_see_invisible() && !friendly)
            hostile_invis = true;
    }

    if (hostile_invis)
        mpr("You sense the presence of something unfriendly.");
}

static void _summon_skeleton(int power, deck_rarity_type rarity)
{
    const int power_level = get_power_level(power, rarity);
    const bool friendly = (power_level > 0 || !one_chance_in(4));
    const monster_type skeltypes[] = {
        MONS_SKELETON_LARGE, MONS_SKELETAL_WARRIOR, MONS_BONE_DRAGON
    };

    if (create_monster(mgen_data(skeltypes[power_level],
                                 friendly ? BEH_FRIENDLY : BEH_HOSTILE, &you,
                                 std::min(power/50 + 1, 5), 0,
                                 you.pos(), MHITYOU),
                       false) == -1)
    {
        mpr("You see a puff of smoke.");
    }
}

static void _summon_ugly(int power, deck_rarity_type rarity)
{
    const int power_level = get_power_level(power, rarity);
    const bool friendly = (power_level > 0 || !one_chance_in(4));
    monster_type ugly;
    if (power_level >= 2)
        ugly = MONS_VERY_UGLY_THING;
    else if (power_level == 1)
        ugly = coinflip() ? MONS_VERY_UGLY_THING : MONS_UGLY_THING;
    else
        ugly = MONS_UGLY_THING;

    if (create_monster(mgen_data(ugly,
                                 friendly ? BEH_FRIENDLY : BEH_HOSTILE,
                                 &you,
                                 std::min(power/50 + 1, 6), 0,
                                 you.pos(), MHITYOU),
                       false) == -1)
    {
        mpr("You see a puff of smoke.");
    }
}

static void _alchemist_card(int power, deck_rarity_type rarity)
{
    const int power_level = get_power_level(power, rarity);
    int gold_used = std::min(you.gold, random2avg(100, 2) * (1 + power_level));
    bool done_stuff = false;

    you.del_gold(gold_used);
    dprf("%d gold available to spend.", gold_used);

    // Spend some gold to regain health
    int hp = std::min(gold_used / 3, you.hp_max - you.hp);
    if (hp > 0)
    {
        inc_hp(hp);
        gold_used -= hp * 2;
        done_stuff = true;
        mpr("You feel better.");
        dprf("Gained %d health, %d gold remaining.", hp, gold_used);
    }

    // Maybe spend some more gold to regain magic
    if (x_chance_in_y(power_level + 1, 5))
    {
        int mp = std::min(gold_used / 5, you.max_magic_points - you.magic_points);
        if (mp > 0)
        {
            inc_mp(mp);
            gold_used -= mp * 5;
            done_stuff = true;
            mpr("You feel your power returning.");
            dprf("Gained %d magic, %d gold remaining.", mp, gold_used);
        }
    }

    if (done_stuff)
        mpr("Some of your gold vanishes!");
    else
        canned_msg(MSG_NOTHING_HAPPENS);

    // Add back any remaining gold
    you.add_gold(gold_used);
}

static int _card_power(deck_rarity_type rarity)
{
    int result = 0;

    if (you.penance[GOD_NEMELEX_XOBEH])
    {
        result -= you.penance[GOD_NEMELEX_XOBEH];
    }
    else if (you.religion == GOD_NEMELEX_XOBEH)
    {
        result = you.piety;
        result *= (you.skill(SK_EVOCATIONS, 100) + 2500);
        result /= 2700;
    }

    result += you.skill(SK_EVOCATIONS, 9);
    if (rarity == DECK_RARITY_RARE)
        result += 150;
    else if (rarity == DECK_RARITY_LEGENDARY)
        result += 300;

    if (result < 0)
        result = 0;

    return (result);
}

bool card_effect(card_type which_card, deck_rarity_type rarity,
                 uint8_t flags, bool tell_card)
{
    ASSERT(!_card_forbidden(which_card));

    bool rc = true;
    const int power = _card_power(rarity);

    const god_type god =
        (crawl_state.is_god_acting()) ? crawl_state.which_god_acting()
                                      : GOD_NO_GOD;

    dprf("Card power: %d, rarity: %d", power, rarity);

    if (tell_card)
    {
        // These card types will usually give this message in the targeting
        // prompt, and the cases where they don't are handled specially.
        if (which_card != CARD_VITRIOL && which_card != CARD_FLAME
            && which_card != CARD_FROST && which_card != CARD_HAMMER
            && which_card != CARD_SPARK && which_card != CARD_PAIN
            && which_card != CARD_VENOM && which_card != CARD_ORB)
        {
           mprf("You have drawn %s.", card_name(which_card));
        }
    }

    if (which_card == CARD_XOM && !crawl_state.is_god_acting())
    {
        if (you.religion == GOD_XOM)
        {
            // Being a self-centered deity, Xom *always* finds this
            // maximally hilarious.
            god_speaks(GOD_XOM, "Xom roars with laughter!");
            you.gift_timeout = 200;
        }
        else if (you.penance[GOD_XOM])
            god_speaks(GOD_XOM, "Xom laughs nastily.");
    }

    switch (which_card)
    {
    case CARD_PORTAL:           _portal_card(power, rarity); break;
    case CARD_WARP:             _warp_card(power, rarity); break;
    case CARD_SWAP:             _swap_monster_card(power, rarity); break;
    case CARD_VELOCITY:         _velocity_card(power, rarity); break;
    case CARD_DAMNATION:        _damnation_card(power, rarity); break;
    case CARD_SOLITUDE:         cast_dispersal(power/4); break;
    case CARD_ELIXIR:           _elixir_card(power, rarity); break;
    case CARD_BATTLELUST:       _battle_lust_card(power, rarity); break;
    case CARD_METAMORPHOSIS:    _metamorphosis_card(power, rarity); break;
    case CARD_HELM:             _helm_card(power, rarity); break;
    case CARD_BLADE:            _blade_card(power, rarity); break;
    case CARD_SHADOW:           _shadow_card(power, rarity); break;
    case CARD_POTION:           _potion_card(power, rarity); break;
    case CARD_FOCUS:            _focus_card(power, rarity); break;
    case CARD_SHUFFLE:          _shuffle_card(power, rarity); break;
    case CARD_EXPERIENCE:       _experience_card(power, rarity); break;
    case CARD_HELIX:            _helix_card(power, rarity); break;
    case CARD_SAGE:             sage_card(power, rarity); break;
    case CARD_WATER:            _water_card(power, rarity); break;
    case CARD_GLASS:            _glass_card(power, rarity); break;
    case CARD_DOWSING:          _dowsing_card(power, rarity); break;
    case CARD_MINEFIELD:        _minefield_card(power, rarity); break;
    case CARD_STAIRS:           _stairs_card(power, rarity); break;
    case CARD_GENIE:            _genie_card(power, rarity); break;
    case CARD_CURSE:            _curse_card(power, rarity); break;
    case CARD_WARPWRIGHT:       _warpwright_card(power, rarity); break;
    case CARD_FLIGHT:           _flight_card(power, rarity); break;
    case CARD_TOMB:             entomb(power); break;
    case CARD_WRAITH:           adjust_level(-1); break;
    case CARD_WRATH:            _godly_wrath(); break;
    case CARD_CRUSADE:          _crusade_card(power, rarity); break;
    case CARD_SUMMON_DEMON:     _summon_demon_card(power, rarity); break;
    case CARD_SUMMON_ANIMAL:    summon_animals(random2(power/3)); break;
    case CARD_SUMMON_ANY:       _summon_any_monster(power, rarity); break;
    case CARD_SUMMON_WEAPON:    _summon_dancing_weapon(power, rarity); break;
    case CARD_SUMMON_FLYING:    _summon_flying(power, rarity); break;
    case CARD_SUMMON_SKELETON:  _summon_skeleton(power, rarity); break;
    case CARD_SUMMON_UGLY:      _summon_ugly(power, rarity); break;
    case CARD_XOM:              xom_acts(5 + random2(power/10)); break;
    case CARD_TROWEL:           _trowel_card(power, rarity); break;
    case CARD_SPADE:            your_spells(SPELL_DIG, random2(power/4), false); break;
    case CARD_BANSHEE:          mass_enchantment(ENCH_FEAR, power); break;
    case CARD_TORMENT:          torment(&you, TORMENT_CARDS, you.pos()); break;
    case CARD_ALCHEMIST:        _alchemist_card(power, rarity); break;

    case CARD_VENOM:
        if (coinflip())
        {
            mprf("You have drawn %s.", card_name(which_card));
            your_spells(SPELL_OLGREBS_TOXIC_RADIANCE, random2(power/4), false);
        }
        else
            rc = _damaging_card(which_card, power, rarity);
        break;

    case CARD_VITRIOL:
    case CARD_FLAME:
    case CARD_FROST:
    case CARD_HAMMER:
    case CARD_SPARK:
    case CARD_PAIN:
    case CARD_ORB:
        rc = _damaging_card(which_card, power, rarity);
        break;

    case CARD_BARGAIN:
        you.increase_duration(DUR_BARGAIN,
                              random2(power) + random2(power) + 2);
        break;

    case CARD_MAP:
        if (!magic_mapping(random2(power/8) + 18, random2(power), true))
            mpr("The map is blank.");
        break;

    case CARD_WILD_MAGIC:
        // Yes, high power is bad here.
        MiscastEffect(&you, god == GOD_NO_GOD ? NON_MONSTER : -god,
                       SPTYP_RANDOM, random2(power/15) + 5, random2(power),
                       "a card of wild magic");
        break;

    case CARD_FAMINE:
        if (you.is_undead == US_UNDEAD)
            mpr("You feel rather smug.");
        else
            set_hunger(500, true);
        break;

    case CARD_FEAST:
        if (you.is_undead == US_UNDEAD)
            mpr("You feel a horrible emptiness.");
        else
            set_hunger(12000, true);
        break;

    case CARD_SWINE:
        if (!transform(1 + power/2 + random2(power/2), TRAN_PIG, true))
        {
            mpr("You feel like a pig.");
            break;
        }
        break;

    case NUM_CARDS:
        // The compiler will complain if any card remains unhandled.
        mpr("You have drawn a buggy card!");
        break;
    }

    if (you.religion == GOD_NEMELEX_XOBEH && !rc)
        simple_god_message(" does not approve of your wasteful card use.");

    return rc;
}

bool top_card_is_known(const item_def &deck)
{
    if (!is_deck(deck))
        return (false);

    uint8_t flags;
    get_card_and_flags(deck, -1, flags);

    return (flags & CFLAG_MARKED);
}

card_type top_card(const item_def &deck)
{
    if (!is_deck(deck))
        return (NUM_CARDS);

    uint8_t flags;
    card_type card = get_card_and_flags(deck, -1, flags);

    UNUSED(flags);

    return (card);
}

bool is_deck(const item_def &item)
{
    return (item.base_type == OBJ_MISCELLANY
            && item.sub_type >= MISC_FIRST_DECK
            && item.sub_type <= MISC_LAST_DECK);
}

bool bad_deck(const item_def &item)
{
    if (!is_deck(item))
        return (false);

    return (!item.props.exists("cards")
            || item.props["cards"].get_type() != SV_VEC
            || item.props["cards"].get_vector().get_type() != SV_BYTE
            || cards_in_deck(item) == 0);
}

deck_rarity_type deck_rarity(const item_def &item)
{
    ASSERT(is_deck(item));

    return static_cast<deck_rarity_type>(item.special);
}

uint8_t deck_rarity_to_color(deck_rarity_type rarity)
{
    switch (rarity)
    {
    case DECK_RARITY_COMMON:
    {
        const uint8_t colours[] = {LIGHTBLUE, GREEN, CYAN, RED};
        return RANDOM_ELEMENT(colours);
    }

    case DECK_RARITY_RARE:
        return (coinflip() ? MAGENTA : BROWN);

    case DECK_RARITY_LEGENDARY:
        return LIGHTMAGENTA;

    case DECK_RARITY_RANDOM:
        die("unset deck rarity");
    }

    return (WHITE);
}

void init_deck(item_def &item)
{
    CrawlHashTable &props = item.props;

    ASSERT(is_deck(item));
    ASSERT(!props.exists("cards"));
    ASSERT(item.plus > 0);
    ASSERT(item.plus <= 127);
    ASSERT(item.special >= DECK_RARITY_COMMON
           && item.special <= DECK_RARITY_LEGENDARY);

    const store_flags fl = SFLAG_CONST_TYPE;

    props["cards"].new_vector(SV_BYTE, fl).resize((vec_size)item.plus);
    props["card_flags"].new_vector(SV_BYTE, fl).resize((vec_size)item.plus);
    props["drawn_cards"].new_vector(SV_BYTE, fl);

    for (int i = 0; i < item.plus; ++i)
    {
        bool      was_odd = false;
        card_type card    = _random_card(item, was_odd);

        uint8_t flags = 0;
        if (was_odd)
            flags = CFLAG_ODDITY;

        _set_card_and_flags(item, i, card, flags);
    }

    ASSERT(cards_in_deck(item) == item.plus);

    props["num_marked"]        = (char) 0;
    props["non_brownie_draws"] = (char) 0;

    props.assert_validity();

    item.plus2  = 0;
    item.colour = deck_rarity_to_color((deck_rarity_type) item.special);
}

static void _unmark_deck(item_def& deck)
{
    if (!is_deck(deck))
        return;

    CrawlHashTable &props = deck.props;
    if (!props.exists("card_flags"))
        return;

    CrawlVector &flags = props["card_flags"].get_vector();

    for (unsigned int i = 0; i < flags.size(); ++i)
    {
        flags[i] =
            static_cast<char>((static_cast<char>(flags[i]) & ~CFLAG_MARKED));
    }

    // We'll be mean and leave non_brownie_draws as-is.
    props["num_marked"] = static_cast<char>(0);
}

static void _unmark_and_shuffle_deck(item_def& deck)
{
    if (is_deck(deck))
    {
        _unmark_deck(deck);
        _shuffle_deck(deck);
    }
}

void shuffle_all_decks_on_level()
{
    for (int i = 0; i < MAX_ITEMS; ++i)
    {
        item_def& item(mitm[i]);
        if (item.defined() && is_deck(item))
        {
#ifdef DEBUG_DIAGNOSTICS
            mprf(MSGCH_DIAGNOSTICS, "Shuffling: %s on level %d, branch %d",
                 item.name(DESC_PLAIN).c_str(),
                 static_cast<int>(you.absdepth0),
                 static_cast<int>(you.where_are_you));
#endif
            _unmark_and_shuffle_deck(item);
        }
    }
}

static bool _shuffle_inventory_decks()
{
    bool success = false;

    for (int i = 0; i < ENDOFPACK; ++i)
    {
        item_def& item(you.inv[i]);
        if (item.defined() && is_deck(item))
        {
#ifdef DEBUG_DIAGNOSTICS
            mprf(MSGCH_DIAGNOSTICS, "Shuffling in inventory: %s",
                 item.name(DESC_PLAIN).c_str());
#endif
            _unmark_and_shuffle_deck(item);

            success = true;
        }
    }

    return success;
}

void nemelex_shuffle_decks()
{
    add_daction(DACT_SHUFFLE_DECKS);
    _shuffle_inventory_decks();

    // Wildly inaccurate, but of similar quality as the old code which
    // was triggered by the presence of any deck anywhere.
    if (you.num_total_gifts[GOD_NEMELEX_XOBEH])
        god_speaks(GOD_NEMELEX_XOBEH, "You hear Nemelex Xobeh chuckle.");
}<|MERGE_RESOLUTION|>--- conflicted
+++ resolved
@@ -1928,22 +1928,11 @@
     {
         item_def* wpn = you.weapon();
 
-<<<<<<< HEAD
-            if (wpn)
-            {
-                mprf("%s vibrate%s crazily for a second.",
-                     wpn->name(DESC_YOUR).c_str(),
-                     wpn->quantity == 1 ? "s" : "");
-            }
-            else
-                mprf("Your %s twitch.", your_hand(true).c_str());
-=======
         if (wpn)
         {
             mprf("%s vibrate%s crazily for a second.",
-                 wpn->name(DESC_CAP_YOUR).c_str(),
+                 wpn->name(DESC_YOUR).c_str(),
                  wpn->quantity == 1 ? "s" : "");
->>>>>>> 5efc2ebb
         }
         else
             mprf("Your %s twitch.", you.hand_name(true).c_str());
