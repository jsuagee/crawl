/**
 * @file
 * @brief Functions with decks of cards.
**/

#include "AppHdr.h"

#include "decks.h"

#include <iostream>
#include <algorithm>

#include "externs.h"

#include "acquire.h"
#include "beam.h"
#include "cio.h"
#include "coordit.h"
#include "database.h"
#include "dactions.h"
#include "dungeon.h"
#include "effects.h"
#include "env.h"
#include "files.h"
#include "food.h"
#include "ghost.h"
#include "godwrath.h"
#include "invent.h"
#include "item_use.h"
#include "itemprop.h"
#include "items.h"
#include "macro.h"
#include "makeitem.h"
#include "maps.h"
#include "message.h"
#include "misc.h"
#include "mon-iter.h"
#include "mon-place.h"
#include "mon-project.h"
#include "mon-util.h"
#include "mgen_data.h"
#include "mon-stuff.h"
#include "mutation.h"
#include "notes.h"
#include "options.h"
#include "ouch.h"
#include "player.h"
#include "player-equip.h"
#include "player-stats.h"
#include "potion.h"
#include "religion.h"
#include "godconduct.h"
#include "skill_menu.h"
#include "skills2.h"
#include "spl-cast.h"
#include "spl-damage.h"
#include "spl-goditem.h"
#include "spl-miscast.h"
#include "spl-other.h"
#include "spl-selfench.h"
#include "spl-summoning.h"
#include "spl-transloc.h"
#include "spl-util.h"
#include "spl-wpnench.h"
#include "state.h"
#include "terrain.h"
#include "transform.h"
#include "traps.h"
#include "view.h"
#include "xom.h"

// DECK STRUCTURE: deck.plus is the number of cards the deck *started*
// with, deck.plus2 is the number of cards drawn, deck.special is the
// deck rarity, deck.props["cards"] holds the list of cards (with the
// highest index card being the top card, and index 0 being the bottom
// card), deck.props["drawn_cards"] holds the list of drawn cards
// (with index 0 being the first drawn), deck.props["card_flags"]
// holds the flags for each card, deck.props["num_marked"] is the
// number of marked cards left in the deck, and
// deck.props["non_brownie_draws"] is the number of non-marked draws
// you have to make from that deck before earning brownie points from
// it again.
//
// The card type and per-card flags are each stored as unsigned bytes,
// for a maximum of 256 different kinds of cards and 8 bits of flags.

static void _deck_ident(item_def& deck);

struct card_with_weights
{
    card_type card;
    int weight[3];
};

typedef card_with_weights deck_archetype;

#define END_OF_DECK {NUM_CARDS, {0,0,0}}

const deck_archetype deck_of_transport[] = {
    { CARD_PORTAL,   {5, 5, 5} },
    { CARD_WARP,     {5, 5, 5} },
    { CARD_SWAP,     {5, 5, 5} },
    { CARD_VELOCITY, {5, 5, 5} },
    END_OF_DECK
};

const deck_archetype deck_of_emergency[] = {
    { CARD_TOMB,       {4, 4, 4} },
    { CARD_BANSHEE,    {5, 5, 5} },
    { CARD_DAMNATION,  {0, 1, 2} },
    { CARD_SOLITUDE,   {5, 5, 5} },
    { CARD_WARPWRIGHT, {5, 5, 5} },
    { CARD_FLIGHT,     {5, 5, 5} },
    END_OF_DECK
};

const deck_archetype deck_of_destruction[] = {
    { CARD_VITRIOL, {5, 5, 5} },
    { CARD_FLAME,   {5, 5, 5} },
    { CARD_FROST,   {5, 5, 5} },
    { CARD_VENOM,   {5, 5, 5} },
    { CARD_HAMMER,  {5, 5, 5} },
    { CARD_SPARK,   {5, 5, 5} },
    { CARD_PAIN,    {5, 5, 3} },
    { CARD_ORB,     {5, 5, 5} },
    END_OF_DECK
};

const deck_archetype deck_of_battle[] = {
    { CARD_ELIXIR,        {5, 5, 5} },
    { CARD_BATTLELUST,    {5, 5, 5} },
    { CARD_METAMORPHOSIS, {5, 5, 5} },
    { CARD_HELM,          {5, 5, 5} },
    { CARD_BLADE,         {5, 5, 5} },
    { CARD_SHADOW,        {5, 5, 5} },
    END_OF_DECK
};

const deck_archetype deck_of_enchantments[] = {
    { CARD_ELIXIR, {5, 5, 5} },
    END_OF_DECK
};

const deck_archetype deck_of_summoning[] = {
    { CARD_CRUSADE,         {5, 5, 5} },
    { CARD_SUMMON_ANIMAL,   {5, 5, 5} },
    { CARD_SUMMON_DEMON,    {5, 5, 5} },
    { CARD_SUMMON_WEAPON,   {5, 5, 5} },
    { CARD_SUMMON_FLYING,   {5, 5, 5} },
    { CARD_SUMMON_SKELETON, {5, 5, 5} },
    { CARD_SUMMON_UGLY,     {5, 5, 5} },
    END_OF_DECK
};

const deck_archetype deck_of_wonders[] = {
    { CARD_POTION,     {5, 5, 5} },
    { CARD_FOCUS,      {1, 1, 2} },
    { CARD_SHUFFLE,    {0, 1, 2} },
    { CARD_EXPERIENCE, {3, 4, 5} },
    { CARD_WILD_MAGIC, {5, 5, 5} },
    { CARD_HELIX,      {5, 5, 5} },
    { CARD_SAGE,       {5, 5, 5} },
    { CARD_ALCHEMIST,  {5, 5, 5} },
    END_OF_DECK
};

const deck_archetype deck_of_dungeons[] = {
    { CARD_WATER,     {5, 5, 5} },
    { CARD_GLASS,     {5, 5, 5} },
    { CARD_DOWSING,   {5, 5, 5} },
    { CARD_TROWEL,    {5, 5, 3} },
    { CARD_MINEFIELD, {5, 5, 5} },
    END_OF_DECK
};

const deck_archetype deck_of_oddities[] = {
    { CARD_GENIE,   {5, 5, 5} },
    { CARD_BARGAIN, {5, 5, 5} },
    { CARD_WRATH,   {5, 5, 5} },
    { CARD_XOM,     {5, 5, 5} },
    { CARD_FEAST,   {5, 5, 5} },
    { CARD_FAMINE,  {5, 5, 5} },
    { CARD_CURSE,   {5, 5, 5} },
    END_OF_DECK
};

const deck_archetype deck_of_punishment[] = {
    { CARD_WRAITH,     {5, 5, 5} },
    { CARD_WILD_MAGIC, {5, 5, 5} },
    { CARD_WRATH,      {5, 5, 5} },
    { CARD_XOM,        {5, 5, 5} },
    { CARD_FAMINE,     {5, 5, 5} },
    { CARD_CURSE,      {5, 5, 5} },
    { CARD_TOMB,       {5, 5, 5} },
    { CARD_DAMNATION,  {5, 5, 5} },
    { CARD_PORTAL,     {5, 5, 5} },
    { CARD_MINEFIELD,  {5, 5, 5} },
    { CARD_SWINE,      {5, 5, 5} },
    { CARD_TORMENT,    {5, 5, 5} },
    END_OF_DECK
};

static void _check_odd_card(uint8_t flags)
{
    if ((flags & CFLAG_ODDITY) && !(flags & CFLAG_SEEN))
        mpr("This card doesn't seem to belong here.");
}

static bool _card_forbidden(card_type card)
{
    if (crawl_state.game_is_zotdef())
        switch (card)
        {
        case CARD_TOMB:
        case CARD_WARPWRIGHT:
        case CARD_WATER:
        case CARD_TROWEL:
        case CARD_MINEFIELD: // with teleport taken away, might be acceptable
        case CARD_STAIRS:
            return true;
        default:
            break;
        }
    return false;
}

int cards_in_deck(const item_def &deck)
{
    ASSERT(is_deck(deck));

    const CrawlHashTable &props = deck.props;
    ASSERT(props.exists("cards"));

    return (props["cards"].get_vector().size());
}

static void _shuffle_deck(item_def &deck)
{
    ASSERT(is_deck(deck));

    CrawlHashTable &props = deck.props;
    ASSERT(props.exists("cards"));

    CrawlVector &cards = props["cards"].get_vector();

    CrawlVector &flags = props["card_flags"].get_vector();
    ASSERT(flags.size() == cards.size());

    // Don't use std::shuffle(), since we want to apply exactly the
    // same shuffling to both the cards vector and the flags vector.
    std::vector<vec_size> pos;
    for (unsigned long i = 0; i < cards.size(); ++i)
        pos.push_back(random2(cards.size()));

    for (vec_size i = 0; i < pos.size(); ++i)
    {
        std::swap(cards[i], cards[pos[i]]);
        std::swap(flags[i], flags[pos[i]]);
    }
}

card_type get_card_and_flags(const item_def& deck, int idx,
                             uint8_t& _flags)
{
    const CrawlHashTable &props = deck.props;
    const CrawlVector    &cards = props["cards"].get_vector();
    const CrawlVector    &flags = props["card_flags"].get_vector();

    // Negative idx means read from the end.
    if (idx < 0)
        idx += static_cast<int>(cards.size());

    _flags = (uint8_t) flags[idx].get_byte();

    return static_cast<card_type>(cards[idx].get_byte());
}

static void _set_card_and_flags(item_def& deck, int idx, card_type card,
                                uint8_t _flags)
{
    CrawlHashTable &props = deck.props;
    CrawlVector    &cards = props["cards"].get_vector();
    CrawlVector    &flags = props["card_flags"].get_vector();

    if (idx == -1)
        idx = static_cast<int>(cards.size()) - 1;

    cards[idx].get_byte() = card;
    flags[idx].get_byte() = _flags;
}

const char* card_name(card_type card)
{
    switch (card)
    {
    case CARD_PORTAL:          return "the Portal";
    case CARD_WARP:            return "the Warp";
    case CARD_SWAP:            return "Swap";
    case CARD_VELOCITY:        return "Velocity";
    case CARD_DAMNATION:       return "Damnation";
    case CARD_SOLITUDE:        return "Solitude";
    case CARD_ELIXIR:          return "the Elixir";
    case CARD_BATTLELUST:      return "Battlelust";
    case CARD_METAMORPHOSIS:   return "Metamorphosis";
    case CARD_HELM:            return "the Helm";
    case CARD_BLADE:           return "the Blade";
    case CARD_SHADOW:          return "the Shadow";
    case CARD_POTION:          return "the Potion";
    case CARD_FOCUS:           return "Focus";
    case CARD_SHUFFLE:         return "Shuffle";
    case CARD_EXPERIENCE:      return "Experience";
    case CARD_HELIX:           return "the Helix";
    case CARD_SAGE:            return "the Sage";
    case CARD_DOWSING:         return "Dowsing";
    case CARD_TROWEL:          return "the Trowel";
    case CARD_MINEFIELD:       return "the Minefield";
    case CARD_STAIRS:          return "the Stairs";
    case CARD_GENIE:           return "the Genie";
    case CARD_TOMB:            return "the Tomb";
    case CARD_WATER:           return "Water";
    case CARD_GLASS:           return "Vitrification";
#if TAG_MAJOR_VERSION == 32
    case CARD_MAP:             return "the Map";
#endif
    case CARD_BANSHEE:         return "the Banshee";
    case CARD_WILD_MAGIC:      return "Wild Magic";
    case CARD_CRUSADE:         return "the Crusade";
    case CARD_SUMMON_ANIMAL:   return "the Herd";
    case CARD_SUMMON_DEMON:    return "the Pentagram";
    case CARD_SUMMON_WEAPON:   return "the Dance";
    case CARD_SUMMON_FLYING:   return "Foxfire";
    case CARD_SUMMON_SKELETON: return "the Bones";
    case CARD_SUMMON_UGLY:     return "Repulsiveness";
    case CARD_SUMMON_ANY:      return "Summoning";
    case CARD_XOM:             return "Xom";
    case CARD_FAMINE:          return "Famine";
    case CARD_FEAST:           return "the Feast";
    case CARD_WARPWRIGHT:      return "Warpwright";
    case CARD_FLIGHT:          return "Flight";
    case CARD_VITRIOL:         return "Vitriol";
    case CARD_FLAME:           return "Flame";
    case CARD_FROST:           return "Frost";
    case CARD_VENOM:           return "Venom";
    case CARD_SPARK:           return "the Spark";
    case CARD_HAMMER:          return "the Hammer";
    case CARD_PAIN:            return "Pain";
    case CARD_TORMENT:         return "Torment";
#if TAG_MAJOR_VERSION == 32
    case CARD_SPADE:           return "the Spade";
#endif
    case CARD_BARGAIN:         return "the Bargain";
    case CARD_WRATH:           return "Wrath";
    case CARD_WRAITH:          return "the Wraith";
    case CARD_CURSE:           return "the Curse";
    case CARD_SWINE:           return "the Swine";
    case CARD_ALCHEMIST:       return "the Alchemist";
    case CARD_ORB:             return "the Orb";
    case NUM_CARDS:            return "a buggy card";
    }
    return "a very buggy card";
}

static const deck_archetype* _random_sub_deck(uint8_t deck_type)
{
    const deck_archetype *pdeck = NULL;
    switch (deck_type)
    {
    case MISC_DECK_OF_ESCAPE:
        pdeck = (coinflip() ? deck_of_transport : deck_of_emergency);
        break;
    case MISC_DECK_OF_DESTRUCTION: pdeck = deck_of_destruction; break;
    case MISC_DECK_OF_DUNGEONS:    pdeck = deck_of_dungeons;    break;
    case MISC_DECK_OF_SUMMONING:   pdeck = deck_of_summoning;   break;
    case MISC_DECK_OF_WONDERS:     pdeck = deck_of_wonders;     break;
    case MISC_DECK_OF_PUNISHMENT:  pdeck = deck_of_punishment;  break;
    case MISC_DECK_OF_WAR:
        switch (random2(6))
        {
        case 0: pdeck = deck_of_destruction;  break;
        case 1: pdeck = deck_of_enchantments; break;
        case 2: pdeck = deck_of_battle;       break;
        case 3: pdeck = deck_of_summoning;    break;
        case 4: pdeck = deck_of_transport;    break;
        case 5: pdeck = deck_of_emergency;    break;
        }
        break;
    case MISC_DECK_OF_CHANGES:
        switch (random2(3))
        {
        case 0: pdeck = deck_of_battle;       break;
        case 1: pdeck = deck_of_dungeons;     break;
        case 2: pdeck = deck_of_wonders;      break;
        }
        break;
    case MISC_DECK_OF_DEFENCE:
        pdeck = (coinflip() ? deck_of_emergency : deck_of_battle);
        break;
    }

    ASSERT(pdeck);

    return (pdeck);
}

static card_type _choose_from_archetype(const deck_archetype* pdeck,
                                        deck_rarity_type rarity)
{
    // Random rarity should have been replaced by one of the others by now.
    ASSERT(rarity >= DECK_RARITY_COMMON);
    ASSERT(rarity <= DECK_RARITY_LEGENDARY);

    // FIXME: We should use one of the various choose_random_weighted
    // functions here, probably with an iterator, instead of
    // duplicating the implementation.

    int totalweight = 0;
    card_type result = NUM_CARDS;
    for (int i = 0; pdeck[i].card != NUM_CARDS; ++i)
    {
        const card_with_weights& cww = pdeck[i];
        if (_card_forbidden(cww.card))
            continue;
        totalweight += cww.weight[rarity - DECK_RARITY_COMMON];
        if (x_chance_in_y(cww.weight[rarity - DECK_RARITY_COMMON], totalweight))
            result = cww.card;
    }
    return result;
}

static card_type _random_card(uint8_t deck_type, deck_rarity_type rarity,
                              bool &was_oddity)
{
    const deck_archetype *pdeck = _random_sub_deck(deck_type);

    if (one_chance_in(100))
    {
        pdeck      = deck_of_oddities;
        was_oddity = true;
    }

    return _choose_from_archetype(pdeck, rarity);
}

static card_type _random_card(const item_def& item, bool &was_oddity)
{
    return _random_card(item.sub_type, deck_rarity(item), was_oddity);
}

static card_type _draw_top_card(item_def& deck, bool message,
                                uint8_t &_flags)
{
    CrawlHashTable &props = deck.props;
    CrawlVector    &cards = props["cards"].get_vector();
    CrawlVector    &flags = props["card_flags"].get_vector();

    int num_cards = cards.size();
    int idx       = num_cards - 1;

    ASSERT(num_cards > 0);

    card_type card = get_card_and_flags(deck, idx, _flags);
    cards.pop_back();
    flags.pop_back();

    if (message)
    {
        const char *verb = (_flags & CFLAG_DEALT) ? "deal" : "draw";

        if (_flags & CFLAG_MARKED)
            mprf("You %s %s.", verb, card_name(card));
        else
            mprf("You %s a card... It is %s.", verb, card_name(card));

        _check_odd_card(_flags);
    }

    return card;
}

static void _push_top_card(item_def& deck, card_type card,
                           uint8_t _flags)
{
    CrawlHashTable &props = deck.props;
    CrawlVector    &cards = props["cards"].get_vector();
    CrawlVector    &flags = props["card_flags"].get_vector();

    cards.push_back((char) card);
    flags.push_back((char) _flags);
}

static void _remember_drawn_card(item_def& deck, card_type card, bool allow_id)
{
    ASSERT(is_deck(deck));
    CrawlHashTable &props = deck.props;
    CrawlVector &drawn = props["drawn_cards"].get_vector();
    drawn.push_back(static_cast<char>(card));

    // Once you've drawn two cards, you know the deck.
    if (allow_id && (drawn.size() >= 2 || origin_is_god_gift(deck)))
        _deck_ident(deck);
}

const std::vector<card_type> get_drawn_cards(const item_def& deck)
{
    std::vector<card_type> result;
    if (is_deck(deck))
    {
        const CrawlHashTable &props = deck.props;
        const CrawlVector &drawn = props["drawn_cards"].get_vector();
        for (unsigned int i = 0; i < drawn.size(); ++i)
        {
            const char tmp = drawn[i];
            result.push_back(static_cast<card_type>(tmp));
        }
    }
    return result;
}

static bool _check_buggy_deck(item_def& deck)
{
    std::ostream& strm = msg::streams(MSGCH_DIAGNOSTICS);
    if (!is_deck(deck))
    {
        crawl_state.zero_turns_taken();
        strm << "This isn't a deck at all!" << std::endl;
        return (true);
    }

    CrawlHashTable &props = deck.props;

    if (!props.exists("cards")
        || props["cards"].get_type() != SV_VEC
        || props["cards"].get_vector().get_type() != SV_BYTE
        || cards_in_deck(deck) == 0)
    {
        crawl_state.zero_turns_taken();

        if (!props.exists("cards"))
            strm << "Seems this deck never had any cards in the first place!";
        else if (props["cards"].get_type() != SV_VEC)
            strm << "'cards' property isn't a vector.";
        else
        {
            if (props["cards"].get_vector().get_type() != SV_BYTE)
                strm << "'cards' vector doesn't contain bytes.";

            if (cards_in_deck(deck) == 0)
            {
                strm << "Strange, this deck is already empty.";

                int cards_left = 0;
                if (deck.plus2 >= 0)
                    cards_left = deck.plus - deck.plus2;
                else
                    cards_left = -deck.plus;

                if (cards_left != 0)
                {
                    strm << " But there should have been " <<  cards_left
                         << " cards left.";
                }
            }
        }
        strm << std::endl
             << "A swarm of software bugs snatches the deck from you "
            "and whisks it away."
             << std::endl;

        if (deck.link == you.equip[EQ_WEAPON])
            unwield_item();

        dec_inv_item_quantity(deck.link, 1);
        did_god_conduct(DID_CARDS, 1);

        return (true);
    }

    bool problems = false;

    CrawlVector &cards = props["cards"].get_vector();
    CrawlVector &flags = props["card_flags"].get_vector();

    vec_size num_cards = cards.size();
    vec_size num_flags = flags.size();

    unsigned int num_buggy     = 0;
    unsigned int num_marked    = 0;

    for (vec_size i = 0; i < num_cards; ++i)
    {
        uint8_t card   = cards[i].get_byte();
        uint8_t _flags = flags[i].get_byte();

        // Bad card, or "dealt" card not on the top.
        if (card >= NUM_CARDS
            || (_flags & CFLAG_DEALT) && i < num_cards - 1)
        {
            cards.erase(i);
            flags.erase(i);
            i--;
            num_cards--;
            num_buggy++;
        }
        else if (_flags & CFLAG_MARKED)
            num_marked++;
    }

    if (num_buggy > 0)
    {
        strm << num_buggy << " buggy cards found in the deck, discarding them."
             << std::endl;

        deck.plus2 += num_buggy;

        num_cards = cards.size();
        num_flags = cards.size();

        problems = true;
    }

    if (num_cards == 0)
    {
        crawl_state.zero_turns_taken();

        strm << "Oops, all of the cards seem to be gone." << std::endl
             << "A swarm of software bugs snatches the deck from you "
             "and whisks it away." << std::endl;

        if (deck.link == you.equip[EQ_WEAPON])
            unwield_item();

        dec_inv_item_quantity(deck.link, 1);
        did_god_conduct(DID_CARDS, 1);

        return (true);
    }

    if (num_cards > deck.plus)
    {
        if (deck.plus == 0)
            strm << "Deck was created with zero cards???" << std::endl;
        else if (deck.plus < 0)
            strm << "Deck was created with *negative* cards?!" << std::endl;
        else
        {
            strm << "Deck has more cards than it was created with?"
                 << std::endl;
        }

        deck.plus = num_cards;
        problems  = true;
    }

    if (num_cards > num_flags)
    {
#ifdef WIZARD
        strm << (num_cards - num_flags) << " more cards than flags.";
#else
        strm << "More cards than flags.";
#endif
        strm << std::endl;
        for (unsigned int i = num_flags + 1; i <= num_cards; ++i)
            flags[i] = static_cast<char>(0);

        problems = true;
    }
    else if (num_flags > num_cards)
    {
#ifdef WIZARD
        strm << (num_cards - num_flags) << " more cards than flags.";
#else
        strm << "More cards than flags.";
#endif
        strm << std::endl;

        for (unsigned int i = num_flags; i > num_cards; --i)
            flags.erase(i);

        problems = true;
    }

    if (props["num_marked"].get_byte() > static_cast<char>(num_cards))
    {
        strm << "More cards marked than in the deck?" << std::endl;
        props["num_marked"] = static_cast<char>(num_marked);
        problems = true;
    }
    else if (props["num_marked"].get_byte() != static_cast<char>(num_marked))
    {
#ifdef WIZARD
        strm << "Oops, counted " << static_cast<int>(num_marked)
             << " marked cards, but num_marked is "
             << (static_cast<int>(props["num_marked"].get_byte()));
#else
        strm << "Oops, book-keeping on marked cards is wrong.";
#endif
        strm << std::endl;

        props["num_marked"] = static_cast<char>(num_marked);
        problems = true;
    }

    if (deck.plus2 >= 0)
    {
        if (deck.plus != (deck.plus2 + static_cast<long>(num_cards)))
        {
#ifdef WIZARD
            strm << "Have you used " << deck.plus2 << " cards, or "
                 << (deck.plus - num_cards) << "? Oops.";
#else
            strm << "Oops, book-keeping on used cards is wrong.";
#endif
            strm << std::endl;
            deck.plus2 = deck.plus - num_cards;
            problems = true;
        }
    }
    else
    {
        if (-deck.plus2 != static_cast<long>(num_cards))
        {
#ifdef WIZARD
            strm << "There are " << num_cards << " cards left, not "
                 << (-deck.plus2) << ".  Oops.";
#else
            strm << "Oops, book-keeping on cards left is wrong.";
#endif
            strm << std::endl;
            deck.plus2 = -num_cards;
            problems = true;
        }
    }

    if (!problems)
        return (false);

    you.wield_change = true;

    if (!yesno("Problems might not have been completely fixed; "
               "still use deck?", true, 'n'))
    {
        crawl_state.zero_turns_taken();
        return (true);
    }
    return (false);
}

// Choose a deck from inventory and return its slot (or -1).
static int _choose_inventory_deck(const char* prompt)
{
    const int slot = prompt_invent_item(prompt,
                                         MT_INVLIST, OSEL_DRAW_DECK,
                                         true, true, true, 0, -1, NULL,
                                         OPER_EVOKE);

    if (prompt_failed(slot))
        return -1;

    if (!is_deck(you.inv[slot]))
    {
        mpr("That isn't a deck!");
        return -1;
    }

    return slot;
}

// Select a deck from inventory and draw a card from it.
bool choose_deck_and_draw()
{
    const int slot = _choose_inventory_deck("Draw from which deck?");

    if (slot == -1)
    {
        crawl_state.zero_turns_taken();
        return (false);
    }

    evoke_deck(you.inv[slot]);
    return (true);
}

static void _deck_ident(item_def& deck)
{
    if (in_inventory(deck) && !item_ident(deck, ISFLAG_KNOW_TYPE))
    {
        set_ident_flags(deck, ISFLAG_KNOW_TYPE);
        mprf("This is %s.", deck.name(DESC_A).c_str());
        you.wield_change = true;
    }
}

// This also shuffles the deck.
static void _deck_lose_card(item_def& deck)
{
    uint8_t flags = 0;
    // Seen cards are only half as likely to fall out,
    // marked cards only one-quarter as likely (note that marked
    // cards are also seen.)
    do
    {
        _shuffle_deck(deck);
        get_card_and_flags(deck, -1, flags);
    }
    while ((flags & CFLAG_MARKED) && coinflip()
            || (flags & CFLAG_SEEN) && coinflip());

    _draw_top_card(deck, false, flags);
    deck.plus2++;
}

// Peek at two cards in a deck, then shuffle them back in.
// Return false if the operation was failed/aborted along the way.
bool deck_peek()
{
    const int slot = _choose_inventory_deck("Peek at which deck?");
    if (slot == -1)
    {
        crawl_state.zero_turns_taken();
        return (false);
    }
    item_def& deck(you.inv[slot]);

    if (_check_buggy_deck(deck))
        return (false);

    if (cards_in_deck(deck) > 2)
    {
        _deck_lose_card(deck);
        mpr("A card falls out of the deck.");
    }

    CrawlVector &cards     = deck.props["cards"].get_vector();
    const int    num_cards = cards.size();

    card_type card1, card2;
    uint8_t flags1, flags2;

    card1 = get_card_and_flags(deck, 0, flags1);

    if (num_cards == 1)
    {
        mpr("There's only one card in the deck!");

        _set_card_and_flags(deck, 0, card1, flags1 | CFLAG_SEEN | CFLAG_MARKED);
        deck.props["num_marked"]++;
        deck.plus2 = -1;
        you.wield_change = true;

        return (true);
    }

    card2 = get_card_and_flags(deck, 1, flags2);

    int already_seen = 0;
    if (flags1 & CFLAG_SEEN)
        already_seen++;
    if (flags2 & CFLAG_SEEN)
        already_seen++;

    // Always increase if seen 2, 50% increase if seen 1.
    if (already_seen && x_chance_in_y(already_seen, 2))
        deck.props["non_brownie_draws"]++;

    mprf("You draw two cards from the deck. They are: %s and %s.",
         card_name(card1), card_name(card2));

    _set_card_and_flags(deck, 0, card1, flags1 | CFLAG_SEEN);
    _set_card_and_flags(deck, 1, card2, flags2 | CFLAG_SEEN);

    mpr("You shuffle the cards back into the deck.");
    _shuffle_deck(deck);

    // Peeking identifies the deck.
    _deck_ident(deck);

    you.wield_change = true;
    return (true);
}

bool deck_identify_first(int slot)
{
    item_def& deck(you.inv[slot]);
    if (top_card_is_known(deck))
        return (false);

    uint8_t flags;
    card_type card = get_card_and_flags(deck, -1, flags);

    _set_card_and_flags(deck, -1, card, flags | CFLAG_SEEN | CFLAG_MARKED);
    deck.props["num_marked"]++;

    mprf("You get a glimpse of the first card. It is %s.", card_name(card));
    return (true);

}

// Draw the top four cards of an unmarked deck and play them all.
// Discards the rest of the deck.  Return false if the operation was
// failed/aborted along the way.
bool deck_deal()
{
    const int slot = _choose_inventory_deck("Deal from which deck?");
    if (slot == -1)
    {
        crawl_state.zero_turns_taken();
        return (false);
    }
    item_def& deck(you.inv[slot]);
    if (_check_buggy_deck(deck))
        return (false);

    CrawlHashTable &props = deck.props;
    if (props["num_marked"].get_byte() > 0)
    {
        mpr("You cannot deal from marked decks.");
        crawl_state.zero_turns_taken();
        return (false);
    }
    if (props["stacked"].get_bool())
    {
        mpr("This deck seems insufficiently random for dealing.");
        crawl_state.zero_turns_taken();
        return (false);
    }

    const int num_cards = cards_in_deck(deck);
    _deck_ident(deck);

    if (num_cards == 1)
        mpr("There's only one card left!");
    else if (num_cards < 4)
        mprf("The deck only has %d cards.", num_cards);

    const int num_to_deal = (num_cards < 4 ? num_cards : 4);

    for (int i = 0; i < num_to_deal; ++i)
    {
        int last = cards_in_deck(deck) - 1;
        uint8_t flags;

        // Flag the card as dealt (changes messages and gives no piety).
        card_type card = get_card_and_flags(deck, last, flags);
        _set_card_and_flags(deck, last, card, flags | CFLAG_DEALT);

        evoke_deck(deck);
        redraw_screen();
    }

    // Nemelex doesn't like dealers with inadequate decks.
    if (num_to_deal < 4)
    {
        mpr("Nemelex gives you another card to finish dealing.");
        draw_from_deck_of_punishment(true);
    }

    // If the deck had cards left, exhaust it.
    if (deck.quantity > 0)
    {
        canned_msg(MSG_DECK_EXHAUSTED);
        if (slot == you.equip[EQ_WEAPON])
            unwield_item();

        dec_inv_item_quantity(slot, 1);
    }

    return (true);
}

static void _redraw_stacked_cards(const std::vector<card_type>& draws,
                                  unsigned int selected)
{
    for (unsigned int i = 0; i < draws.size(); ++i)
    {
        cgotoxy(1, i+2);
        textcolor(selected == i ? WHITE : LIGHTGREY);
        cprintf("%u - %s", i+1, card_name(draws[i]));
        clear_to_end_of_line();
    }
}

static void _describe_cards(std::vector<card_type> cards)
{
    ASSERT(!cards.empty());

    std::ostringstream data;
    for (unsigned int i = 0; i < cards.size(); ++i)
    {
        std::string name = card_name(cards[i]);
        std::string desc = getLongDescription(name + " card");
        if (desc.empty())
            desc = "No description found.";

        name = uppercase_first(name);
        data << "<w>" << name << "</w>\n"
             << get_linebreak_string(desc, get_number_of_cols() - 1)
             << "\n";
    }
    formatted_string fs = formatted_string::parse_string(data.str());
    clrscr();
    fs.display();
    getchm();
    redraw_screen();
}

// Stack a deck: look at the next five cards, put them back in any
// order, discard the rest of the deck.
// Return false if the operation was failed/aborted along the way.
bool deck_stack()
{
    const int slot = _choose_inventory_deck("Stack which deck?");
    if (slot == -1)
    {
        crawl_state.zero_turns_taken();
        return (false);
    }

    item_def& deck(you.inv[slot]);
    if (_check_buggy_deck(deck))
        return (false);

    CrawlHashTable &props = deck.props;
    if (props["num_marked"].get_byte() > 0)
    {
        mpr("You can't stack a marked deck.");
        crawl_state.zero_turns_taken();
        return (false);
    }

    _deck_ident(deck);
    const int num_cards    = cards_in_deck(deck);
    const int num_to_stack = (num_cards < 5 ? num_cards : 5);

    if (num_cards == 1)
        mpr("There's only one card left!");
    else if (num_cards < 5)
        mprf("The deck only has %d cards.", num_to_stack);
    else if (num_cards == 5)
        mpr("The deck has exactly five cards.");
    else
    {
        mprf("You draw the first five cards out of %d and discard the rest.",
             num_cards);
    }
    more();

#ifdef USE_TILE_WEB
    tiles_crt_control show_as_menu(CRT_MENU, "deck_stack");
#endif

    std::vector<card_type> draws;
    std::vector<uint8_t>   flags;
    for (int i = 0; i < num_cards; ++i)
    {
        uint8_t   _flags;
        card_type card = _draw_top_card(deck, false, _flags);

        if (i < num_to_stack)
        {
            draws.push_back(card);
            flags.push_back(_flags | CFLAG_SEEN | CFLAG_MARKED);
        }
        // Rest of deck is discarded.
    }

    // Re-add the cards, with changed flags, in case the game is closed
    // while the swapping takes place, so we don't leak information about
    // the deck.
    // If it does get closed, the order of the top five cards will be
    // unchanged, but the deck will be marked as stacked. (jpeg)
    for (unsigned int i = 0; i < draws.size(); ++i)
    {
        _push_top_card(deck, draws[draws.size() - 1 - i],
                       flags[flags.size() - 1 - i]);
    }
    deck.plus2 = -num_to_stack;
    props["num_marked"] = static_cast<char>(num_to_stack);
    // Remember that the deck was stacked even if it is later unmarked
    // (e.g. by Nemelex abandonment).
    props["stacked"] = true;
    you.wield_change = true;

    if (draws.size() > 1)
    {
        bool need_prompt_redraw = true;
        unsigned int selected = draws.size();
        while (true)
        {
            if (need_prompt_redraw)
            {
                clrscr();
                cgotoxy(1,1);
                textcolor(WHITE);
                cprintf("Press a digit to select a card, then another digit "
                        "to swap it.");
                cgotoxy(1,10);
                cprintf("Press ? for the card descriptions, or Enter to "
                        "accept.");

                _redraw_stacked_cards(draws, selected);
                need_prompt_redraw = false;
            }

            // Hand-hacked implementation, instead of using Menu. Oh well.
            const int c = getchk();
            if (c == CK_ENTER)
            {
                cgotoxy(1,11);
                textcolor(LIGHTGREY);
                cprintf("Are you sure? (press y or Y to confirm)");
                if (toupper(getchk()) == 'Y')
                    break;

                cgotoxy(1,11);
                clear_to_end_of_line();
                continue;
            }

            if (c == '?')
            {
                _describe_cards(draws);
                need_prompt_redraw = true;
            }
            else if (c >= '1' && c <= '0' + static_cast<int>(draws.size()))
            {
                const unsigned int new_selected = c - '1';
                if (selected < draws.size())
                {
                    std::swap(draws[selected], draws[new_selected]);
                    std::swap(flags[selected], flags[new_selected]);
                    selected = draws.size();
                }
                else
                    selected = new_selected;

                _redraw_stacked_cards(draws, selected);
            }
            // If you HUP the game, you lose the opportunity for further
            // stacking, but you might have already ordered some, no need
            // to destroy that.
            else if (c == CK_ESCAPE && crawl_state.seen_hups)
                break; // TODO: continue on game restore instead?
        }
        redraw_screen();
    }
    // Remove the cards again, and add them
    for (unsigned int i = 0; i < draws.size(); ++i)
    {
        uint8_t   _flags;
        _draw_top_card(deck, false, _flags);
    }
    for (unsigned int i = 0; i < draws.size(); ++i)
    {
        _push_top_card(deck, draws[draws.size() - 1 - i],
                       flags[flags.size() - 1 - i]);
    }

    _check_buggy_deck(deck);

    return (true);
}

// Draw the next three cards, discard two and pick one.
bool deck_triple_draw()
{
    const int slot = _choose_inventory_deck("Triple draw from which deck?");
    if (slot == -1)
    {
        crawl_state.zero_turns_taken();
        return (false);
    }

    item_def& deck(you.inv[slot]);

    if (_check_buggy_deck(deck))
        return (false);

    const int num_cards = cards_in_deck(deck);

    // We have to identify the deck before removing cards from it.
    // Otherwise, _remember_drawn_card() will implicitly call
    // _deck_ident() when the deck might have no cards left.
    _deck_ident(deck);

    if (num_cards == 1)
    {
        // Only one card to draw, so just draw it.
        evoke_deck(deck);
        return (true);
    }

    const int num_to_draw = (num_cards < 3 ? num_cards : 3);
    std::vector<card_type> draws;
    std::vector<uint8_t>   flags;

    for (int i = 0; i < num_to_draw; ++i)
    {
        uint8_t _flags;
        card_type card = _draw_top_card(deck, false, _flags);

        draws.push_back(card);
        flags.push_back(_flags);
    }

    int selected = -1;
    bool need_prompt_redraw = true;
    while (true)
    {
        if (need_prompt_redraw)
        {
            mpr("You draw... (choose one card, ? for their descriptions)");
            for (int i = 0; i < num_to_draw; ++i)
            {
                msg::streams(MSGCH_PROMPT) << (static_cast<char>(i + 'a')) << " - "
                                           << card_name(draws[i]) << std::endl;
            }
            need_prompt_redraw = false;
        }
        const int keyin = tolower(get_ch());
        if (keyin == '?')
        {
            _describe_cards(draws);
            need_prompt_redraw = true;
        }
        else if (keyin >= 'a' && keyin < 'a' + num_to_draw)
        {
            selected = keyin - 'a';
            break;
        }
        else
            canned_msg(MSG_HUH);
    }

    // Note how many cards were removed from the deck.
    deck.plus2 += num_to_draw;

    // Don't forget to update the number of marked ones, too.
    // But don't reduce the number of non-brownie draws.
    uint8_t num_marked_left = deck.props["num_marked"].get_byte();
    for (int i = 0; i < num_to_draw; ++i)
    {
        _remember_drawn_card(deck, draws[i], false);
        if (flags[i] & CFLAG_MARKED)
        {
            ASSERT(num_marked_left > 0);
            --num_marked_left;
        }
    }
    deck.props["num_marked"] = num_marked_left;

    you.wield_change = true;

    // Make deck disappear *before* the card effect, since we
    // don't want to unwield an empty deck.
    deck_rarity_type rarity = deck_rarity(deck);
    if (cards_in_deck(deck) == 0)
    {
        canned_msg(MSG_DECK_EXHAUSTED);
        if (slot == you.equip[EQ_WEAPON])
            unwield_item();

        dec_inv_item_quantity(slot, 1);
    }

    // Note that card_effect() might cause you to unwield the deck.
    card_effect(draws[selected], rarity,
                flags[selected] | CFLAG_SEEN | CFLAG_MARKED, false);

    return (true);
}

// This is Nemelex retribution.  If deal is true, use the word "deal"
// rather than "draw" (for the Deal Four out-of-cards situation).
void draw_from_deck_of_punishment(bool deal)
{
    bool oddity;
    card_type card = _random_card(MISC_DECK_OF_PUNISHMENT, DECK_RARITY_COMMON,
                                  oddity);

    mprf("You %s a card...", deal ? "deal" : "draw");
    card_effect(card, DECK_RARITY_COMMON, deal ? CFLAG_DEALT : 0);
}

static int _xom_check_card(item_def &deck, card_type card,
                           uint8_t flags)
{
    int amusement = 64;

    if (!item_type_known(deck))
        amusement *= 2;
    // Expecting one type of card but got another, real funny.
    else if (flags & CFLAG_ODDITY)
        amusement = 200;

    if (player_in_a_dangerous_place())
        amusement *= 2;

    switch (card)
    {
    case CARD_XOM:
        // Handled elsewhere
        amusement = 0;
        break;

    case CARD_DAMNATION:
        // Nothing happened, boring.
        if (player_in_branch(BRANCH_ABYSS))
            amusement = 0;
        break;

    case CARD_MINEFIELD:
    case CARD_FAMINE:
    case CARD_CURSE:
    case CARD_SWINE:
        // Always hilarious.
        amusement = 255;

    default:
        break;
    }

    return amusement;
}

void evoke_deck(item_def& deck)
{
    if (_check_buggy_deck(deck))
        return;

    int brownie_points = 0;
    bool allow_id = in_inventory(deck) && !item_ident(deck, ISFLAG_KNOW_TYPE);

    const deck_rarity_type rarity = deck_rarity(deck);
    CrawlHashTable &props = deck.props;

    uint8_t flags = 0;
    card_type card = _draw_top_card(deck, true, flags);

    // Oddity cards don't give any information about the deck.
    if (flags & CFLAG_ODDITY)
        allow_id = false;

    // Passive Nemelex retribution: sometimes a card gets swapped out.
    // More likely to happen with marked decks.
    if (you.penance[GOD_NEMELEX_XOBEH])
    {
        int c = 1;
        if ((flags & (CFLAG_MARKED | CFLAG_SEEN))
            || props["num_marked"].get_byte() > 0)
        {
            c = 3;
        }

        if (x_chance_in_y(c * you.penance[GOD_NEMELEX_XOBEH], 3000))
        {
            card_type old_card = card;
            card = _choose_from_archetype(deck_of_punishment, rarity);
            if (card != old_card)
            {
                simple_god_message(" seems to have exchanged this card "
                                   "behind your back!", GOD_NEMELEX_XOBEH);
                mprf("It's actually %s.", card_name(card));
                // You never completely appease Nemelex, but the effects
                // get less frequent.
                you.penance[GOD_NEMELEX_XOBEH] -=
                    random2((you.penance[GOD_NEMELEX_XOBEH]+18) / 10);
            }
        }
    }

    const int amusement   = _xom_check_card(deck, card, flags);

    // Do these before the deck item_def object is gone.
    if (flags & CFLAG_MARKED)
        props["num_marked"]--;

    deck.plus2++;
    _remember_drawn_card(deck, card, allow_id);

    // Get rid of the deck *before* the card effect because a card
    // might cause a wielded deck to be swapped out for something else,
    // in which case we don't want an empty deck to go through the
    // swapping process.
    const bool deck_gone = (cards_in_deck(deck) == 0);
    if (deck_gone)
    {
        canned_msg(MSG_DECK_EXHAUSTED);
        dec_inv_item_quantity(deck.link, 1);
        // Finishing the deck will earn a point, even if it
        // was marked or stacked.
        brownie_points++;
    }

    card_effect(card, rarity, flags, false);

    if (!(flags & CFLAG_MARKED))
    {
        // Could a Xom worshipper ever get a stacked deck in the first
        // place?
        xom_is_stimulated(amusement);

        // Nemelex likes gamblers.
        brownie_points++;
        if (one_chance_in(3))
            brownie_points++;

        // You can't ID off a marked card
        allow_id = false;
    }

    if (!deck_gone && allow_id
        && you.skill(SK_EVOCATIONS) > 5 + random2(35))
    {
        mpr("Your skill with magical items lets you identify the deck.");
        set_ident_flags(deck, ISFLAG_KNOW_TYPE);
        msg::streams(MSGCH_EQUIPMENT) << deck.name(DESC_INVENTORY)
                                      << std::endl;
    }

    // No piety from Deal Four.
    if (!(flags & CFLAG_DEALT))
        did_god_conduct(DID_CARDS, brownie_points);

    // Always wield change, since the number of cards used/left has
    // changed.
    you.wield_change = true;
}

static int _get_power_level(int power, deck_rarity_type rarity)
{
    int power_level = 0;
    switch (rarity)
    {
    case DECK_RARITY_COMMON:
        break;
    case DECK_RARITY_LEGENDARY:
        if (x_chance_in_y(power, 500))
            ++power_level;
        // deliberate fall-through
    case DECK_RARITY_RARE:
        if (x_chance_in_y(power, 700))
            ++power_level;
        break;
    case DECK_RARITY_RANDOM:
        die("unset deck rarity");
    }
    dprf("Power level: %d", power_level);
    return power_level;
}

// Actual card implementations follow.
static void _portal_card(int power, deck_rarity_type rarity)
{
    const int control_level = _get_power_level(power, rarity);
    bool controlled = false;

    if (x_chance_in_y(control_level, 2))
        controlled = true;

    int threshold = 6;
    const bool was_controlled = player_control_teleport();
    const bool short_control = (you.duration[DUR_CONTROL_TELEPORT] > 0
                                && you.duration[DUR_CONTROL_TELEPORT]
                                                < threshold * BASELINE_DELAY);

    if (controlled && (!was_controlled || short_control))
        you.set_duration(DUR_CONTROL_TELEPORT, threshold); // Long enough to kick in.

    if (x_chance_in_y(control_level, 2))
        random_blink(false);

    you_teleport();
}

static void _warp_card(int power, deck_rarity_type rarity)
{
    if (item_blocks_teleport(true, true))
    {
        canned_msg(MSG_STRANGE_STASIS);
        return;
    }

    const int control_level = _get_power_level(power, rarity);
    if (control_level >= 2)
        blink(1000, false);
    else if (control_level == 1)
        cast_semi_controlled_blink(power / 4, false);
    else
        random_blink(false);
}

static void _swap_monster_card(int power, deck_rarity_type rarity)
{
    // Swap between you and another monster.
    // Don't choose yourself unless there are no monsters nearby.
    monster* mon_to_swap = choose_random_nearby_monster(0);
    if (!mon_to_swap)
        mpr("You spin around.");
    else
        swap_with_monster(mon_to_swap);
}

static void _velocity_card(int power, deck_rarity_type rarity)
{
    const int power_level = _get_power_level(power, rarity);
    if (power_level >= 2)
    {
        potion_effect(POT_SPEED, random2(power / 4));
        cast_swiftness(random2(power / 4));
    }
    else if (power_level == 1)
        potion_effect(POT_SPEED, random2(power / 4));
    else
        cast_swiftness(random2(power / 4));
}

static void _damnation_card(int power, deck_rarity_type rarity)
{
    if (player_in_branch(BRANCH_ABYSS))
    {
        canned_msg(MSG_NOTHING_HAPPENS);
        return;
    }

    // Calculate how many extra banishments you get.
    const int power_level = _get_power_level(power, rarity);
    int nemelex_bonus = 0;
    if (you.religion == GOD_NEMELEX_XOBEH && !player_under_penance())
        nemelex_bonus = you.piety;

    int extra_targets = power_level + random2(you.skill(SK_EVOCATIONS, 20)
                                              + nemelex_bonus) / 240;

    for (int i = 0; i < 1 + extra_targets; ++i)
    {
        // Pick a random monster nearby to banish (or yourself).
        monster* mon_to_banish = choose_random_nearby_monster(1);

        // Bonus banishments only banish monsters.
        if (i != 0 && !mon_to_banish)
            continue;

        if (!mon_to_banish) // Banish yourself!
        {
            banished("drawing a card");
            break;              // Don't banish anything else.
        }
        else
            mon_to_banish->banish();
    }

}

static void _warpwright_card(int power, deck_rarity_type rarity)
{
<<<<<<< HEAD
    if (player_in_branch(BRANCH_ABYSS))
=======
    const int power_level = _get_power_level(power, rarity);

    if (you.level_type == LEVEL_ABYSS)
>>>>>>> 537a8dfb
    {
        mpr("The power of the Abyss blocks your magic.");
        return;
    }

    int count = 0;
    coord_def f;
    for (adjacent_iterator ai(you.pos()); ai; ++ai)
        if (grd(*ai) == DNGN_FLOOR && !find_trap(*ai) && one_chance_in(++count))
            f = *ai;

    if (count > 0)              // found a spot
    {
        if (place_specific_trap(f, TRAP_TELEPORT, 1 + random2(5 * power_level)))
        {
            // Mark it discovered if enough power.
            if (x_chance_in_y(power_level, 2))
                find_trap(f)->reveal();
        }
    }
}

static void _flight_card(int power, deck_rarity_type rarity)
{
    const int power_level = _get_power_level(power, rarity);

    // Assume something _will_ happen.
    bool success = true;

    if (power_level == 0)
    {
        if (!transform(random2(power/4), coinflip() ? TRAN_SPIDER : TRAN_BAT,
                       true))
        {
            // Oops, something went wrong here (either because of cursed
            // equipment or the possibility of stat loss).
            success = false;
        }
    }
    else if (power_level >= 1)
    {
        cast_fly(random2(power/4));
        cast_swiftness(random2(power/4));
    }

    if (power_level == 2) // Stacks with the above.
    {
        if (is_valid_shaft_level() && grd(you.pos()) == DNGN_FLOOR)
        {
            if (place_specific_trap(you.pos(), TRAP_SHAFT))
            {
                find_trap(you.pos())->reveal();
                mpr("A shaft materialises beneath you!");
            }
        }
    }
    if (one_chance_in(4 - power_level))
        potion_effect(POT_INVISIBILITY, random2(power)/4);
    else if (!success)
        canned_msg(MSG_NOTHING_HAPPENS);
}

static void _minefield_card(int power, deck_rarity_type rarity)
{
    const int power_level = _get_power_level(power, rarity);
    const int radius = power_level * 2 + 2;
    for (radius_iterator ri(you.pos(), radius, false, false, false); ri; ++ri)
    {
        if (*ri == you.pos())
            continue;

        if (grd(*ri) == DNGN_FLOOR && !find_trap(*ri)
            && one_chance_in(4 - power_level))
        {
            if (player_in_branch(BRANCH_ABYSS))
                grd(*ri) = coinflip() ? DNGN_DEEP_WATER : DNGN_LAVA;
            else
                place_specific_trap(*ri, TRAP_RANDOM);
        }
    }
}

static int stair_draw_count = 0;

// This does not describe an actual card. Instead, it only exists to test
// the stair movement effect in wizard mode ("&c stairs").
static void _stairs_card(int power, deck_rarity_type rarity)
{
    UNUSED(power);
    UNUSED(rarity);

    you.duration[DUR_REPEL_STAIRS_MOVE]  = 0;
    you.duration[DUR_REPEL_STAIRS_CLIMB] = 0;

    if (feat_stair_direction(grd(you.pos())) == CMD_NO_CMD)
        you.duration[DUR_REPEL_STAIRS_MOVE]  = 1000;
    else
        you.duration[DUR_REPEL_STAIRS_CLIMB] =  500; // more annoying

    std::vector<coord_def> stairs_avail;

    for (radius_iterator ri(you.pos(), LOS_RADIUS, false, true, true); ri; ++ri)
    {
        dungeon_feature_type feat = grd(*ri);
        if (feat_stair_direction(feat) != CMD_NO_CMD
            && feat != DNGN_ENTER_SHOP)
        {
            stairs_avail.push_back(*ri);
        }
    }

    if (stairs_avail.empty())
    {
        mpr("No stairs available to move.");
        return;
    }

    std::random_shuffle(stairs_avail.begin(), stairs_avail.end());

    for (unsigned int i = 0; i < stairs_avail.size(); ++i)
        move_stair(stairs_avail[i], stair_draw_count % 2, false);

    stair_draw_count++;
}

static void _damaging_card(card_type card, int power, deck_rarity_type rarity,
                           bool dealt = false)
{
    const int power_level = _get_power_level(power, rarity);
    const char *participle = dealt ? "dealt" : "drawn";

    dist target;
    zap_type ztype = ZAP_DEBUGGING_RAY;
    const zap_type firezaps[3]   = { ZAP_FLAME, ZAP_STICKY_FLAME, ZAP_FIRE };
    const zap_type frostzaps[3]  = { ZAP_FROST, ZAP_THROW_ICICLE, ZAP_COLD };
    const zap_type hammerzaps[3] = { ZAP_STONE_ARROW, ZAP_IRON_SHOT,
                                     ZAP_CRYSTAL_SPEAR };
    const zap_type venomzaps[3]  = { ZAP_STING, ZAP_VENOM_BOLT,
                                     ZAP_POISON_ARROW };
    const zap_type sparkzaps[3]  = { ZAP_ELECTRICITY, ZAP_LIGHTNING,
                                     ZAP_ORB_OF_ELECTRICITY };
    const zap_type painzaps[2]   = { ZAP_AGONY, ZAP_NEGATIVE_ENERGY };
    const zap_type orbzaps[3]    = { ZAP_MYSTIC_BLAST, ZAP_IOOD, ZAP_IOOD };

    switch (card)
    {
    case CARD_VITRIOL:
        ztype = (one_chance_in(3) ? ZAP_DEGENERATION : ZAP_BREATHE_ACID);
        break;

    case CARD_FLAME:
        ztype = (coinflip() ? ZAP_FIREBALL : firezaps[power_level]);
        break;

    case CARD_FROST:  ztype = frostzaps[power_level];  break;
    case CARD_HAMMER: ztype = hammerzaps[power_level]; break;
    case CARD_VENOM:  ztype = venomzaps[power_level];  break;
    case CARD_SPARK:  ztype = sparkzaps[power_level];  break;
    case CARD_ORB:    ztype = orbzaps[power_level];    break;

    case CARD_PAIN:
        if (power_level == 2)
        {
            mprf("You have %s %s.", participle, card_name(card));
            torment(&you, TORMENT_CARDS, you.pos());
            return;
        }
        else
            ztype = painzaps[power_level];
        break;

    default:
        break;
    }

    std::string prompt = "You have ";
    prompt += participle;
    prompt += " ";
    prompt += card_name(card);
    prompt += ".";

    bolt beam;
    beam.range = LOS_RADIUS;
    if (spell_direction(target, beam, DIR_NONE, TARG_HOSTILE,
                        LOS_RADIUS, true, true, false, NULL, prompt.c_str())
        && player_tracer(ZAP_DEBUGGING_RAY, power/6, beam))
    {
        if (ztype == ZAP_IOOD)
        {
            if (power_level == 1)
                cast_iood(&you, power/6, &beam);
            else
                cast_iood_burst(power/6, beam.target);
        }
        else
            zapping(ztype, power/6, beam);
    }
    else if (ztype == ZAP_IOOD && power_level == 2)
    {
        // cancelled orb bursts just become uncontrolled
        cast_iood_burst(power/6, coord_def(-1, -1));
    }
}

static void _elixir_card(int power, deck_rarity_type rarity)
{
    int power_level = _get_power_level(power, rarity);

    if (power_level == 1 && you.hp * 2 > you.hp_max)
        power_level = 0;

    if (power_level == 0)
    {
        if (coinflip())
            potion_effect(POT_HEAL_WOUNDS, 40); // power doesn't matter
        else
            cast_regen(random2(power / 4));
    }
    else if (power_level == 1)
    {
        set_hp(you.hp_max);
        you.magic_points = 0;
    }
    else if (power_level >= 2)
    {
        set_hp(you.hp_max);
        you.magic_points = you.max_magic_points;
    }
    you.redraw_hit_points = true;
    you.redraw_magic_points = true;
}

static void _battle_lust_card(int power, deck_rarity_type rarity)
{
    const int power_level = _get_power_level(power, rarity);
    if (power_level >= 2)
    {
        you.set_duration(DUR_SLAYING, random2(power/6) + 1,
                         0, "You feel deadly.");
    }
    else if (power_level == 1)
    {
        you.set_duration(DUR_BUILDING_RAGE, 2,
                         0, "You feel your rage building.");
    }
    else if (power_level == 0)
        potion_effect(POT_MIGHT, random2(power/4));
}

static void _metamorphosis_card(int power, deck_rarity_type rarity)
{
    const int power_level = _get_power_level(power, rarity);
    transformation_type trans;

    if (power_level >= 2)
        trans = coinflip() ? TRAN_DRAGON : TRAN_LICH;
    else if (power_level == 1)
        trans = coinflip() ? TRAN_STATUE : TRAN_BLADE_HANDS;
    else
    {
        trans = one_chance_in(3) ? TRAN_SPIDER :
                coinflip()       ? TRAN_ICE_BEAST
                                 : TRAN_BAT;
    }

    // Might fail, e.g. because of cursed equipment or potential death by
    // stat loss. Aren't we being nice? (jpeg)
    if (!transform(random2(power/4), trans, true))
        canned_msg(MSG_NOTHING_HAPPENS);
}

static void _helm_card(int power, deck_rarity_type rarity)
{
    const int power_level = _get_power_level(power, rarity);
    bool do_phaseshift = false;
    bool do_stoneskin  = false;
    bool do_shield     = false;
    bool do_resistance = false;

    // Chances are cumulative.
    if (power_level >= 2)
    {
        if (coinflip()) do_phaseshift = true;
        if (coinflip()) do_stoneskin  = true;
        if (coinflip()) do_shield     = true;
        do_resistance = true;
    }
    if (power_level >= 1)
    {
        if (coinflip()) do_phaseshift = true;
        if (coinflip()) do_stoneskin  = true;
        if (coinflip()) do_shield     = true;
    }
    if (power_level >= 0)
    {
        if (coinflip())
            do_phaseshift = true;
        else
            do_stoneskin  = true;
    }

    if (do_phaseshift)
        cast_phase_shift(random2(power/4));
    if (do_stoneskin)
        cast_stoneskin(random2(power/4));
    if (do_resistance)
    {
        mpr("You feel resistant.");
        you.increase_duration(DUR_RESISTANCE, random2(power/7) + 1);
    }
    if (do_shield)
    {
        if (you.duration[DUR_MAGIC_SHIELD] == 0)
            mpr("A magical shield forms in front of you.");
        you.increase_duration(DUR_MAGIC_SHIELD, random2(power/6) + 1);
    }
}

static void _blade_card(int power, deck_rarity_type rarity)
{
    if (you.species == SP_FELID)
    {
        mpr("You feel like a smilodon for a moment.");
        return;
    }

    // Pause before jumping to the list.
    if (Options.auto_list)
        more();

    wield_weapon(false);

    const int power_level = _get_power_level(power, rarity);
    brand_type brand;

    if (power_level >= 2)
    {
        cast_tukimas_dance(random2(power/4));
        return;
    }
    else if (power_level == 1)
    {
        brand_type brands[] = {SPWPN_DISTORTION, SPWPN_PAIN,
            SPWPN_ANTIMAGIC, SPWPN_CHAOS, SPWPN_ELECTROCUTION};
        brand = RANDOM_ELEMENT(brands);
    }
    else
    {
        brand_type brands[] = {SPWPN_FLAMING, SPWPN_FREEZING, SPWPN_VENOM,
            SPWPN_DRAINING, SPWPN_VORPAL};
        brand = RANDOM_ELEMENT(brands);
    }

    if (!brand_weapon(brand, random2(power/4)))
    {
        item_def* wpn = you.weapon();

        if (wpn)
        {
            mprf("%s vibrate%s crazily for a second.",
                 wpn->name(DESC_YOUR).c_str(),
                 wpn->quantity == 1 ? "s" : "");
        }
        else
            mprf("Your %s twitch.", you.hand_name(true).c_str());
    }
}

static void _shadow_card(int power, deck_rarity_type rarity)
{
    const int power_level = _get_power_level(power, rarity);

    if (power_level >= 1)
    {
        mpr(you.duration[DUR_STEALTH] ? "You feel more catlike."
                                      : "You feel stealthy.");
        you.increase_duration(DUR_STEALTH, random2(power/4) + 1);
    }

    potion_effect(POT_INVISIBILITY, random2(power/4));
}

static void _potion_card(int power, deck_rarity_type rarity)
{
    const int power_level = _get_power_level(power, rarity);
    potion_type pot_effects[] = {
        POT_AGILITY, POT_AGILITY, POT_BRILLIANCE,
        POT_BRILLIANCE, POT_MIGHT, POT_MIGHT,
        POT_CURING, POT_CURING, POT_CONFUSION,
        POT_SLOWING, POT_PARALYSIS
    };

    potion_type pot = RANDOM_ELEMENT(pot_effects);

    if (power_level >= 1 && coinflip())
        pot = (coinflip() ? POT_MAGIC : POT_INVISIBILITY);

    if (power_level >= 2 && coinflip())
        pot = (coinflip() ? POT_SPEED : POT_RESISTANCE);

    potion_effect(pot, random2(power/4));
}

static void _focus_card(int power, deck_rarity_type rarity)
{
    stat_type best_stat = STAT_STR;
    stat_type worst_stat = STAT_STR;

    for (int i = 1; i < 3; ++i)
    {
        stat_type s = static_cast<stat_type>(i);
        const int best_diff = you.base_stats[s] - you.base_stats[best_stat];
        if (best_diff > 0 || best_diff == 0 && coinflip())
            best_stat = s;

        const int worst_diff = you.base_stats[s] - you.base_stats[worst_stat];
        if (worst_diff < 0 || worst_diff == 0 && coinflip())
            worst_stat = s;
    }

    while (best_stat == worst_stat)
    {
        best_stat  = static_cast<stat_type>(random2(3));
        worst_stat = static_cast<stat_type>(random2(3));
    }

    std::string cause = "the Focus card";

    if (crawl_state.is_god_acting())
    {
        god_type which_god = crawl_state.which_god_acting();
        if (crawl_state.is_god_retribution())
            cause = "the wrath of " + god_name(which_god);
        else if (which_god == GOD_XOM)
            cause = "the capriciousness of Xom";
        else
            cause = "the 'helpfulness' of " + god_name(which_god);
    }

    modify_stat(best_stat, 1, true, cause.c_str(), true);
    modify_stat(worst_stat, -1, true, cause.c_str(), true);
}

static void _shuffle_card(int power, deck_rarity_type rarity)
{
    int perm[NUM_STATS] = { 0, 1, 2 };
    std::random_shuffle(perm, perm + 3);

    FixedVector<int8_t, NUM_STATS> new_base;
    for (int i = 0; i < NUM_STATS; ++i)
        new_base[perm[i]]  = you.base_stats[i];

    std::string cause = "the Shuffle card";

    if (crawl_state.is_god_acting())
    {
        god_type which_god = crawl_state.which_god_acting();
        if (crawl_state.is_god_retribution())
            cause = "the wrath of " + god_name(which_god);
        else if (which_god == GOD_XOM)
            cause = "the capriciousness of Xom";
        else
            cause = "the 'helpfulness' of " + god_name(which_god);
    }

    for (int i = 0; i < NUM_STATS; ++i)
    {
        modify_stat(static_cast<stat_type>(i),
                    new_base[i] - you.base_stats[i],
                    true, cause.c_str(), true);
    }

    char buf[128];
    snprintf(buf, sizeof(buf),
             "Shuffle card: Str %d[%d], Int %d[%d], Dex %d[%d]",
             you.base_stats[STAT_STR], you.strength(),
             you.base_stats[STAT_INT], you.intel(),
             you.base_stats[STAT_DEX], you.dex());
    take_note(Note(NOTE_MESSAGE, 0, 0, buf));
}

static void _experience_card(int power, deck_rarity_type rarity)
{
    const int power_level = _get_power_level(power, rarity);

    if (you.experience_level < 27)
        mpr("You feel more experienced.");
    else
        mpr("You feel knowledgeable.");

    more();
    skill_menu(SKMF_EXPERIENCE_CARD, std::min(power * 50, HIGH_EXP_POOL));

    // After level 27, boosts you get don't get increased (matters for
    // charging V:8 with no rN+++ and for felids).
    const int xp_cap = exp_needed(1 + you.experience_level)
                     - exp_needed(you.experience_level);

    // power_level 2 means automatic level gain.
    if (power_level == 2 && you.experience_level < 27)
        adjust_level(1);
    else
    {
        // Likely to give a level gain (power of ~500 is reasonable
        // at high levels even for non-Nemelexites, so 50,000 XP.)
        // But not guaranteed.
        // Overrides archmagi effect, like potions of experience.
        you.experience += std::min(xp_cap, power * 100);
        level_change();
    }
}

static void _remove_bad_mutation()
{
    // Ensure that only bad mutations are removed.
    if (!delete_mutation(RANDOM_BAD_MUTATION, "helix card", false, false, false, true))
        mpr("You feel transcendent for a moment.");
}

static void _helix_card(int power, deck_rarity_type rarity)
{
    const int power_level = _get_power_level(power, rarity);

    if (power_level == 0)
    {
        switch (how_mutated() ? random2(3) : 0)
        {
        case 0:
            mutate(RANDOM_MUTATION, "helix card");
            break;
        case 1:
            delete_mutation(RANDOM_MUTATION, "helix card");
            mutate(RANDOM_MUTATION, "helix card");
            break;
        case 2:
            delete_mutation(RANDOM_MUTATION, "helix card");
            break;
        }
    }
    else if (power_level == 1)
    {
        switch (how_mutated() ? random2(3) : 0)
        {
        case 0:
            mutate(coinflip() ? RANDOM_GOOD_MUTATION : RANDOM_MUTATION,
                   "helix card");
            break;
        case 1:
            if (coinflip())
                _remove_bad_mutation();
            else
                delete_mutation(RANDOM_MUTATION, "helix card");
            break;
        case 2:
            if (coinflip())
            {
                if (coinflip())
                {
                    _remove_bad_mutation();
                    mutate(RANDOM_MUTATION, "helix card");
                }
                else
                {
                    delete_mutation(RANDOM_MUTATION, "helix card");
                    mutate(RANDOM_GOOD_MUTATION, "helix card");
                }
            }
            else
            {
                delete_mutation(RANDOM_MUTATION, "helix card");
                mutate(RANDOM_MUTATION, "helix card");
            }
            break;
        }
    }
    else
    {
        switch (random2(3))
        {
        case 0:
            _remove_bad_mutation();
            break;
        case 1:
            mutate(RANDOM_GOOD_MUTATION, "helix card");
            break;
        case 2:
            if (coinflip())
            {
                // If you get unlucky, you could get here with no bad
                // mutations and simply get a mutation effect. Oh well.
                _remove_bad_mutation();
                mutate(RANDOM_MUTATION, "helix card");
            }
            else
            {
                delete_mutation(RANDOM_MUTATION, "helix card");
                mutate(RANDOM_GOOD_MUTATION, "helix card");
            }
            break;
        }
    }
}

void sage_card(int power, deck_rarity_type rarity)
{
    const int power_level = _get_power_level(power, rarity);
    int c;                      // how much to weight your skills
    if (power_level == 0)
        c = 0;
    else if (power_level == 1)
        c = random2(10) + 1;
    else
        c = 10;

    // FIXME: yet another reproduction of random_choose_weighted
    // Ah for Python:
    // skill = random_choice([x*(40-x)*c/10 for x in skill_levels])
    int totalweight = 0;
    skill_type result = SK_NONE;
    for (int i = SK_FIRST_SKILL; i < NUM_SKILLS; ++i)
    {
        skill_type s = static_cast<skill_type>(i);
        if (skill_name(s) == NULL || is_useless_skill(s))
            continue;

        if (you.skills[s] < MAX_SKILL_LEVEL)
        {
            // Choosing a skill is likelier if you are somewhat skilled in it.
            const int curweight = 1 + you.skills[s] * (40 - you.skills[s]) * c;
            totalweight += curweight;
            if (x_chance_in_y(curweight, totalweight))
                result = s;
        }
    }

    if (result == SK_NONE)
        mpr("You feel omnipotent.");  // All skills maxed.
    else
    {
        you.set_duration(DUR_SAGE, random2(1800) + 200);
        you.sage_bonus_skill   = result;
        you.sage_bonus_degree  = power / 25;
        mprf(MSGCH_PLAIN, "You feel studious about %s.", skill_name(result));
    }
}

void create_pond(const coord_def& center, int radius, bool allow_deep)
{
    for (radius_iterator ri(center, radius, false); ri; ++ri)
    {
        const coord_def p = *ri;
        if (p != you.pos() && coinflip())
        {
            if (grd(p) == DNGN_FLOOR)
            {
                dungeon_feature_type feat;

                if (allow_deep && coinflip())
                    feat = DNGN_DEEP_WATER;
                else
                    feat = DNGN_SHALLOW_WATER;

                dungeon_terrain_changed(p, feat);
            }
        }
    }
}

static void _deepen_water(const coord_def& center, int radius)
{
    for (radius_iterator ri(center, radius, false); ri; ++ri)
    {
        // FIXME: The iteration shouldn't affect the later squares in the
        // same iteration, i.e., a newly-flooded square shouldn't count
        // in the decision as to whether to make the next square flooded.
        const coord_def p = *ri;
        if (grd(p) == DNGN_SHALLOW_WATER
            && p != you.pos()
            && x_chance_in_y(1+count_neighbours(p, DNGN_DEEP_WATER), 8))
        {
            dungeon_terrain_changed(p, DNGN_DEEP_WATER);
        }
        if (grd(p) == DNGN_FLOOR
            && random2(3) < random2(count_neighbours(p, DNGN_DEEP_WATER)
                                    + count_neighbours(p, DNGN_SHALLOW_WATER)))
        {
            dungeon_terrain_changed(p, DNGN_SHALLOW_WATER);
        }
    }
}

static void _water_card(int power, deck_rarity_type rarity)
{
    const int power_level = _get_power_level(power, rarity);
    if (power_level == 0)
    {
        mpr("You create a pond!");
        create_pond(you.pos(), 4, false);
    }
    else if (power_level == 1)
    {
        mpr("You feel the tide rushing in!");
        create_pond(you.pos(), 6, true);
        for (int i = 0; i < 2; ++i)
            _deepen_water(you.pos(), 6);
    }
    else
    {
        mpr("Water floods your area!");

        // Flood all visible squares.
        for (radius_iterator ri(you.pos(), LOS_RADIUS, false); ri; ++ri)
        {
            coord_def p = *ri;
            destroy_trap(p);
            if (grd(p) == DNGN_FLOOR)
            {
                dungeon_feature_type new_feature = DNGN_SHALLOW_WATER;
                if (p != you.pos() && coinflip())
                    new_feature = DNGN_DEEP_WATER;
                dungeon_terrain_changed(p, new_feature);
            }
        }
    }
}

static void _glass_card(int power, deck_rarity_type rarity)
{
    const int power_level = _get_power_level(power, rarity);
    const int radius = (power_level == 2) ? 1000
                                          : random2(power/40) + 2;
    vitrify_area(radius);
}

static void _dowsing_card(int power, deck_rarity_type rarity)
{
    const int power_level = _get_power_level(power, rarity);
    bool things_to_do[3] = { false, false, false };
    things_to_do[random2(3)] = true;

    if (power_level == 1)
        things_to_do[random2(3)] = true;

    if (power_level >= 2)
    {
        for (int i = 0; i < 3; ++i)
            things_to_do[i] = true;
    }

    if (things_to_do[0])
        magic_mapping(random2(power/8) + 18, random2(power), false);
    if (things_to_do[1])
    {
        if (detect_traps(random2(power/4)))
            mpr("You sense traps nearby.");
        if (detect_items(random2(power/4)))
            mpr("You sense items nearby.");
    }
    if (things_to_do[2])
    {
        you.set_duration(DUR_TELEPATHY, random2(power/4), 0,
                         "You feel telepathic!");
        detect_creatures(1 + you.duration[DUR_TELEPATHY] / 2 / BASELINE_DELAY,
                         true);
    }
}

bool create_altar(bool disallow_no_altar)
{
    // Generate an altar.
    if (grd(you.pos()) == DNGN_FLOOR)
    {
        god_type god;

        do
            god = random_god(disallow_no_altar);
        while (is_unavailable_god(god));

        grd(you.pos()) = altar_for_god(god);

        if (grd(you.pos()) != DNGN_FLOOR)
        {
            mprf("An altar to %s grows from the floor before you!",
                 god_name(god).c_str());
            return (true);
        }
    }

    return (false);
}

static void _trowel_card(int power, deck_rarity_type rarity)
{
    // Early exit: don't clobber important features.
    if (is_critical_feature(grd(you.pos())))
    {
        mpr("The dungeon trembles momentarily.");
        return;
    }

    const int power_level = _get_power_level(power, rarity);
    bool done_stuff = false;

    // [ds] FIXME: Remove the LEVEL_DUNGEON restriction once Crawl
    // handles stacked level_area_types correctly. We should also
    // review whether Trowel being able to create infinite portal
    // vaults is a Good Thing, because it looks pretty broken to me.
    if (power_level >= 2 && player_in_connected_branch()
        && crawl_state.game_standard_levelgen())
    {
        // Generate a portal to something.
        const map_def *map = random_map_for_tag("trowel_portal");
        if (!map)
            mpr("A buggy portal flickers into view, then vanishes.");
        else
        {
            {
                no_messages n;
                dgn_safe_place_map(map, true, true, you.pos());
            }
            mpr("A mystic portal forms.");
        }
        done_stuff = true;
    }
    else if (power_level == 1)
    {
        if (coinflip())
        {
            // Create a random bad statue and a friendly, timed golem.
            // This could be really bad, because they're placed adjacent
            // to you...
            int num_made = 0;

            const monster_type statues[] = {
                MONS_ORANGE_STATUE, MONS_SILVER_STATUE, MONS_ICE_STATUE
            };

            if (create_monster(
                    mgen_data::hostile_at(
                        RANDOM_ELEMENT(statues), "the Trowel card",
                        true, 0, 0, you.pos())))
            {
                mpr("A menacing statue appears!");
                num_made++;
            }

            const monster_type golems[] = {
                MONS_CLAY_GOLEM, MONS_WOOD_GOLEM, MONS_STONE_GOLEM,
                MONS_IRON_GOLEM, MONS_CRYSTAL_GOLEM, MONS_TOENAIL_GOLEM
            };

            if (create_monster(
                    mgen_data(RANDOM_ELEMENT(golems),
                              BEH_FRIENDLY, &you, 5, 0,
                              you.pos(), MHITYOU)))
            {
                mpr("You construct a golem!");
                num_made++;
            }

            if (num_made == 2)
                mpr("The constructs glare at each other.");

            done_stuff = (num_made > 0);
        }
        else
        {
            // Do-nothing (effectively): create a cosmetic feature
            const coord_def pos = pick_adjacent_free_square(you.pos());
            if (in_bounds(pos))
            {
                const dungeon_feature_type statfeat[] = {
                    DNGN_GRANITE_STATUE, DNGN_ORCISH_IDOL
                };
                // We leave the items on the square
                grd(pos) = RANDOM_ELEMENT(statfeat);
                mpr("A statue takes form beside you.");
                done_stuff = true;
            }
        }
    }
    else
        done_stuff = create_altar();

    if (!done_stuff)
        canned_msg(MSG_NOTHING_HAPPENS);
}

static void _genie_card(int power, deck_rarity_type rarity)
{
    if (coinflip())
    {
        mpr("A genie takes form and thunders: "
            "\"Choose your reward, mortal!\"");
        more();
        acquirement(OBJ_RANDOM, AQ_CARD_GENIE);
    }
    else
    {
        mpr("A genie takes form and thunders: "
            "\"You disturbed me, fool!\"");
        potion_effect(coinflip() ? POT_DEGENERATION : POT_DECAY, 40);
    }
}

// Special case for *your* god, maybe?
static void _godly_wrath()
{
    int tries = 100;
    while (tries-- > 0)
    {
        god_type god = random_god(true);

        // Don't recursively make player draw from the Deck of Punishment.
        if (god == GOD_NEMELEX_XOBEH)
            continue;

        // Stop once we find a god willing to punish the player.
        if (divine_retribution(god))
            break;
    }

    if (tries <= 0)
        mpr("You somehow manage to escape divine attention...");
}

static void _curse_card(int power, deck_rarity_type rarity)
{
    const int power_level = _get_power_level(power, rarity);

    mpr("You feel a malignant aura surround you.");
    if (power_level >= 2)
    {
        // Curse (almost) everything.
        while (curse_an_item(true) && !one_chance_in(1000))
            ;
    }
    else if (power_level == 1)
    {
        // Curse an average of four items.
        do
            curse_an_item();
        while (!one_chance_in(4));
    }
    else
    {
        // Curse 1.5 items on average.
        curse_an_item();
        if (coinflip())
            curse_an_item();
    }
}

static void _crusade_card(int power, deck_rarity_type rarity)
{
    const int power_level = _get_power_level(power, rarity);
    if (power_level >= 1)
    {
        // A chance to convert opponents.
        for (monster_iterator mi(you.get_los()); mi; ++mi)
        {
             if (mi->friendly()
                || mi->holiness() != MH_NATURAL
                || mons_is_unique(mi->type)
                || mons_immune_magic(*mi)
                || player_will_anger_monster(*mi))
            {
                continue;
            }

            // Note that this bypasses the magic resistance
            // (though not immunity) check.  Specifically,
            // you can convert Killer Klowns this way.
            // Might be too good.
            if (mi->hit_dice * 35 < random2(power))
            {
                simple_monster_message(*mi, " is converted.");
                mi->add_ench(ENCH_CHARM);
                mons_att_changed(*mi);
            }
        }
    }
    cast_mass_abjuration(power/4);
}

static void _summon_demon_card(int power, deck_rarity_type rarity)
{
    const int power_level = _get_power_level(power, rarity);
    demon_class_type dct;
    if (power_level >= 2)
        dct = DEMON_GREATER;
    else if (power_level == 1)
        dct = DEMON_COMMON;
    else
        dct = DEMON_LESSER;

    // FIXME: The manual testing for message printing is there because
    // we can't rely on create_monster() to do it for us. This is
    // because if you are completely surrounded by walls, create_monster()
    // will never manage to give a position which isn't (-1,-1)
    // and thus not print the message.
    // This hack appears later in this file as well.
    if (!create_monster(
            mgen_data(summon_any_demon(dct), BEH_FRIENDLY, &you,
                      5 - power_level, 0, you.pos(), MHITYOU),
            false))
    {
        mpr("You see a puff of smoke.");
    }
}

static void _summon_any_monster(int power, deck_rarity_type rarity)
{
    const int power_level = _get_power_level(power, rarity);
    monster_type mon_chosen = NUM_MONSTERS;
    coord_def chosen_spot;
    int num_tries;

    if (power_level == 0)
        num_tries = 1;
    else if (power_level == 1)
        num_tries = 4;
    else
        num_tries = 18;

    for (int i = 0; i < num_tries; ++i)
    {
        int dx, dy;
        do
        {
            dx = random2(3) - 1;
            dy = random2(3) - 1;
        }
        while (dx == 0 && dy == 0);

        coord_def delta(dx,dy);

        monster_type cur_try;
        do
            cur_try = random_monster_at_grid(you.pos() + delta);
        while (mons_is_unique(cur_try));

        if (mon_chosen == NUM_MONSTERS
            || mons_power(mon_chosen) < mons_power(cur_try))
        {
            mon_chosen = cur_try;
            chosen_spot = you.pos();
        }
    }

    if (mon_chosen == NUM_MONSTERS) // Should never happen.
        return;

    const bool friendly = (power_level > 0 || !one_chance_in(4));

    if (!create_monster(mgen_data(mon_chosen,
                                  friendly ? BEH_FRIENDLY : BEH_HOSTILE, &you,
                                  3, 0, chosen_spot, MHITYOU),
                        false))
    {
        mpr("You see a puff of smoke.");
    }
}

static void _summon_dancing_weapon(int power, deck_rarity_type rarity)
{
    const int power_level = _get_power_level(power, rarity);

    monster *mon =
        create_monster(
            mgen_data(MONS_DANCING_WEAPON, BEH_FRIENDLY, &you,
                      power_level + 2, 0, you.pos(), MHITYOU),
            false);

    // Given the abundance of Nemelex decks, not setting hard reset
    // leaves a trail of weapons behind, most of which just get
    // offered to Nemelex again, adding an unnecessary source of
    // piety.
    if (mon)
    {
        // Override the weapon.
        ASSERT(mon->weapon() != NULL);
        item_def& wpn(*mon->weapon());

        set_equip_race(wpn, ISFLAG_NO_RACE);

        if (power_level == 0)
        {
            // Wimpy, negative-enchantment weapon.
            wpn.plus  = -random2(4);
            wpn.plus2 = -random2(4);
            wpn.sub_type = (coinflip() ? WPN_SHORT_SWORD : WPN_HAMMER);

            set_item_ego_type(wpn, OBJ_WEAPONS, SPWPN_NORMAL);
        }
        else if (power_level == 1)
        {
            // This is getting good.
            wpn.plus  = random2(4) - 1;
            wpn.plus2 = random2(4) - 1;
            wpn.sub_type = (coinflip() ? WPN_LONG_SWORD : WPN_TRIDENT);

            if (coinflip())
            {
                set_item_ego_type(wpn, OBJ_WEAPONS,
                                  coinflip() ? SPWPN_FLAMING : SPWPN_FREEZING);
            }
            else
                set_item_ego_type(wpn, OBJ_WEAPONS, SPWPN_NORMAL);
        }
        else if (power_level == 2)
        {
            // Rare and powerful.
            wpn.plus  = random2(4) + 2;
            wpn.plus2 = random2(4) + 2;
            wpn.sub_type = (coinflip() ? WPN_DIRE_FLAIL : WPN_EXECUTIONERS_AXE);

            set_item_ego_type(wpn, OBJ_WEAPONS,
                              coinflip() ? SPWPN_SPEED : SPWPN_ELECTROCUTION);
        }

        item_colour(wpn);

        mon->flags |= MF_HARD_RESET;

        ghost_demon newstats;
        newstats.init_dancing_weapon(wpn, power / 4);

        mon->set_ghost(newstats);
        mon->ghost_demon_init();
    }
    else
        mpr("You see a puff of smoke.");
}

static void _summon_flying(int power, deck_rarity_type rarity)
{
    const int power_level = _get_power_level(power, rarity);

    const monster_type flytypes[] = {
        MONS_BUTTERFLY, MONS_INSUBSTANTIAL_WISP, MONS_BUMBLEBEE,
        MONS_VAMPIRE_MOSQUITO, MONS_VAPOUR, MONS_YELLOW_WASP,
        MONS_RED_WASP
    };

    // Choose what kind of monster.
    monster_type result = flytypes[random2(5) + power_level];
    const int how_many = 2 + random2(3) + power_level * 3;
    bool hostile_invis = false;

    for (int i = 0; i < how_many; ++i)
    {
        const bool friendly = !one_chance_in(power_level + 4);

        create_monster(
            mgen_data(result,
                      friendly ? BEH_FRIENDLY : BEH_HOSTILE, &you,
                      3, 0, you.pos(), MHITYOU));

        if (mons_class_flag(result, M_INVIS) && !you.can_see_invisible() && !friendly)
            hostile_invis = true;
    }

    if (hostile_invis)
        mpr("You sense the presence of something unfriendly.");
}

static void _summon_skeleton(int power, deck_rarity_type rarity)
{
    const int power_level = _get_power_level(power, rarity);
    const bool friendly = !one_chance_in(4 + power_level * 2);
    const monster_type skeltypes[] = {
        MONS_SKELETON_LARGE, MONS_SKELETAL_WARRIOR, MONS_BONE_DRAGON
    };

    if (!create_monster(mgen_data(skeltypes[power_level],
                                  friendly ? BEH_FRIENDLY : BEH_HOSTILE, &you,
                                  std::min(power/50 + 1, 5), 0,
                                  you.pos(), MHITYOU),
                        false))
    {
        mpr("You see a puff of smoke.");
    }
}

static void _summon_ugly(int power, deck_rarity_type rarity)
{
    const int power_level = _get_power_level(power, rarity);
    const bool friendly = !one_chance_in(4 + power_level * 2);
    monster_type ugly;
    if (power_level >= 2)
        ugly = MONS_VERY_UGLY_THING;
    else if (power_level == 1)
        ugly = coinflip() ? MONS_VERY_UGLY_THING : MONS_UGLY_THING;
    else
        ugly = MONS_UGLY_THING;

    if (!create_monster(mgen_data(ugly,
                                  friendly ? BEH_FRIENDLY : BEH_HOSTILE,
                                  &you,
                                  std::min(power/50 + 1, 5), 0,
                                  you.pos(), MHITYOU),
                        false))
    {
        mpr("You see a puff of smoke.");
    }
}

static void _alchemist_card(int power, deck_rarity_type rarity)
{
    const int power_level = _get_power_level(power, rarity);
    int gold_used = std::min(you.gold, random2avg(100, 2) * (1 + power_level));
    bool done_stuff = false;

    you.del_gold(gold_used);
    dprf("%d gold available to spend.", gold_used);

    // Spend some gold to regain health
    int hp = std::min(gold_used / 3, you.hp_max - you.hp);
    if (hp > 0)
    {
        inc_hp(hp);
        gold_used -= hp * 2;
        done_stuff = true;
        mpr("You feel better.");
        dprf("Gained %d health, %d gold remaining.", hp, gold_used);
    }

    // Maybe spend some more gold to regain magic
    if (x_chance_in_y(power_level + 1, 5))
    {
        int mp = std::min(gold_used / 5, you.max_magic_points - you.magic_points);
        if (mp > 0)
        {
            inc_mp(mp);
            gold_used -= mp * 5;
            done_stuff = true;
            mpr("You feel your power returning.");
            dprf("Gained %d magic, %d gold remaining.", mp, gold_used);
        }
    }

    if (done_stuff)
        mpr("Some of your gold vanishes!");
    else
        canned_msg(MSG_NOTHING_HAPPENS);

    // Add back any remaining gold
    you.add_gold(gold_used);
}

static int _card_power(deck_rarity_type rarity)
{
    int result = 0;

    if (you.penance[GOD_NEMELEX_XOBEH])
        result -= you.penance[GOD_NEMELEX_XOBEH];
    else if (you.religion == GOD_NEMELEX_XOBEH)
    {
        result = you.piety;
        result *= (you.skill(SK_EVOCATIONS, 100) + 2500);
        result /= 2700;
    }

    result += you.skill(SK_EVOCATIONS, 9);
    if (rarity == DECK_RARITY_RARE)
        result += 150;
    else if (rarity == DECK_RARITY_LEGENDARY)
        result += 300;

    if (result < 0)
        result = 0;

    return (result);
}

void card_effect(card_type which_card, deck_rarity_type rarity,
                 uint8_t flags, bool tell_card)
{
    ASSERT(!_card_forbidden(which_card));

    const char *participle = (flags & CFLAG_DEALT) ? "dealt" : "drawn";
    const int power = _card_power(rarity);

    const god_type god =
        (crawl_state.is_god_acting()) ? crawl_state.which_god_acting()
                                      : GOD_NO_GOD;

    dprf("Card power: %d, rarity: %d", power, rarity);

    if (tell_card)
    {
        // These card types will usually give this message in the targetting
        // prompt, and the cases where they don't are handled specially.
        if (which_card != CARD_VITRIOL && which_card != CARD_FLAME
            && which_card != CARD_FROST && which_card != CARD_HAMMER
            && which_card != CARD_SPARK && which_card != CARD_PAIN
            && which_card != CARD_VENOM && which_card != CARD_ORB)
        {
            mprf("You have %s %s.", participle, card_name(which_card));
        }
    }

    if (which_card == CARD_XOM && !crawl_state.is_god_acting())
    {
        if (you.religion == GOD_XOM)
        {
            // Being a self-centered deity, Xom *always* finds this
            // maximally hilarious.
            god_speaks(GOD_XOM, "Xom roars with laughter!");
            you.gift_timeout = 200;
        }
        else if (you.penance[GOD_XOM])
            god_speaks(GOD_XOM, "Xom laughs nastily.");
    }

    switch (which_card)
    {
    case CARD_PORTAL:           _portal_card(power, rarity); break;
    case CARD_WARP:             _warp_card(power, rarity); break;
    case CARD_SWAP:             _swap_monster_card(power, rarity); break;
    case CARD_VELOCITY:         _velocity_card(power, rarity); break;
    case CARD_DAMNATION:        _damnation_card(power, rarity); break;
    case CARD_SOLITUDE:         cast_dispersal(power/4); break;
    case CARD_ELIXIR:           _elixir_card(power, rarity); break;
    case CARD_BATTLELUST:       _battle_lust_card(power, rarity); break;
    case CARD_METAMORPHOSIS:    _metamorphosis_card(power, rarity); break;
    case CARD_HELM:             _helm_card(power, rarity); break;
    case CARD_BLADE:            _blade_card(power, rarity); break;
    case CARD_SHADOW:           _shadow_card(power, rarity); break;
    case CARD_POTION:           _potion_card(power, rarity); break;
    case CARD_FOCUS:            _focus_card(power, rarity); break;
    case CARD_SHUFFLE:          _shuffle_card(power, rarity); break;
    case CARD_EXPERIENCE:       _experience_card(power, rarity); break;
    case CARD_HELIX:            _helix_card(power, rarity); break;
    case CARD_SAGE:             sage_card(power, rarity); break;
    case CARD_WATER:            _water_card(power, rarity); break;
    case CARD_GLASS:            _glass_card(power, rarity); break;
    case CARD_DOWSING:          _dowsing_card(power, rarity); break;
    case CARD_MINEFIELD:        _minefield_card(power, rarity); break;
    case CARD_STAIRS:           _stairs_card(power, rarity); break;
    case CARD_GENIE:            _genie_card(power, rarity); break;
    case CARD_CURSE:            _curse_card(power, rarity); break;
    case CARD_WARPWRIGHT:       _warpwright_card(power, rarity); break;
    case CARD_FLIGHT:           _flight_card(power, rarity); break;
    case CARD_TOMB:             entomb(10 + power/20 + random2(power/4)); break;
    case CARD_WRAITH:           adjust_level(-1); break;
    case CARD_WRATH:            _godly_wrath(); break;
    case CARD_CRUSADE:          _crusade_card(power, rarity); break;
    case CARD_SUMMON_DEMON:     _summon_demon_card(power, rarity); break;
    case CARD_SUMMON_ANIMAL:    summon_animals(random2(power/3)); break;
    case CARD_SUMMON_ANY:       _summon_any_monster(power, rarity); break;
    case CARD_SUMMON_WEAPON:    _summon_dancing_weapon(power, rarity); break;
    case CARD_SUMMON_FLYING:    _summon_flying(power, rarity); break;
    case CARD_SUMMON_SKELETON:  _summon_skeleton(power, rarity); break;
    case CARD_SUMMON_UGLY:      _summon_ugly(power, rarity); break;
    case CARD_XOM:              xom_acts(5 + random2(power/10)); break;
    case CARD_TROWEL:           _trowel_card(power, rarity); break;
    case CARD_BANSHEE:          mass_enchantment(ENCH_FEAR, power); break;
    case CARD_TORMENT:          torment(&you, TORMENT_CARDS, you.pos()); break;
    case CARD_ALCHEMIST:        _alchemist_card(power, rarity); break;

    case CARD_VENOM:
        if (coinflip())
        {
            mprf("You have %s %s.", participle, card_name(which_card));
            your_spells(SPELL_OLGREBS_TOXIC_RADIANCE, random2(power/4), false);
        }
        else
            _damaging_card(which_card, power, rarity, flags & CFLAG_DEALT);
        break;

    case CARD_VITRIOL:
    case CARD_FLAME:
    case CARD_FROST:
    case CARD_HAMMER:
    case CARD_SPARK:
    case CARD_PAIN:
    case CARD_ORB:
        _damaging_card(which_card, power, rarity, flags & CFLAG_DEALT);
        break;

    case CARD_BARGAIN:
        you.increase_duration(DUR_BARGAIN,
                              random2(power) + random2(power) + 2);
        break;

    case CARD_WILD_MAGIC:
        // Yes, high power is bad here.
        MiscastEffect(&you, god == GOD_NO_GOD ? NON_MONSTER : -god,
                       SPTYP_RANDOM, random2(power/15) + 5, random2(power),
                       "a card of wild magic");
        break;

    case CARD_FAMINE:
        if (you.is_undead == US_UNDEAD)
            mpr("You feel rather smug.");
        else
            set_hunger(500, true);
        break;

    case CARD_FEAST:
        if (you.is_undead == US_UNDEAD)
            mpr("You feel a horrible emptiness.");
        else
            set_hunger(12000, true);
        break;

    case CARD_SWINE:
        if (!transform(1 + power/2 + random2(power/2), TRAN_PIG, true))
        {
            mpr("You feel like a pig.");
            break;
        }
        break;

#if TAG_MAJOR_VERSION == 32
    case CARD_MAP:
    case CARD_SPADE:
        mpr("This card no longer exists!");
        break;
#endif

    case NUM_CARDS:
        // The compiler will complain if any card remains unhandled.
        mprf("You have %s a buggy card!", participle);
        break;
    }
}

bool top_card_is_known(const item_def &deck)
{
    if (!is_deck(deck))
        return (false);

    uint8_t flags;
    get_card_and_flags(deck, -1, flags);

    return (flags & CFLAG_MARKED);
}

card_type top_card(const item_def &deck)
{
    if (!is_deck(deck))
        return (NUM_CARDS);

    uint8_t flags;
    card_type card = get_card_and_flags(deck, -1, flags);

    UNUSED(flags);

    return (card);
}

bool is_deck(const item_def &item)
{
    return (item.base_type == OBJ_MISCELLANY
            && item.sub_type >= MISC_FIRST_DECK
            && item.sub_type <= MISC_LAST_DECK);
}

bool bad_deck(const item_def &item)
{
    if (!is_deck(item))
        return (false);

    return (!item.props.exists("cards")
            || item.props["cards"].get_type() != SV_VEC
            || item.props["cards"].get_vector().get_type() != SV_BYTE
            || cards_in_deck(item) == 0);
}

deck_rarity_type deck_rarity(const item_def &item)
{
    ASSERT(is_deck(item));

    return static_cast<deck_rarity_type>(item.special);
}

colour_t deck_rarity_to_color(deck_rarity_type rarity)
{
    switch (rarity)
    {
    case DECK_RARITY_COMMON:
    {
        const colour_t colours[] = {LIGHTBLUE, GREEN, CYAN, RED};
        return RANDOM_ELEMENT(colours);
    }

    case DECK_RARITY_RARE:
        return (coinflip() ? MAGENTA : BROWN);

    case DECK_RARITY_LEGENDARY:
        return LIGHTMAGENTA;

    case DECK_RARITY_RANDOM:
        die("unset deck rarity");
    }

    return (WHITE);
}

void init_deck(item_def &item)
{
    CrawlHashTable &props = item.props;

    ASSERT(is_deck(item));
    ASSERT(!props.exists("cards"));
    ASSERT(item.plus > 0);
    ASSERT(item.plus <= 127);
    ASSERT(item.special >= DECK_RARITY_COMMON
           && item.special <= DECK_RARITY_LEGENDARY);

    const store_flags fl = SFLAG_CONST_TYPE;

    props["cards"].new_vector(SV_BYTE, fl).resize((vec_size)item.plus);
    props["card_flags"].new_vector(SV_BYTE, fl).resize((vec_size)item.plus);
    props["drawn_cards"].new_vector(SV_BYTE, fl);

    for (int i = 0; i < item.plus; ++i)
    {
        bool      was_odd = false;
        card_type card    = _random_card(item, was_odd);

        uint8_t flags = 0;
        if (was_odd)
            flags = CFLAG_ODDITY;

        _set_card_and_flags(item, i, card, flags);
    }

    ASSERT(cards_in_deck(item) == item.plus);

    props["num_marked"]        = (char) 0;
    props["non_brownie_draws"] = (char) 0;

    props.assert_validity();

    item.plus2  = 0;
    item.colour = deck_rarity_to_color((deck_rarity_type) item.special);
}

static void _unmark_deck(item_def& deck)
{
    if (!is_deck(deck))
        return;

    CrawlHashTable &props = deck.props;
    if (!props.exists("card_flags"))
        return;

    CrawlVector &flags = props["card_flags"].get_vector();

    for (unsigned int i = 0; i < flags.size(); ++i)
    {
        flags[i] =
            static_cast<char>((static_cast<char>(flags[i]) & ~CFLAG_MARKED));
    }

    // We'll be mean and leave non_brownie_draws as-is.
    props["num_marked"] = static_cast<char>(0);
}

static void _unmark_and_shuffle_deck(item_def& deck)
{
    if (is_deck(deck))
    {
        _unmark_deck(deck);
        _shuffle_deck(deck);
    }
}

void shuffle_all_decks_on_level()
{
    for (int i = 0; i < MAX_ITEMS; ++i)
    {
        item_def& item(mitm[i]);
        if (item.defined() && is_deck(item))
        {
#ifdef DEBUG_DIAGNOSTICS
            mprf(MSGCH_DIAGNOSTICS, "Shuffling: %s on %s",
                 item.name(DESC_PLAIN).c_str(),
                 level_id::current().describe().c_str());
#endif
            _unmark_and_shuffle_deck(item);
        }
    }
}

static bool _shuffle_inventory_decks()
{
    bool success = false;

    for (int i = 0; i < ENDOFPACK; ++i)
    {
        item_def& item(you.inv[i]);
        if (item.defined() && is_deck(item))
        {
#ifdef DEBUG_DIAGNOSTICS
            mprf(MSGCH_DIAGNOSTICS, "Shuffling in inventory: %s",
                 item.name(DESC_PLAIN).c_str());
#endif
            _unmark_and_shuffle_deck(item);

            success = true;
        }
    }

    return success;
}

void nemelex_shuffle_decks()
{
    add_daction(DACT_SHUFFLE_DECKS);
    _shuffle_inventory_decks();

    // Wildly inaccurate, but of similar quality as the old code which
    // was triggered by the presence of any deck anywhere.
    if (you.num_total_gifts[GOD_NEMELEX_XOBEH])
        god_speaks(GOD_NEMELEX_XOBEH, "You hear Nemelex Xobeh chuckle.");
}<|MERGE_RESOLUTION|>--- conflicted
+++ resolved
@@ -1553,13 +1553,9 @@
 
 static void _warpwright_card(int power, deck_rarity_type rarity)
 {
-<<<<<<< HEAD
+    const int power_level = _get_power_level(power, rarity);
+
     if (player_in_branch(BRANCH_ABYSS))
-=======
-    const int power_level = _get_power_level(power, rarity);
-
-    if (you.level_type == LEVEL_ABYSS)
->>>>>>> 537a8dfb
     {
         mpr("The power of the Abyss blocks your magic.");
         return;
