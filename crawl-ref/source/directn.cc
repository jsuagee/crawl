/**
 * @file
 * @brief Functions used when picking squares.
**/

#include "AppHdr.h"

#include "directn.h"
#include "format.h"

#include <cstdarg>
#include <sstream>
#include <stdlib.h>
#include <string.h>
#include <stdio.h>
#include <algorithm>

#include "externs.h"
#include "options.h"

#include "cio.h"
#include "cloud.h"
#include "colour.h"
#include "command.h"
#include "coord.h"
#include "coordit.h"
#include "dbg-util.h"
#include "debug.h"
#include "describe.h"
#include "dungeon.h"
#include "map_knowledge.h"
#include "fprop.h"
#include "godabil.h"
#include "invent.h"
#include "itemname.h"
#include "itemprop.h"
#include "items.h"
#include "l_defs.h"
#include "los.h"
#include "macro.h"
#include "mapmark.h"
#include "message.h"
#include "menu.h"
#include "misc.h"
#include "mon-stuff.h"
#include "mon-info.h"
#include "output.h"
#include "place.h"
#include "player.h"
#include "shopping.h"
#include "show.h"
#include "showsymb.h"
#include "state.h"
#include "env.h"
#include "areas.h"
#include "stash.h"
#ifdef USE_TILE
 #include "tileview.h"
 #include "tilereg.h"
#endif
#include "terrain.h"
#include "traps.h"
#include "travel.h"
#include "hints.h"
#include "view.h"
#include "viewchar.h"
#include "viewgeom.h"
#include "wiz-mon.h"
#include "spl-goditem.h"

const std::string SHORT_DESC_KEY = "short_desc_key";

typedef std::map<std::string, std::string> desc_map;

static desc_map base_desc_to_short;

enum LOSSelect
{
    LOS_ANY      = 0x00,

    // Check only visible squares
    LOS_VISIBLE  = 0x01,

    // Check only hidden squares
    LOS_HIDDEN   = 0x02,

    LOS_VISMASK  = 0x03,

    // Flip from visible to hidden when going forward,
    // or hidden to visible when going backwards.
    LOS_FLIPVH   = 0x20,

    // Flip from hidden to visible when going forward,
    // or visible to hidden when going backwards.
    LOS_FLIPHV   = 0x40,

    LOS_NONE     = 0xFFFF,
};

#ifdef WIZARD
static void _wizard_make_friendly(monster* m);
#endif
static void _describe_feature(const coord_def& where, bool oos);
static void _describe_cell(const coord_def& where, bool in_range = true);
static bool _print_cloud_desc(const coord_def where);
static bool _print_item_desc(const coord_def where);

static bool _find_object(const coord_def& where, int mode, bool need_path,
                           int range, targetter *hitfunc);
static bool _find_monster(const coord_def& where, int mode, bool need_path,
                           int range, targetter *hitfunc);
static bool _find_feature(const coord_def& where, int mode, bool need_path,
                           int range, targetter *hitfunc);
static bool _find_fprop_unoccupied(const coord_def& where, int mode, bool need_path,
                           int range, targetter *hitfunc);

#ifndef USE_TILE_LOCAL
static bool _find_mlist(const coord_def& where, int mode, bool need_path,
                         int range, targetter *hitfunc);
#endif

static bool _find_square_wrapper(coord_def &mfp, int direction,
                                 bool (*find_targ)(const coord_def&, int,
                                                   bool, int, targetter*),
                                 bool need_path, int mode,
                                 int range, targetter *hitfunc, bool wrap,
                                 int los = LOS_ANY);

static int  _targeting_cmd_to_compass(command_type command);
static void _describe_oos_square(const coord_def& where);
static void _extend_move_to_edge(dist &moves);
static std::vector<std::string> _get_monster_desc_vector(const monster_info& mi);
static std::string _get_monster_desc(const monster_info& mi);

#ifdef DEBUG_DIAGNOSTICS
static void _debug_describe_feature_at(const coord_def &where);
#endif

#ifdef WIZARD
static void _wizard_make_friendly(monster* m)
{
    if (m == NULL)
        return;

    mon_attitude_type att = m->attitude;

    // During arena mode, skip directly from friendly to hostile.
    if (crawl_state.arena_suspended && att == ATT_FRIENDLY)
        att = ATT_NEUTRAL;

    switch (att)
    {
    case ATT_FRIENDLY:
        m->attitude = ATT_GOOD_NEUTRAL;
        m->flags &= ~MF_NO_REWARD;
        m->flags |= MF_WAS_NEUTRAL;
        break;
    case ATT_GOOD_NEUTRAL:
        m->attitude = ATT_STRICT_NEUTRAL;
        break;
    case ATT_STRICT_NEUTRAL:
        m->attitude = ATT_NEUTRAL;
        break;
    case ATT_NEUTRAL:
        m->attitude = ATT_HOSTILE;
        m->flags &= ~MF_WAS_NEUTRAL;
        break;
    case ATT_HOSTILE:
        m->attitude = ATT_FRIENDLY;
        m->flags |= MF_NO_REWARD;
        break;
    }
    mons_att_changed(m);

    // To update visual branding of friendlies. Only seems capabable
    // of adding bolding, not removing it, though.
    viewwindow();
}
#endif

dist::dist()
    : isValid(false), isTarget(false), isEndpoint(false),
      isCancel(true), choseRay(false), target(), delta(), ray()
{
}

bool dist::isMe() const
{
    // We hack the decision as to whether to use delta or target by
    // assuming that we use delta only if target hasn't been touched.
    return (isValid && !isCancel
            && (target == you.pos()
                || (target.origin() && delta.origin())));
}

void dist::confusion_fuzz()
{
    target   = you.pos() + coord_def(random_range(-6, 6),
                                     random_range(-6, 6));
    choseRay = false;
}

bool direction_chooser::choose_compass()
{
    // Reinitialize moves.
    moves.isValid       = true;
    moves.isTarget      = false;
    moves.isCancel      = false;
    moves.delta.reset();

    mouse_control mc(MOUSE_MODE_TARGET_DIR);

    behaviour->compass = true;

    do
    {
        const command_type key_command = behaviour->get_command();

        if (handle_signals())
            return false;

#ifdef USE_TILE
        if (key_command == CMD_TARGET_MOUSE_MOVE)
        {
            continue;
        }
        else if (key_command == CMD_TARGET_MOUSE_SELECT)
        {
            const coord_def &gc = tiles.get_cursor();
            if (gc == NO_CURSOR)
                continue;

            if (!map_bounds(gc))
                continue;

            coord_def delta = gc - you.pos();
            if (delta.rdist() > 1)
            {
                tiles.place_cursor(CURSOR_MOUSE, gc);
                delta = tiles.get_cursor() - you.pos();
                ASSERT(delta.rdist() <= 1);
            }

            moves.delta = delta;
            break;
        }
#endif

        if (key_command == CMD_TARGET_SELECT)
        {
            moves.delta.reset();
            break;
        }

        const int i = _targeting_cmd_to_compass(key_command);
        if (i != -1)
        {
            moves.delta = Compass[i];
        }
        else if (key_command == CMD_TARGET_CANCEL)
        {
            moves.isCancel = true;
            moves.isValid = false;
        }
    }
    while (!moves.isCancel && moves.delta.origin());

#ifdef USE_TILE
    tiles.place_cursor(CURSOR_MOUSE, NO_CURSOR);
#endif

    return moves.isValid;
}

static int _targeting_cmd_to_compass(command_type command)
{
    switch (command)
    {
    case CMD_TARGET_UP:         case CMD_TARGET_DIR_UP:
        return 0;
    case CMD_TARGET_UP_RIGHT:   case CMD_TARGET_DIR_UP_RIGHT:
        return 1;
    case CMD_TARGET_RIGHT:      case CMD_TARGET_DIR_RIGHT:
        return 2;
    case CMD_TARGET_DOWN_RIGHT: case CMD_TARGET_DIR_DOWN_RIGHT:
        return 3;
    case CMD_TARGET_DOWN:       case CMD_TARGET_DIR_DOWN:
        return 4;
    case CMD_TARGET_DOWN_LEFT:  case CMD_TARGET_DIR_DOWN_LEFT:
        return 5;
    case CMD_TARGET_LEFT:       case CMD_TARGET_DIR_LEFT:
        return 6;
    case CMD_TARGET_UP_LEFT:    case CMD_TARGET_DIR_UP_LEFT:
        return 7;
    default:
        return -1;
    }
}

static command_type shift_direction(command_type cmd)
{
    switch (cmd)
    {
    case CMD_TARGET_DOWN_LEFT:  return CMD_TARGET_DIR_DOWN_LEFT;
    case CMD_TARGET_LEFT:       return CMD_TARGET_DIR_LEFT;
    case CMD_TARGET_DOWN:       return CMD_TARGET_DIR_DOWN;
    case CMD_TARGET_UP:         return CMD_TARGET_DIR_UP;
    case CMD_TARGET_RIGHT:      return CMD_TARGET_DIR_RIGHT;
    case CMD_TARGET_DOWN_RIGHT: return CMD_TARGET_DIR_DOWN_RIGHT;
    case CMD_TARGET_UP_RIGHT:   return CMD_TARGET_DIR_UP_RIGHT;
    case CMD_TARGET_UP_LEFT:    return CMD_TARGET_DIR_UP_LEFT;
    default: return (cmd);
    }
}

actor* direction_chooser::targeted_actor() const
{
    if (target() == you.pos())
        return &you;
    else
        return targeted_monster();
}

monster* direction_chooser::targeted_monster() const
{
    monster* m = monster_at(target());
    if (m && you.can_see(m))
        return m;
    else
        return NULL;
}

std::string direction_chooser::build_targeting_hint_string() const
{
    std::string hint_string;

    // Hint for 'p' - previous target, and for 'f' - current cell, if
    // applicable.
    const actor*    f_target = targeted_actor();
    const monster* p_target = get_current_target();

    if (f_target && f_target == p_target)
    {
        hint_string = ", f/p - " + f_target->name(DESC_PLAIN);
    }
    else
    {
        if (f_target)
            hint_string += ", f - " + f_target->name(DESC_PLAIN);
        if (p_target)
            hint_string += ", p - " + p_target->name(DESC_PLAIN);
    }

    return hint_string;
}

void direction_chooser::print_top_prompt() const
{
    if (!top_prompt.empty())
        mpr(top_prompt, MSGCH_PROMPT);
}

void direction_chooser::print_key_hints() const
{
    std::string prompt = "Press: ? - help";

    if (just_looking)
    {
        if (you.see_cell(target()))
            prompt += ", v - describe";
        prompt += ", . - travel";
        if (in_bounds(target()) && env.map_knowledge(target()).item())
            prompt += ", g - get item";
    }
    else
    {
        const std::string hint_string = build_targeting_hint_string();
        switch (restricts)
        {
        case DIR_NONE:
            if (!target_unshifted)
                prompt += ", Shift-Dir - straight line";
            prompt += hint_string;
            break;
        case DIR_TARGET:
            prompt += ", Dir - move target cursor";
            prompt += hint_string;
            break;
        case DIR_DIR:
        case DIR_TARGET_OBJECT:
            break;
        }
    }

    // Display the prompt.
    mpr(prompt, MSGCH_PROMPT);
}

void direction_chooser::describe_cell() const
{
    if (!you.see_cell(target()))
    {
        print_top_prompt();
        print_key_hints();
        // FIXME: make this better integrated.
        _describe_oos_square(target());
    }
    else
    {
        print_top_prompt();
        print_key_hints();
        bool did_cloud = false;
        print_target_description(did_cloud);
        if (just_looking || (show_items_once && restricts != DIR_TARGET_OBJECT))
            print_items_description();
        if (just_looking || show_floor_desc)
        {
            print_floor_description(true);
            if (!did_cloud)
                _print_cloud_desc(target());
        }
    }

    flush_prev_message();
}

#ifndef USE_TILE_LOCAL
static void _draw_ray_glyph(const coord_def &pos, int colour,
                            int glych, int mcol)
{
    if (const monster* mons = monster_at(pos))
    {
        if (mons->alive() && mons->visible_to(&you))
        {
            glych  = get_cell_glyph(pos).ch;
            colour = mcol;
        }
    }
    if (pos == you.pos())
    {
        glych = mons_char(you.symbol);
        colour = mcol;
    }
    const coord_def vp = grid2view(pos);
    cgotoxy(vp.x, vp.y, GOTO_DNGN);
    textcolor(real_colour(colour));
    putwch(glych);
}
#endif

// Unseen monsters in shallow water show a "strange disturbance".
// (Unless flying!)
static bool _mon_exposed_in_water(const monster* mon)
{
    return (grd(mon->pos()) == DNGN_SHALLOW_WATER
            && !mons_flies(mon));
}

static bool _mon_exposed_in_cloud(const monster* mon)
{
    return (is_opaque_cloud(env.cgrid(mon->pos()))
            && !mon->is_insubstantial());
}

static bool _mon_exposed(const monster* mon)
{
    if (!mon || !you.see_cell(mon->pos()) || mon->visible_to(&you))
        return (false);

    return (_mon_exposed_in_water(mon) || _mon_exposed_in_cloud(mon));
}

static bool _is_target_in_range(const coord_def& where, int range,
                                targetter *hitfunc)
{
    if (hitfunc)
        return hitfunc->valid_aim(where);
    // range == -1 means that range doesn't matter.
    return (range == -1 || distance(you.pos(), where) <= range*range + 1);
}

targeting_behaviour direction_chooser::stock_behaviour;

void direction(dist &moves, const direction_chooser_args& args)
{
    direction_chooser(moves, args).choose_direction();
}


direction_chooser::direction_chooser(dist& moves_,
                                     const direction_chooser_args& args) :
    moves(moves_),
    restricts(args.restricts),
    mode(args.mode),
    range(args.range),
    just_looking(args.just_looking),
    needs_path(args.needs_path),
    may_target_monster(args.may_target_monster),
    may_target_self(args.may_target_self),
    target_prefix(args.target_prefix),
    top_prompt(args.top_prompt),
    behaviour(args.behaviour),
    cancel_at_self(args.cancel_at_self),
    show_floor_desc(args.show_floor_desc),
    hitfunc(args.hitfunc)
{
    if (!behaviour)
        behaviour = &stock_behaviour;

    behaviour->just_looking = just_looking;
    behaviour->get_desc_func = args.get_desc_func;

    if (hitfunc)
        needs_path = true;

    show_beam = Options.show_beam && !just_looking && needs_path;
    need_beam_redraw = show_beam;
    have_beam = false;

    need_text_redraw = true;
    need_cursor_redraw = true;
    need_all_redraw = false;

    show_items_once = false;
    target_unshifted = Options.target_unshifted_dirs;
}

class view_desc_proc
{
public:
    view_desc_proc()
    {
        // This thing seems to be starting off 1 line above where it
        // should be. -cao
        nextline();
    }
    int width() { return crawl_view.msgsz.x; }
    int height() { return crawl_view.msgsz.y; }
    void print(const std::string &str) { cprintf("%s", str.c_str()); }
    void nextline() { cgotoxy(1, wherey() + 1); }
};

static void _describe_monster(const monster_info& mon);

// Lists all the monsters and items currently in view by the player.
// TODO: Allow sorting of items lists.
void full_describe_view()
{
    std::vector<monster_info> list_mons;
    std::vector<item_def> list_items;
    std::vector<coord_def> list_features;

    // Grab all items known (or thought) to be in the stashes in view.
    for (radius_iterator ri(you.pos(), LOS_RADIUS); ri; ++ri)
    {
        if (feat_stair_direction(grd(*ri)) != CMD_NO_CMD
            || feat_is_altar(grd(*ri)))
        {
            list_features.push_back(*ri);
        }

        const int oid = you.visible_igrd(*ri);
        if (oid == NON_ITEM)
            continue;

        if (StashTracker::is_level_untrackable())
        {
            // On levels with no stashtracker, you can still see the top
            // item.
            list_items.push_back(mitm[oid]);
        }
        else
        {
            const std::vector<item_def> items = item_list_in_stash(*ri);

#ifdef DEBUG_DIAGNOSTICS
            if (items.empty())
            {
                mprf(MSGCH_ERROR, "No items found in stash, but top item is %s",
                     mitm[oid].name(DESC_PLAIN).c_str());
                more();
            }
#endif
            list_items.insert(list_items.end(), items.begin(), items.end());
        }
    }

    // Get monsters via the monster_info, sorted by difficulty.
    get_monster_info(list_mons);

    if (list_mons.empty() && list_items.empty() && list_features.empty())
    {
        mprf("No monsters, items or features are visible.");
        return;
    }

    InvMenu desc_menu(MF_SINGLESELECT | MF_ANYPRINTABLE
                        | MF_ALLOW_FORMATTING | MF_SELECT_BY_PAGE);

    std::string title = "";
    std::string action = "";
    if (!list_mons.empty())
    {
        title  = "Monsters";
        action = "view"; // toggle views monster description
    }
    bool nonmons = false;
    if (!list_items.empty())
    {
        if (!title.empty())
            title += "/";
        title += "Items";
        nonmons = true;
    }
    if (!list_features.empty())
    {
        if (!title.empty())
            title += "/";
        title += "Features";
        nonmons = true;
    }
    if (nonmons)
    {
        if (!action.empty())
            action += "/";
        action += "travel"; // toggle travels to items/features
    }
    title = "Visible " + title;
    std::string title1 = title + " (select to " + action + ", '!' to examine):";
    title += " (select for more detail, '!' to " + action + "):";

    desc_menu.set_title(new MenuEntry(title, MEL_TITLE), false);
    desc_menu.set_title(new MenuEntry(title1, MEL_TITLE));

    desc_menu.set_tag("pickup");
    desc_menu.set_type(MT_PICKUP); // necessary for sorting of the item submenu
    desc_menu.action_cycle = Menu::CYCLE_TOGGLE;
    desc_menu.menu_action  = InvMenu::ACT_EXECUTE;

    // Don't make a menu so tall that we recycle hotkeys on the same page.
    if (list_mons.size() + list_items.size() + list_features.size() > 52
        && (desc_menu.maxpagesize() > 52 || desc_menu.maxpagesize() == 0))
    {
        desc_menu.set_maxpagesize(52);
    }

    // Start with hotkey 'a' and count from there.
    menu_letter hotkey;
    // Build menu entries for monsters.
    if (!list_mons.empty())
    {
        desc_menu.add_entry(new MenuEntry("Monsters", MEL_SUBTITLE));
        std::vector<monster_info>::const_iterator mi;
        for (mi = list_mons.begin(); mi != list_mons.end(); ++mi)
        {
            // List monsters in the form
            // (A) An angel (neutral), wielding a glowing long sword

            std::string prefix = "";
#ifndef USE_TILE_LOCAL
            glyph g = get_mons_glyph(mi->mon());
            const std::string col_string = colour_to_str(g.col);
            prefix = "(<" + col_string + ">"
                     + stringize_glyph(g.ch)
                     + "</" + col_string + ">) ";
#endif

            std::string str = get_monster_equipment_desc(mi->mon(), DESC_FULL,
                                                         DESC_A, true);

            if (mi->is(MB_MESMERIZING))
                str += ", keeping you mesmerised";

            if (mi->dam != MDAM_OKAY)
                str += ", " + mi->damage_desc();

#ifndef USE_TILE_LOCAL
            // Wraparound if the description is longer than allowed.
            linebreak_string(str, get_number_of_cols() - 9);
#endif
            std::vector<formatted_string> fss;
            formatted_string::parse_string_to_multiple(str, fss);
            MenuEntry *me = NULL;
            for (unsigned int j = 0; j < fss.size(); ++j)
            {
                if (j == 0)
                    me = new MonsterMenuEntry(prefix+str, mi->mon(), hotkey++);
#ifndef USE_TILE_LOCAL
                else
                {
                    str = "         " + fss[j].tostring();
                    me = new MenuEntry(str, MEL_ITEM, 1);
                }
#endif
                desc_menu.add_entry(me);
            }
        }
    }

    // Build menu entries for items.
    if (!list_items.empty())
    {
        std::vector<InvEntry*> all_items;
        for (unsigned int i = 0; i < list_items.size(); ++i)
            all_items.push_back(new InvEntry(list_items[i]));

        const menu_sort_condition *cond = desc_menu.find_menu_sort_condition();
        desc_menu.sort_menu(all_items, cond);

        desc_menu.add_entry(new MenuEntry("Items", MEL_SUBTITLE));
        for (unsigned int i = 0; i < all_items.size(); ++i, hotkey++)
        {
            InvEntry *me = all_items[i];
#ifndef USE_TILE_LOCAL
            // Show glyphs only for ASCII.
            me->set_show_glyph(true);
#endif
            me->tag = "pickup";
            me->hotkeys[0] = hotkey;
            me->quantity = 2; // Hack to make items selectable.

            desc_menu.add_entry(me);
        }
    }

    if (!list_features.empty())
    {
        desc_menu.add_entry(new MenuEntry("Features", MEL_SUBTITLE));
        for (unsigned int i = 0; i < list_features.size(); ++i, hotkey++)
        {
            const coord_def c = list_features[i];
            std::string desc = "";
#ifndef USE_TILE_LOCAL
            glyph g = get_cell_glyph(c);
            const std::string colour_str = colour_to_str(g.col);
            desc = "(<" + colour_str + ">";
            desc += stringize_glyph(g.ch);
            if (g.ch == '<')
                desc += '<';

            desc += "</" + colour_str +">) ";
#endif
            desc += feature_description(c);
            if (is_unknown_stair(c))
                desc += " (not visited)";
            FeatureMenuEntry *me = new FeatureMenuEntry(desc, c, hotkey);
            me->tag        = "description";
            // Hack to make features selectable.
            me->quantity   = c.x*100 + c.y + 3;
            desc_menu.add_entry(me);
        }
    }

    // Select an item to read its full description, or a monster to read its
    // e'x'amine description. Toggle with '!' to travel to an item's position
    // or read a monster's database entry.
    // (Maybe that should be reversed in the case of monsters.)
    // For ASCII, the 'x' information may include short database descriptions.

    // Menu loop
    std::vector<MenuEntry*> sel;
    while (true)
    {
        sel = desc_menu.show();
        redraw_screen();

        if (sel.empty())
            break;

        // HACK: quantity == 1: monsters, quantity == 2: items
        const int quant = sel[0]->quantity;
        if (quant == 1)
        {
            // Get selected monster.
            monster* m = static_cast<monster* >(sel[0]->data);

#ifdef USE_TILE
            // Highlight selected monster on the screen.
            const coord_def gc(m->pos());
            tiles.place_cursor(CURSOR_TUTORIAL, gc);
            const std::string &desc = get_terse_square_desc(gc);
            tiles.clear_text_tags(TAG_TUTORIAL);
            tiles.add_text_tag(TAG_TUTORIAL, desc, gc);
#endif

            monster_info mi(m);
            if (desc_menu.menu_action == InvMenu::ACT_EXAMINE)
            {
                // View database entry.
                describe_monsters(mi);
                redraw_screen();
                mesclr();
            }
            else // ACT_EXECUTE, here used to display monster status.
            {
                _describe_monster(mi);
                getchm();
            }
        }
        else if (quant == 2)
        {
            // Get selected item.
            item_def* i = static_cast<item_def*>(sel[0]->data);
            if (desc_menu.menu_action == InvMenu::ACT_EXAMINE)
                describe_item(*i);
            else // ACT_EXECUTE -> travel to item
            {
                start_travel(i->pos);
                break;
            }
        }
        else
        {
            const int num = quant - 3;
            const int y = num % 100;
            const int x = (num - y)/100;
            coord_def c(x,y);

            if (desc_menu.menu_action == InvMenu::ACT_EXAMINE)
                describe_feature_wide(c);
            else // ACT_EXECUTE -> travel to feature
            {
                start_travel(c);
                break;
            }
        }
    }

#ifndef USE_TILE_LOCAL
    if (!list_items.empty())
    {
        // Unset show_glyph for other menus.
        InvEntry *me = new InvEntry(list_items[0]);
        me->set_show_glyph(false);
        delete me;
    }
#endif
#ifdef USE_TILE
    // Clear cursor placement.
    tiles.place_cursor(CURSOR_TUTORIAL, NO_CURSOR);
    tiles.clear_text_tags(TAG_TUTORIAL);
#endif
}


//---------------------------------------------------------------
//
// direction
//
// use restrict == DIR_DIR to allow only a compass direction;
//              == DIR_TARGET to allow only choosing a square;
//              == DIR_NONE to allow either.
//
// outputs: dist structure:
//
//           isValid        a valid target or direction was chosen
//           isCancel       player hit 'escape'
//           isTarget       targeting was used
//           choseRay       player wants a specific ray
//           ray            ...this one
//           isEndpoint     player wants the ray to stop on the dime
//           tx,ty          target x,y
//           dx,dy          direction delta for DIR_DIR
//
//--------------------------------------------------------------

#ifndef USE_TILE_LOCAL
// XXX: Hack - can't pass mlist entries into _find_mlist().
bool mlist_full_info;
std::vector<monster_info> mlist;
static void _fill_monster_list(bool full_info)
{
    std::vector<monster_info> temp;
    get_monster_info(temp);
    mlist_full_info = full_info;

    // Get the unique entries.
    mlist.clear();
    unsigned int start = 0, end = 1;
    while (start < temp.size())
    {
        mlist.push_back(temp[start]);
        for (end = start + 1; end < temp.size(); ++end)
        {
            if (monster_info::less_than(temp[start], temp[end],
                                             full_info))
            {
                  break;
            }
        }
        start = end;
    }
}

// Skip all letters that have a special meaning in the targeting interface.
// FIXME: Probably doesn't work well with redefined keys.
// XXX: make sure to add exceptions to this and mlist_index_to_letter.
static int _mlist_letter_to_index(char ltr)
{
    if (ltr >= 'b')
        ltr--;
    if (ltr >= 'e')
        ltr--;
    if (ltr >= 'h')
        ltr--;
    if (ltr >= 'j')
        ltr--;
    if (ltr >= 'k')
        ltr--;
    if (ltr >= 'l')
        ltr--;

    return (ltr - 'a');
}

char mlist_index_to_letter(int index)
{
    index += 'a';

    if (index >= 'b')
        index++;
    if (index >= 'e')
        index++;
    if (index >= 'h')
        index++;
    if (index >= 'j')
        index++;
    if (index >= 'k')
        index++;
    if (index >= 'l')
        index++;

    return (index);
}
#endif

range_view_annotator::range_view_annotator(targetter *range)
{
    if (Options.darken_beyond_range && range)
    {
        crawl_state.darken_range = range;
        viewwindow(false);
    }
}

range_view_annotator::~range_view_annotator()
{
    if (Options.darken_beyond_range && crawl_state.darken_range)
    {
        crawl_state.darken_range = NULL;
        viewwindow(false);
    }
}

bool direction_chooser::move_is_ok() const
{
    if (!moves.isCancel && moves.isTarget)
    {
        if (!cell_see_cell(you.pos(), target(), LOS_DEFAULT))
        {
            if (you.see_cell(target()))
            {
                ASSERT(you.xray_vision);
                mpr("Your divination affects just sight, not spellcasting.",
                    MSGCH_EXAMINE_FILTER);
            }
            else
                mpr("Sorry, you can't target what you can't see.",
                    MSGCH_EXAMINE_FILTER);
            return (false);
        }

        if (looking_at_you())
        {
            // may_target_self == makes (some) sense to target yourself
            // (SPFLAG_AREA)

            // cancel_at_self == not allowed to target yourself
            // (SPFLAG_NOT_SELF)

            if (cancel_at_self)
            {
                mpr("Sorry, you can't target yourself.", MSGCH_EXAMINE_FILTER);
                return (false);
            }

            if (!may_target_self && (mode == TARG_ENEMY
                                     || mode == TARG_HOSTILE
                                     || mode == TARG_HOSTILE_SUBMERGED))
            {
                if (Options.allow_self_target == CONFIRM_CANCEL)
                {
                    mpr("That would be overly suicidal.", MSGCH_EXAMINE_FILTER);
                    return (false);
                }
                else if (Options.allow_self_target == CONFIRM_PROMPT)
                {
                    return yesno("Really target yourself?", false, 'n');
                }
            }
        }
    }

    // Some odd cases
    if (!moves.isValid && !moves.isCancel)
        return yesno("Are you sure you want to fizzle?", false, 'n');

    return (true);
}

// Assuming the target is in view, is line-of-fire
// blocked, and by what?
static bool _blocked_ray(const coord_def &where,
                         dungeon_feature_type* feat = NULL)
{
    if (exists_ray(you.pos(), where))
        return (false);
    if (feat == NULL)
        return (true);
    *feat = ray_blocker(you.pos(), where);
    return (true);
}

static std::string _targ_mode_name(targ_mode_type mode)
{
    switch (mode)
    {
    case TARG_ANY:
        return ("any");
    case TARG_ENEMY:
        return ("enemies");
    case TARG_FRIEND:
        return ("friends");
    case TARG_INJURED_FRIEND:
        return ("injured friends");
    case TARG_HOSTILE:
    case TARG_HOSTILE_SUBMERGED:
        return ("hostiles");
    case TARG_EVOLVABLE_PLANTS:
        return ("plants");
    default:
        return ("buggy");
    }
}

#ifndef USE_TILE_LOCAL
static void _update_mlist(bool enable)
{
    crawl_state.mlist_targeting = enable;
    const int full_info = update_monster_pane();
    if (enable && full_info != -1)
    {
        _fill_monster_list(full_info);
    }
    else
        crawl_state.mlist_targeting = false;
}
#endif

// Find a good square to start targeting from.
coord_def direction_chooser::find_default_target() const
{
    coord_def result = you.pos();
    bool success = false;

    if (restricts == DIR_TARGET_OBJECT)
    {
        // Try to find an object.
        success = _find_square_wrapper(result, 1, _find_object,
                                       needs_path, TARG_ANY, range, hitfunc,
                                       true, LOS_FLIPVH);
    }
    else if (mode == TARG_ENEMY || mode == TARG_HOSTILE
             || mode == TARG_HOSTILE_SUBMERGED
             || mode == TARG_EVOLVABLE_PLANTS
             || mode == TARG_HOSTILE_UNDEAD
             || mode == TARG_INJURED_FRIEND)
    {
        // Try to find an enemy monster.

        // First try to pick our previous target.
        const monster* mon_target = get_current_target();
        if (mon_target != NULL
            && (mode != TARG_EVOLVABLE_PLANTS
                    && mons_attitude(mon_target) == ATT_HOSTILE
                || mode == TARG_ENEMY && !mon_target->friendly()
                || mode == TARG_EVOLVABLE_PLANTS
                    && mons_is_evolvable(mon_target)
                || mode == TARG_HOSTILE_UNDEAD && !mon_target->friendly()
                   && mon_target->holiness() == MH_UNDEAD
                || mode == TARG_INJURED_FRIEND
                   && (mon_target->friendly() && mons_get_damage_level(mon_target) > MDAM_OKAY
                       || (!mon_target->wont_attack()
                           && !mon_target->neutral()
                           && is_pacifiable(mon_target) >= 0)))
            && in_range(mon_target->pos()))
        {
            result = mon_target->pos();
            success = true;
        }
        else
        {
            // The previous target is no good. Try to find one from scratch.
            success = _find_square_wrapper(result, 1, _find_monster,
                                           needs_path, mode, range, hitfunc,
                                           true);

            // If we couldn't, maybe it was because of line-of-fire issues.
            // Check if that's happening, and inform the user (because it's
            // pretty confusing.)
            if (!success
                && needs_path
                && _find_square_wrapper(result, 1, _find_monster,
                                        false, mode, range, hitfunc, true))
            {
                // Special colouring in tutorial or hints mode.
                const bool need_hint = Hints.hints_events[HINT_TARGET_NO_FOE];
                mpr("All monsters which could be auto-targeted are covered by "
                    "a wall or statue which interrupts your line of fire, even "
                    "though it doesn't interrupt your line of sight.",
                    need_hint ? MSGCH_TUTORIAL : MSGCH_PROMPT);

                if (need_hint)
                {
                    mpr("To return to the main mode, press <w>Escape</w>.",
                        MSGCH_TUTORIAL);
                    Hints.hints_events[HINT_TARGET_NO_FOE] = false;
                }
            }
        }
    }
    // Evolution can also auto-target mold squares (but shouldn't if
    // there are any monsters to evolve), so try _find_square_wrapper
    // again
    if (mode == TARG_EVOLVABLE_PLANTS && !success)
    {
        success = _find_square_wrapper(result, 1, _find_fprop_unoccupied,
                                       needs_path, FPROP_MOLD, range, hitfunc,
                                       true);
    }

    if (!success)
        result = you.pos();

    return result;
}

const coord_def& direction_chooser::target() const
{
    return moves.target;
}

void direction_chooser::set_target(const coord_def& new_target)
{
    moves.target = new_target;
}

void direction_chooser::draw_beam_if_needed()
{
    if (!need_beam_redraw)
        return;

    need_beam_redraw = false;

    if (!show_beam)
    {
        viewwindow(
#ifndef USE_TILE_LOCAL
            false
#endif
            );
        return;
    }

    // Clear the old beam if necessary.
    viewwindow(false);

    // Use the new API if implemented.
    if (hitfunc)
    {
        if (!hitfunc->valid_aim(target()))
        {
#ifdef USE_TILE
            viewwindow(true, true);
#endif
            return;
        }

        hitfunc->set_aim(target());
        for (radius_iterator ri(you.pos(), LOS_RADIUS); ri; ++ri)
            if (aff_type aff = hitfunc->is_affected(*ri))
            {
#ifdef USE_TILE
                tile_place_ray(*ri, aff);
#endif
#ifndef USE_TILE_LOCAL
                int bcol = BLACK;
                if (aff < 0)
                    bcol = DARKGREY;
                else if (aff < AFF_YES)
                    bcol = (*ri == target()) ? RED : MAGENTA;
                else
                    bcol = (*ri == target()) ? LIGHTRED : LIGHTMAGENTA;
                _draw_ray_glyph(*ri, bcol, '*', bcol | COLFLAG_REVERSE);
#endif
            }
#ifdef USE_TILE
        viewwindow(true, true);
#endif
        return;
    }

    // If we don't have a new beam to show, we're done.
    if (!have_beam)
    {
#ifdef USE_TILE
        // Clear the old beam if we're not drawing anything else.
        viewwindow(true, true);
#endif
        return;
    }

    // We shouldn't ever get a beam to an out-of-LOS target.
    ASSERT(you.see_cell(target()));

    // Work with a copy in order not to mangle anything.
    ray_def ray = beam;

    // Draw the new ray with magenta '*'s, not including your square
    // or the target square.  Out-of-range cells get grey '*'s instead.
    for (; ray.pos() != target(); ray.advance())
    {
        const coord_def p = ray.pos();
        ASSERT(you.see_cell(p));

        if (p == you.pos())
            continue;

        const bool inrange = in_range(p);
#ifdef USE_TILE
        tile_place_ray(p, inrange ? AFF_YES : AFF_NO);
#endif
#ifndef USE_TILE_LOCAL
        const int bcol = inrange ? MAGENTA : DARKGREY;
        _draw_ray_glyph(p, bcol, '*', bcol | COLFLAG_REVERSE);
#endif
    }
    textcolor(LIGHTGREY);
#ifdef USE_TILE
    tile_place_ray(target(), in_range(ray.pos()) ? AFF_YES : AFF_NO);

    // In tiles, we need to refresh the window to get the beam drawn.
    viewwindow(true, true);
#endif
}

bool direction_chooser::in_range(const coord_def& p) const
{
    if (hitfunc)
        return hitfunc->valid_aim(p);
    return (range < 0 || distance(p, you.pos()) <= range*range + 1);
}

// Cycle to either the next (dir == 1) or previous (dir == -1) object
// and update output accordingly if successful.
void direction_chooser::object_cycle(int dir)
{
    if (_find_square_wrapper(objfind_pos, dir, _find_object,
                             needs_path, TARG_ANY, range, hitfunc, true,
                             (dir > 0 ? LOS_FLIPVH : LOS_FLIPHV)))
    {
        set_target(objfind_pos);
        show_items_once = true;
        target_unshifted = false;
    }
    else
    {
        flush_input_buffer(FLUSH_ON_FAILURE);
    }
}

void direction_chooser::monster_cycle(int dir)
{
    if (_find_square_wrapper(monsfind_pos, dir, _find_monster,
                             needs_path, mode, range, hitfunc, true))
    {
        set_target(monsfind_pos);
        target_unshifted = false;
    }
    else
    {
        flush_input_buffer(FLUSH_ON_FAILURE);
    }
}

void direction_chooser::feature_cycle_forward(int feature)
{
    if (_find_square_wrapper(objfind_pos, 1, _find_feature,
                             needs_path, feature, range, hitfunc, true,
                             LOS_FLIPVH))
    {
        set_target(objfind_pos);
    }
    else
    {
        flush_input_buffer(FLUSH_ON_FAILURE);
    }
}

void direction_chooser::update_previous_target() const
{
    you.prev_targ = MHITNOT;
    you.prev_grd_targ.reset();

    // Maybe we should except just_looking here?
    const monster* m = monster_at(target());
    if (m && you.can_see(m))
        you.prev_targ = m->mindex();
    else if (looking_at_you())
        you.prev_targ = MHITYOU;
    else
        you.prev_grd_targ = target();
}

bool direction_chooser::select(bool allow_out_of_range, bool endpoint)
{
    if (!allow_out_of_range && !in_range(target()))
    {
        mpr(hitfunc? hitfunc->why_not : "That is beyond the maximum range.",
            MSGCH_EXAMINE_FILTER);
        return false;
    }

    const monster* m = monster_at(target());
    moves.isEndpoint = endpoint || (m && _mon_exposed(m));
    moves.isValid  = true;
    moves.isTarget = true;
    update_previous_target();
    return true;
}

bool direction_chooser::pickup_item()
{
    item_info *ii = 0;
    if (in_bounds(target()))
        ii = env.map_knowledge(target()).item();
    if (!ii || !ii->is_valid())
    {
        mpr("You can't see any item there.", MSGCH_EXAMINE_FILTER);
        return false;
    }
    ii->flags |= ISFLAG_THROWN; // make autoexplore greedy

    // From this point, if there's no item, we'll fake one.  False info means
    // it's out of bounds and taken, or a mimic.
    item_def *item = 0;
    unsigned short it = env.igrid(target());
    if (it != NON_ITEM)
    {
        item = &mitm[it];
        // Check if it appears to be the same item.
        if (!item->is_valid()
            || ii->base_type != item->base_type
            || ii->sub_type != item->sub_type
            || ii->colour != item->colour)
        {
            item = 0;
        }
    }
    if (item)
        item->flags |= ISFLAG_THROWN;

    if (!just_looking) // firing/casting prompt
        return false;

    moves.isValid  = true;
    moves.isTarget = true;
    update_previous_target();
    return true;
}

bool direction_chooser::handle_signals()
{
    // If we've received a HUP signal then the user can't choose a
    // target.
    if (crawl_state.seen_hups)
    {
        moves.isValid  = false;
        moves.isCancel = true;

        mpr("Targeting interrupted by HUP signal.", MSGCH_ERROR);
        return true;
    }
    return false;
}

// Print out the initial prompt when targeting starts.
// Prompts might get scrolled off if you have too few lines available;
// we'll live with that.
void direction_chooser::show_initial_prompt()
{
    behaviour->update_top_prompt(&top_prompt);
    describe_cell();
}

void direction_chooser::print_target_description(bool &did_cloud) const
{
    if (restricts == DIR_TARGET_OBJECT)
        print_target_object_description();
    else
        print_target_monster_description(did_cloud);

    if (!in_range(target()))
        mpr(hitfunc ? hitfunc->why_not : "Out of range.", MSGCH_EXAMINE_FILTER);
}

std::string direction_chooser::target_interesting_terrain_description() const
{
    const dungeon_feature_type feature = grid_appearance(target());

    // Only features which can make you lose the item are interesting.
    // FIXME: extract the naming logic from here and use
    // feat_has_solid_floor().
    switch (feature)
    {
    case DNGN_DEEP_WATER: return "water";
    case DNGN_LAVA:       return "lava";
    default:              return "";
    }
}

std::string direction_chooser::target_cloud_description() const
{
    const int cloud = env.cgrid(target());
    if (cloud != EMPTY_CLOUD)
        return cloud_name_at_index(cloud);
    else
        return "";
}

template<typename C1, typename C2>
static void _append_container(C1& container_base, const C2& container_append)
{
    container_base.insert(container_base.end(),
                          container_append.begin(), container_append.end());
}

std::string direction_chooser::target_sanctuary_description() const
{
    return is_sanctuary(target()) ? "sanctuary" : "";
}

std::string direction_chooser::target_silence_description() const
{
    return silenced(target()) ? "silenced" : "";
}

static void _push_back_if_nonempty(const std::string& str,
                                   std::vector<std::string>* vec)
{
    if (!str.empty())
        vec->push_back(str);
}

void direction_chooser::print_target_monster_description(bool &did_cloud) const
{
    // Do we see anything?
    const monster* mon = monster_at(target());
    if (!mon)
        return;

    const bool visible = you.can_see(mon);
    const bool exposed = _mon_exposed(mon);
    if (!visible && !exposed)
        return;

    // OK, now we know that we have something to describe.
    std::vector<std::string> suffixes;
    std::string text;
    // Cell features go first.
    _append_container(suffixes, target_cell_description_suffixes());
    if (visible)
    {
        monster_info mi(mon);
        // Only describe the monster if you can actually see it.
        _append_container(suffixes, monster_description_suffixes(mi));
        text = get_monster_equipment_desc(mi);
    }
    else
    {
        text = "Disturbance";
    }

    // Build the final description string.
    if (!suffixes.empty())
    {
        text += " ("
            + comma_separated_line(suffixes.begin(), suffixes.end(), ", ")
            + ")";
    }

    mprf(MSGCH_PROMPT, "%s: <lightgrey>%s</lightgrey>",
         target_prefix ? target_prefix : "Aim",
         text.c_str());

    // If there's a cloud here, it's been described.
    did_cloud = true;
}

// FIXME: this should really take a cell as argument.
std::vector<std::string>
direction_chooser::target_cell_description_suffixes() const
{
    std::vector<std::string> suffixes;
    // Things which describe the cell.
    _push_back_if_nonempty(target_cloud_description(), &suffixes);
    _push_back_if_nonempty(target_sanctuary_description(), &suffixes);
    _push_back_if_nonempty(target_silence_description(), &suffixes);
    _push_back_if_nonempty(target_interesting_terrain_description(), &suffixes);

    return suffixes;
}

std::vector<std::string> direction_chooser::monster_description_suffixes(
    const monster_info& mi) const
{
    std::vector<std::string> suffixes;

    _push_back_if_nonempty(mi.wounds_description(true), &suffixes);
    _append_container(suffixes, mi.attributes());
    _append_container(suffixes, _get_monster_desc_vector(mi));
    _append_container(suffixes, behaviour->get_monster_desc(mi));

    return suffixes;
}

void direction_chooser::print_target_object_description() const
{
    if (!you.see_cell(target()))
        return;

    const item_def* item = top_item_at(target());
    if (!item)
        return;

    // FIXME: remove the duplication with print_items_description().
    mprf(MSGCH_PROMPT, "%s: %s",
         target_prefix ? target_prefix : "Aim",
         get_menu_colour_prefix_tags(*item, DESC_A).c_str());
}

void direction_chooser::print_items_description() const
{
    if (!in_bounds(target()))
        return;

    const item_def* item = top_item_at(target());
    if (!item)
        return;

    // Print the first item.
    mprf(MSGCH_FLOOR_ITEMS, "%s.",
         get_menu_colour_prefix_tags(*item, DESC_A).c_str());

    if (multiple_items_at(target()))
        mprf(MSGCH_FLOOR_ITEMS, "There is something else lying underneath.");
}

void direction_chooser::print_floor_description(bool boring_too) const
{
    const dungeon_feature_type feat = grd(target());
    if (!boring_too && feat == DNGN_FLOOR)
        return;

#ifdef DEBUG_DIAGNOSTICS
    // [ds] Be more verbose in debug mode.
    _debug_describe_feature_at(target());
#else
    mprf(MSGCH_EXAMINE_FILTER, "%s",
         feature_description(target(), true).c_str());
#endif
}

void direction_chooser::reinitialize_move_flags()
{
    moves.isValid    = false;
    moves.isTarget   = false;
    moves.isCancel   = false;
    moves.isEndpoint = false;
    moves.choseRay   = false;
}

// Returns true if we've completed targeting.
bool direction_chooser::select_compass_direction(const coord_def& delta)
{
    if (restricts != DIR_TARGET)
    {
        // A direction is allowed, and we've selected it.
        moves.delta    = delta;
        // Needed for now...eventually shouldn't be necessary
        set_target(you.pos() + moves.delta);
        moves.isValid  = true;
        moves.isTarget = false;
        have_beam      = false;
        show_beam      = false;
        moves.choseRay = false;
        return true;
    }
    else
    {
        // Direction not allowed, so just move in that direction.
        // Maybe make this a bigger jump?
        set_target(target() + delta * 3);
        return false;
    }
}

void direction_chooser::toggle_beam()
{
    if (!needs_path)
    {
        mprf(MSGCH_EXAMINE_FILTER, "This spell doesn't need a beam path.");
        return;
    }

    show_beam = !show_beam;
    need_beam_redraw = true;

    if (show_beam)
    {
        have_beam = find_ray(you.pos(), target(), beam,
                             opc_solid, BDS_DEFAULT);
    }
}

bool direction_chooser::select_previous_target()
{
    if (const monster* mon_target = get_current_target())
    {
        // We have all the information we need.
        moves.isValid  = true;
        moves.isTarget = true;
        set_target(mon_target->pos());
        if (!just_looking)
            have_beam = false;

        return !just_looking;
    }
    else
    {
        mpr("Your target is gone.", MSGCH_EXAMINE_FILTER);
        flush_prev_message();
        return false;
    }
}

bool direction_chooser::looking_at_you() const
{
    return target() == you.pos();
}

void direction_chooser::handle_movement_key(command_type key_command,
                                            bool* loop_done)
{
    const int compass_idx = _targeting_cmd_to_compass(key_command);
    if (compass_idx != -1)
    {
        const coord_def& delta = Compass[compass_idx];
        const bool unshifted = (shift_direction(key_command) != key_command);
        if (unshifted)
            set_target(target() + delta);
        else
            *loop_done = select_compass_direction(delta);
    }
}

void direction_chooser::handle_wizard_command(command_type key_command,
                                              bool* loop_done)
{
#ifdef WIZARD
    if (!you.wizard)
        return;

    monster* const m = monster_at(target());
    std::string marker_result = "";

    // These commands do something even if there's no monster there.
    switch (key_command)
    {
    case CMD_TARGET_WIZARD_MOVE:
        wizard_move_player_or_monster(target());
        *loop_done = true;
        return;

    case CMD_TARGET_WIZARD_MISCAST:
        if (m)
            debug_miscast(m->mindex());
        else if (looking_at_you())
            debug_miscast(NON_MONSTER);
        return;

    // Note that this is a wizard-only command.
    case CMD_TARGET_CYCLE_BEAM:
        show_beam = true;
        have_beam = find_ray(you.pos(), target(), beam,
                             opc_solid, BDS_DEFAULT, show_beam);
        need_beam_redraw = true;
        return;

    case CMD_TARGET_WIZARD_DEBUG_PORTAL:
        mprf(MSGCH_DIAGNOSTICS, "Trying to run portal debug at %d/%d...",
            target().x, target().y);

        marker_result =
            env.markers.property_at(target(), MAT_ANY, "portal_debug").c_str();

        mprf(MSGCH_DIAGNOSTICS, "Got result: %s!",
            marker_result.empty() ? "nothing" : marker_result.c_str());

        return;

    case CMD_TARGET_WIZARD_HURT_MONSTER:
        if (looking_at_you())
        {
            set_hp(1);
            print_stats();
        }
    default:
        break;
    }

    // Everything below here doesn't work if there's no monster.
    if (!m)
        return;

    const int mid = m->mindex();

    switch (key_command)
    {
    case CMD_TARGET_WIZARD_PATHFIND:      debug_pathfind(mid);      break;
    case CMD_TARGET_WIZARD_DEBUG_MONSTER: debug_stethoscope(mid);   break;
    case CMD_TARGET_WIZARD_MAKE_SHOUT: debug_make_monster_shout(m); break;
    case CMD_TARGET_WIZARD_MAKE_FRIENDLY: _wizard_make_friendly(m); break;
    case CMD_TARGET_WIZARD_GIVE_ITEM:  wizard_give_monster_item(m); break;
    case CMD_TARGET_WIZARD_POLYMORPH:  wizard_polymorph_monster(m); break;

    // FIXME: implement
    case CMD_TARGET_WIZARD_GAIN_LEVEL: break;

    case CMD_TARGET_WIZARD_BLESS_MONSTER:
        wizard_apply_monster_blessing(m);
        break;

    case CMD_TARGET_WIZARD_MAKE_SUMMONED:
        wizard_make_monster_summoned(m);
        break;

    case CMD_TARGET_WIZARD_HEAL_MONSTER:
        if (m->hit_points < m->max_hit_points)
        {
            m->hit_points = m->max_hit_points;
            need_all_redraw = true;
        }
        break;

    case CMD_TARGET_WIZARD_HURT_MONSTER:
        m->hit_points = 1;
        mpr("Brought monster down to 1 HP.");
        flush_prev_message();
        break;

    case CMD_TARGET_WIZARD_BANISH_MONSTER:
        m->banish();
        break;

    case CMD_TARGET_WIZARD_KILL_MONSTER:
        monster_die(m, KILL_YOU, NON_MONSTER);
        break;

    default:
        return;
    }
    redraw_screen();
#endif
}

void direction_chooser::do_redraws()
{
    // Check if our targeting behaviour forces a redraw.
    if (behaviour->should_redraw())
    {
        need_all_redraw = true;
        behaviour->clear_redraw();
    }

    if (need_all_redraw)
    {
        need_beam_redraw = true;
        need_text_redraw = true;
        need_cursor_redraw = true;
        need_all_redraw = false;
    }

    draw_beam_if_needed();

    if (need_text_redraw)
    {
        msgwin_clear_temporary();
        describe_cell();
        need_text_redraw = false;
        show_items_once = false;
    }

    if (need_cursor_redraw || Options.use_fake_cursor)
    {
        cursorxy(crawl_view.grid2screen(target()));
        need_cursor_redraw = false;
    }
}

bool direction_chooser::tiles_update_target()
{
#ifdef USE_TILE
    const coord_def& gc = tiles.get_cursor();
    if (gc != NO_CURSOR && map_bounds(gc))
    {
        set_target(gc);
        return true;
    }
#endif
    return false;
}

command_type direction_chooser::massage_command(command_type key_command) const
{
    if (target_unshifted && looking_at_you() && restricts != DIR_TARGET)
        key_command = shift_direction(key_command);

    return key_command;
}

void direction_chooser::handle_mlist_cycle_command(command_type key_command)
{
#ifndef USE_TILE_LOCAL
    if (key_command >= CMD_TARGET_CYCLE_MLIST
        && key_command <= CMD_TARGET_CYCLE_MLIST_END)
    {
        const int idx = _mlist_letter_to_index(key_command + 'a'
                                               - CMD_TARGET_CYCLE_MLIST);

        if (_find_square_wrapper(monsfind_pos, 1,
                                 _find_mlist, needs_path, idx, range, hitfunc,
                                 true))
        {
            set_target(monsfind_pos);
        }
        else
        {
            flush_input_buffer(FLUSH_ON_FAILURE);
        }
    }
#endif
}

void direction_chooser::move_to_you()
{
    moves.isValid  = true;
    moves.isTarget = true;
    set_target(you.pos());
    moves.delta.reset();
}

void direction_chooser::describe_target()
{
    full_describe_square(target());
    need_all_redraw = true;
}

void direction_chooser::show_help()
{
    show_targeting_help();
    redraw_screen();
    mesclr(true);
    need_all_redraw = true;
}

void direction_chooser::cycle_targeting_mode()
{
    mode = static_cast<targ_mode_type>((mode + 1) % TARG_NUM_MODES);
    mprf("Targeting mode is now: %s", _targ_mode_name(mode).c_str());
}

// Return false if we should continue looping, true if we're done.
bool direction_chooser::do_main_loop()
{
    if (handle_signals())
        return true;

    // This needs to be done every loop iteration.
    reinitialize_move_flags();

    const coord_def old_target = target();
    const command_type key_command = massage_command(behaviour->get_command());
    behaviour->update_top_prompt(&top_prompt);
    bool loop_done = false;

    switch (key_command)
    {
    case CMD_TARGET_SHOW_PROMPT: describe_cell(); break;

#ifndef USE_TILE_LOCAL
    case CMD_TARGET_TOGGLE_MLIST:
        Options.mlist_targeting = !Options.mlist_targeting;
        _update_mlist(Options.mlist_targeting);
        break;
#endif

    case CMD_TARGET_TOGGLE_BEAM:
        if (!just_looking)
            toggle_beam();
        break;

    case CMD_TARGET_EXCLUDE:
        if (!just_looking)
            break;

        if (!is_map_persistent())
            mpr("You cannot set exclusions on this level.");
        else
        {
            const bool was_excluded = is_exclude_root(target());
            cycle_exclude_radius(target());
#ifdef USE_TILE
            // XXX: abusing need_beam_redraw to force viewwindow call.
            need_beam_redraw   = true;
#endif
            const bool is_excluded = is_exclude_root(target());
            if (!was_excluded && is_excluded)
                mpr("Placed new exclusion.");
            else if (was_excluded && !is_excluded)
                mpr("Removed exclusion.");
            else
                mpr("Reduced exclusion size to a single square.");
        }

        need_cursor_redraw = true;
        break;

    case CMD_TARGET_FIND_YOU:       move_to_you(); break;
    case CMD_TARGET_FIND_TRAP:      feature_cycle_forward('^');  break;
    case CMD_TARGET_FIND_PORTAL:    feature_cycle_forward('\\'); break;
    case CMD_TARGET_FIND_ALTAR:     feature_cycle_forward('_');  break;
    case CMD_TARGET_FIND_UPSTAIR:   feature_cycle_forward('<');  break;
    case CMD_TARGET_FIND_DOWNSTAIR: feature_cycle_forward('>');  break;

    case CMD_TARGET_CYCLE_TARGET_MODE: cycle_targeting_mode(); break;

    case CMD_TARGET_MAYBE_PREV_TARGET:
        loop_done = looking_at_you() ? select_previous_target()
                                     : select(false, false);
        break;

    case CMD_TARGET_PREV_TARGET: loop_done = select_previous_target(); break;

    // some modifiers to the basic selection command
    case CMD_TARGET_SELECT:          loop_done = select(false, false); break;
    case CMD_TARGET_SELECT_FORCE:    loop_done = select(true,  false); break;
    case CMD_TARGET_SELECT_ENDPOINT: loop_done = select(false, true);  break;
    case CMD_TARGET_SELECT_FORCE_ENDPOINT: loop_done = select(true,true); break;

#ifdef USE_TILE
    case CMD_TARGET_MOUSE_SELECT:
        if (tiles_update_target())
            loop_done = select(false, false);
        break;

    case CMD_TARGET_MOUSE_MOVE: tiles_update_target(); break;
#endif

    case CMD_TARGET_GET:             loop_done = pickup_item(); break;

    case CMD_TARGET_CYCLE_BACK:
        if (restricts != DIR_TARGET_OBJECT)
        {
            monster_cycle(-1);
            break;
        } // else fall-through
    case CMD_TARGET_OBJ_CYCLE_BACK:    object_cycle(-1);  break;

    case CMD_TARGET_CYCLE_FORWARD:
        if (restricts != DIR_TARGET_OBJECT)
        {
            monster_cycle(1);
            break;
        } // else fall-through
    case CMD_TARGET_OBJ_CYCLE_FORWARD: object_cycle(1);  break;

    case CMD_TARGET_CANCEL:
        loop_done = true;
        moves.isCancel = true;
        break;

    case CMD_TARGET_DESCRIBE: describe_target(); break;
    case CMD_TARGET_HELP:     show_help();       break;

    default:
        // Some blocks of keys with similar handling.
        handle_movement_key(key_command, &loop_done);
        handle_mlist_cycle_command(key_command);
        handle_wizard_command(key_command, &loop_done);
        break;
    }

    // Don't allow going out of bounds.
    if (!crawl_view.in_viewport_g(target()))
        set_target(old_target);

    if (loop_done)
    {
        if (just_looking)
            return (true);

        if (move_is_ok())
            return (true);
        else
            need_text_redraw = true;
    }

    // Redraw whatever is necessary.
    if (old_target != target())
    {
        have_beam = show_beam && find_ray(you.pos(), target(), beam,
                                          opc_solid, BDS_DEFAULT);
        need_text_redraw   = true;
        need_beam_redraw   = true;
        need_cursor_redraw = true;
    }
    do_redraws();

    // We're not done.
    return false;
}

void direction_chooser::finalize_moves()
{
    moves.choseRay = have_beam;
    moves.ray = beam;

    // We need this for directional explosions, otherwise they'll explode one
    // square away from the player.
    _extend_move_to_edge(moves);

#ifdef USE_TILE
    tiles.place_cursor(CURSOR_MOUSE, NO_CURSOR);
#endif
}

bool direction_chooser::choose_direction()
{
#ifndef USE_TILE_LOCAL
    if (may_target_monster && restricts != DIR_DIR && Options.mlist_targeting)
        _update_mlist(true);
#endif

    // NOTE: Even if just_looking is set, moves is still interesting,
    // because we can travel there!

    if (restricts == DIR_DIR)
        return choose_compass();

    cursor_control ccon(!Options.use_fake_cursor);
    mouse_control mc(needs_path && !just_looking ? MOUSE_MODE_TARGET_PATH
                                                 : MOUSE_MODE_TARGET);
    targetter_smite legacy_range(&you, range, 0, 0, true);
    range_view_annotator rva(hitfunc ? hitfunc :
                             (range >= 0) ? &legacy_range : NULL);


    // init
    moves.delta.reset();

    // Find a default target.
    set_target(Options.default_target ? find_default_target() : you.pos());
    objfind_pos = monsfind_pos = target();

    // If requested, show the beam on startup.
    if (show_beam)
    {
        have_beam = find_ray(you.pos(), target(), beam,
                             opc_solid, BDS_DEFAULT);
        need_beam_redraw = have_beam;
    }
    if (hitfunc)
        need_beam_redraw = true;

    mesclr();
    msgwin_set_temporary(true);
    show_initial_prompt();
    need_text_redraw = false;

    do_redraws();

    while (!do_main_loop())
        ;

    msgwin_set_temporary(false);
#ifndef USE_TILE_LOCAL
    _update_mlist(false);
#endif
    finalize_moves();
    return moves.isValid;
}

std::string get_terse_square_desc(const coord_def &gc)
{
    std::string desc = "";
    const char *unseen_desc = "[unseen terrain]";

    if (gc == you.pos())
        desc = you.your_name;
    else if (!map_bounds(gc))
        desc = unseen_desc;
    else if (!you.see_cell(gc))
    {
        if (env.map_knowledge(gc).seen())
        {
            desc = "[" + feature_description(gc, false, DESC_PLAIN, false)
                       + "]";
        }
        else
            desc = unseen_desc;
    }
    else if (monster_at(gc) && you.can_see(monster_at(gc)))
            desc = monster_at(gc)->full_name(DESC_PLAIN, true);
    else if (you.visible_igrd(gc) != NON_ITEM)
    {
        if (mitm[you.visible_igrd(gc)].defined())
            desc = mitm[you.visible_igrd(gc)].name(DESC_PLAIN);
    }
    else
        desc = feature_description(gc, false, DESC_PLAIN, false);

    return desc;
}

void terse_describe_square(const coord_def &c, bool in_range)
{
    if (!you.see_cell(c))
        _describe_oos_square(c);
    else if (in_bounds(c))
        _describe_cell(c, in_range);
}

void get_square_desc(const coord_def &c, describe_info &inf,
                     bool examine_mons, bool show_floor)
{
    // NOTE: Keep this function in sync with full_describe_square.

    // Don't give out information for things outside LOS
    if (!you.see_cell(c))
        return;

    const monster* mons = monster_at(c);
    const int oid = you.visible_igrd(c);

    if (mons && mons->visible_to(&you))
    {
        monster_info mi(mons);
        // First priority: monsters.
        if (examine_mons)
        {
            // If examine_mons is true (currently only for the Tiles
            // mouse-over information), set monster's
            // equipment/woundedness/enchantment description as title.
            std::string desc         = get_monster_equipment_desc(mi) + ".\n";
            const std::string wounds = mi.wounds_description_sentence();
            if (!wounds.empty())
                desc += wounds + "\n";
            desc += _get_monster_desc(mi);

            inf.title = desc;
        }
        bool temp = false;
        get_monster_db_desc(mi, inf, temp);
    }
    else if (oid != NON_ITEM)
    {
        // Second priority: objects.
        // If examine_mons is true, use terse descriptions.
        if (mitm[oid].defined())
            get_item_desc(mitm[oid], inf, examine_mons);
    }
    else if (show_floor || grid_appearance(c) != DNGN_FLOOR
                           && !feat_is_wall(grid_appearance(c))
                           && !feat_is_tree(grid_appearance(c)))
    {
        // Third priority: features.
        get_feature_desc(c, inf);
    }

    const int cloudidx = env.cgrid(c);
    if (cloudidx != EMPTY_CLOUD)
    {
        inf.prefix = "There is a cloud of " + cloud_name_at_index(cloudidx)
                     + " here.\n\n";
    }
}

void full_describe_square(const coord_def &c)
{
    // NOTE: Keep this function in sync with get_square_desc.

    // Don't give out information for things outside LOS
    if (!you.see_cell(c))
        return;

    const monster* mons = monster_at(c);
    const int oid = you.visible_igrd(c);

    if (mons && mons->visible_to(&you))
    {
        monster_info mi(mons);
        // First priority: monsters.
        describe_monsters(mi);
    }
    else if (oid != NON_ITEM)
    {
        // Second priority: objects.
        describe_item(mitm[oid]);
    }
    else
    {
        // Third priority: features.
        describe_feature_wide(c);
    }

    redraw_screen();
    mesclr();
}

static void _extend_move_to_edge(dist &moves)
{
    if (moves.delta.origin())
        return;

    // Now the tricky bit - extend the target x,y out to map edge.
    int mx = 0, my = 0;

    if (moves.delta.x > 0)
        mx = (GXM - 1) - you.pos().x;
    if (moves.delta.x < 0)
        mx = you.pos().x;

    if (moves.delta.y > 0)
        my = (GYM - 1) - you.pos().y;
    if (moves.delta.y < 0)
        my = you.pos().y;

    if (mx != 0 && my != 0)
        mx = my = std::min(mx, my);

    moves.target.x = you.pos().x + moves.delta.x * mx;
    moves.target.y = you.pos().y + moves.delta.y * my;
}

// Attempts to describe a square that's not in line-of-sight. If
// there's a stash on the square, announces the top item and number
// of items, otherwise, if there's a stair that's in the travel
// cache and noted in the Dungeon (O)verview, names the stair.
static void _describe_oos_square(const coord_def& where)
{
    mpr("You can't see that place.", MSGCH_EXAMINE_FILTER);

    if (!in_bounds(where) || !env.map_knowledge(where).seen())
    {
#ifdef DEBUG_DIAGNOSTICS
        if (!in_bounds(where))
            dprf("(out of bounds)");
        else
            dprf("(map: %x)", env.map_knowledge(where).flags);
#endif
        return;
    }

    describe_stash(where);
    _describe_feature(where, true);
#ifdef DEBUG_DIAGNOSTICS
    _debug_describe_feature_at(where);
#endif
}

static bool _mons_is_valid_target(const monster* mon, int mode, int range)
{
    // Monster types that you can't gain experience from don't count as
    // monsters.
    if (mode != TARG_EVOLVABLE_PLANTS
        && mons_class_flag(mon->type, M_NO_EXP_GAIN)
        && (mon->type != MONS_BALLISTOMYCETE || mon->number == 0)
        && mon->type != MONS_KRAKEN_TENTACLE)
    {
        return (false);
    }

    // Don't target submerged monsters.
    if (mode != TARG_HOSTILE_SUBMERGED && mon->submerged())
        return (false);

    // Don't usually target unseen monsters...
    if (!mon->visible_to(&you))
    {
        // ...unless it creates a "disturbance in the water".
        // Since you can't see the monster, assume it's not a friend.
        return (mode != TARG_FRIEND
                && _mon_exposed(mon)
                && i_feel_safe(false, false, true, true, range));
    }

    return (true);
}

#ifndef USE_TILE_LOCAL
static bool _find_mlist(const coord_def& where, int idx, bool need_path,
                        int range, targetter *hitfunc)
{
    if (static_cast<int>(mlist.size()) <= idx)
        return (false);

    if (!_is_target_in_range(where, range, hitfunc) || !you.see_cell(where))
        return (false);

    const monster* mon = monster_at(where);
    if (mon == NULL)
        return (false);

    int real_idx = 0;
    for (unsigned int i = 0; i+1 < mlist.size(); ++i)
    {
        if (real_idx == idx)
        {
            real_idx = i;
            break;
        }

        // While the monsters are identical, don't increase real_idx.
        if (!monster_info::less_than(mlist[i], mlist[i+1], mlist_full_info))
            continue;

        real_idx++;
   }

    if (!_mons_is_valid_target(mon, TARG_ANY, range))
        return (false);

    if (need_path && _blocked_ray(mon->pos()))
        return (false);

    const monster* monl = mlist[real_idx].mon();
    extern mon_attitude_type mons_attitude(const monster* m);

    if (mons_attitude(mon) != mlist[idx].attitude)
        return (false);

    if (mon->type != monl->type)
        return (mons_is_mimic(mon->type) && mons_is_mimic(monl->type));

    if (mlist_full_info)
    {
        if (mons_is_zombified(mon)) // Both monsters are zombies.
            return (mon->base_monster == monl->base_monster);

        if (mon->has_hydra_multi_attack())
            return (mon->number == monl->number);
    }

    if (mon->type == MONS_PLAYER_GHOST || mon->type == MONS_PLAYER_ILLUSION)
        return (mon->name(DESC_PLAIN) == monl->name(DESC_PLAIN));

    // Else the two monsters are identical.
    return (true);
}
#endif

static bool _find_fprop_unoccupied(const coord_def & where, int mode,
                                   bool need_path, int range, targetter *hitfunc)
{
    // Don't target out of range.
    if (!_is_target_in_range(where, range, hitfunc))
        return (false);

    monster* mon = monster_at(where);
    if (mon || !you.see_cell(where))
        return (false);

    // Monster in LOS but only via glass walls, so no direct path.
    if (need_path && !you.see_cell_no_trans(where))
        return (false);

    if (need_path && _blocked_ray(where))
        return (false);

    return (env.pgrid(where) & mode);
}

static bool _find_monster(const coord_def& where, int mode, bool need_path,
                           int range, targetter *hitfunc)
{
#ifdef CLUA_BINDINGS
    {
        coord_def dp = grid2player(where);
        // We could pass more info here.
        maybe_bool x = clua.callmbooleanfn("ch_target_monster", "dd",
                                           dp.x, dp.y);
        if (x != B_MAYBE)
            return (tobool(x));
    }
#endif

    // Target the player for friendly and general spells.
    if ((mode == TARG_FRIEND || mode == TARG_ANY) && where == you.pos())
        return (true);

    // Don't target out of range.
    if (!_is_target_in_range(where, range, hitfunc))
        return (false);

    const monster* mon = monster_at(where);

    // No monster or outside LOS.
    if (mon == NULL || !cell_see_cell(you.pos(), where, LOS_DEFAULT))
        return (false);

    // Monster in LOS but only via glass walls, so no direct path.
    if (need_path && !you.see_cell_no_trans(where))
        return (false);

    if (!_mons_is_valid_target(mon, mode, range))
        return (false);

    if (need_path && _blocked_ray(mon->pos()))
        return (false);

    // Now compare target modes.
    if (mode == TARG_ANY)
        return (true);

    if (mode == TARG_HOSTILE || mode == TARG_HOSTILE_SUBMERGED)
        return (mons_attitude(mon) == ATT_HOSTILE);

    if (mode == TARG_FRIEND)
        return (mon->friendly());

    if (mode == TARG_INJURED_FRIEND)
        return (mon->friendly() && mons_get_damage_level(mon) > MDAM_OKAY
                || !mon->wont_attack() && !mon->neutral() && is_pacifiable(mon) >= 0);

    if (mode == TARG_EVOLVABLE_PLANTS)
        return (mons_is_evolvable(mon));

    if (mode == TARG_HOSTILE_UNDEAD)
        return  !mon->friendly() && mon->holiness() == MH_UNDEAD;

    ASSERT(mode == TARG_ENEMY);
    if (mon->friendly())
        return (false);

    // Don't target zero xp monsters.
    return (!mons_class_flag(mon->type, M_NO_EXP_GAIN));
}

static bool _find_feature(const coord_def& where, int mode,
                           bool /* need_path */, int /* range */, targetter*)
{
    // The stair need not be in LOS if the square is mapped.
    if (!you.see_cell(where) && !env.map_knowledge(where).seen())
        return (false);

    return is_feature(mode, where);
}

static bool _find_object(const coord_def& where, int mode,
                         bool need_path, int range, targetter *hitfunc)
{
    // Don't target out of range.
    if (!_is_target_in_range(where, range, hitfunc))
        return (false);

    if (need_path && (!you.see_cell(where) || _blocked_ray(where)))
        return (false);

    return (env.map_knowledge(where).item()
            || (you.see_cell(where) && top_item_at(where)));
}

static int _next_los(int dir, int los, bool wrap)
{
    if (los == LOS_ANY)
        return (wrap? los : LOS_NONE);

    bool vis    = los & LOS_VISIBLE;
    bool hidden = los & LOS_HIDDEN;
    bool flipvh = los & LOS_FLIPVH;
    bool fliphv = los & LOS_FLIPHV;

    if (!vis && !hidden)
        vis = true;

    if (wrap)
    {
        if (!flipvh && !fliphv)
            return (los);

        // We have to invert flipvh and fliphv if we're wrapping. Here's
        // why:
        //
        //  * Say the cursor is on the last item in LOS, there are no
        //    items outside LOS, and wrap == true. flipvh is true.
        //  * We set wrap false and flip from visible to hidden, but there
        //    are no hidden items. So now we need to flip back to visible
        //    so we can go back to the first item in LOS. Unless we set
        //    fliphv, we can't flip from hidden to visible.
        //
        los = flipvh? LOS_FLIPHV : LOS_FLIPVH;
    }
    else
    {
        if (!flipvh && !fliphv)
            return (LOS_NONE);

        if (flipvh && vis != (dir == 1))
            return (LOS_NONE);

        if (fliphv && vis == (dir == 1))
            return (LOS_NONE);
    }

    los = (los & ~LOS_VISMASK) | (vis? LOS_HIDDEN : LOS_VISIBLE);
    return (los);
}

//---------------------------------------------------------------
//
// find_square
//
// Finds the next monster/object/whatever (moving in a spiral
// outwards from the player, so closer targets are chosen first;
// starts to player's left) and puts its coordinates in mfp.
// Returns 1 if it found something, zero otherwise. If direction
// is -1, goes backwards.
//
//---------------------------------------------------------------
static bool _find_square(coord_def &mfp, int direction,
                         bool (*find_targ)(const coord_def& wh, int mode,
                                           bool need_path, int range,
                                           targetter *hitfunc),
                         bool need_path, int mode, int range, targetter *hitfunc,
                         bool wrap, int los)
{
    int temp_xps = mfp.x;
    int temp_yps = mfp.y;
    int x_change = 0;
    int y_change = 0;

    bool onlyVis = false, onlyHidden = false;

    int i, j;

    if (los == LOS_NONE)
        return (false);

    if (los == LOS_FLIPVH || los == LOS_FLIPHV)
    {
        if (in_los_bounds_v(mfp))
        {
            // We've been told to flip between visible/hidden, so we
            // need to find what we're currently on.
            const bool vis = you.see_cell(view2grid(mfp));

            if (wrap && (vis != (los == LOS_FLIPVH)) == (direction == 1))
            {
                // We've already flipped over into the other direction,
                // so correct the flip direction if we're wrapping.
                los = (los == LOS_FLIPHV ? LOS_FLIPVH : LOS_FLIPHV);
            }

            los = (los & ~LOS_VISMASK) | (vis ? LOS_VISIBLE : LOS_HIDDEN);
        }
        else
        {
            if (wrap)
                los = LOS_HIDDEN | (direction > 0 ? LOS_FLIPHV : LOS_FLIPVH);
            else
                los |= LOS_HIDDEN;
        }
    }

    onlyVis     = (los & LOS_VISIBLE);
    onlyHidden  = (los & LOS_HIDDEN);

    int radius = 0;
    if (crawl_view.viewsz.x > crawl_view.viewsz.y)
        radius = crawl_view.viewsz.x - LOS_RADIUS - 1;
    else
        radius = crawl_view.viewsz.y - LOS_RADIUS - 1;

    const coord_def vyou = grid2view(you.pos());

    const int minx = vyou.x - radius, maxx = vyou.x + radius,
              miny = vyou.y - radius, maxy = vyou.y + radius,
              ctrx = vyou.x, ctry = vyou.y;

    while (temp_xps >= minx - 1 && temp_xps <= maxx
           && temp_yps <= maxy && temp_yps >= miny - 1)
    {
        if (direction == 1 && temp_xps == minx && temp_yps == maxy)
        {
            mfp = vyou;
            if (find_targ(you.pos(), mode, need_path, range, hitfunc))
                return (true);
            return (_find_square(mfp, direction,
                                 find_targ, need_path, mode, range, hitfunc,
                                 false, _next_los(direction, los, wrap)));
        }
        if (direction == -1 && temp_xps == ctrx && temp_yps == ctry)
        {
            mfp = coord_def(minx, maxy);
            return _find_square(mfp, direction, find_targ, need_path,
                                mode, range, hitfunc, false,
                                _next_los(direction, los, wrap));
        }

        if (direction == 1)
        {
            if (temp_xps == minx - 1)
            {
                x_change = 0;
                y_change = -1;
            }
            else if (temp_xps == ctrx && temp_yps == ctry)
            {
                x_change = -1;
                y_change = 0;
            }
            else if (abs(temp_xps - ctrx) <= abs(temp_yps - ctry))
            {
                if (temp_xps - ctrx >= 0 && temp_yps - ctry <= 0)
                {
                    if (abs(temp_xps - ctrx) > abs(temp_yps - ctry + 1))
                    {
                        x_change = 0;
                        y_change = -1;
                        if (temp_xps - ctrx > 0)
                            y_change = 1;
                        goto finished_spiralling;
                    }
                }
                x_change = -1;
                if (temp_yps - ctry < 0)
                    x_change = 1;
                y_change = 0;
            }
            else
            {
                x_change = 0;
                y_change = -1;
                if (temp_xps - ctrx > 0)
                    y_change = 1;
            }
        }                       // end if (direction == 1)
        else
        {
            // This part checks all eight surrounding squares to find the
            // one that leads on to the present square.
            for (i = -1; i < 2; ++i)
                for (j = -1; j < 2; ++j)
                {
                    if (i == 0 && j == 0)
                        continue;

                    if (temp_xps + i == minx - 1)
                    {
                        x_change = 0;
                        y_change = -1;
                    }
                    else if (temp_xps + i - ctrx == 0
                             && temp_yps + j - ctry == 0)
                    {
                        x_change = -1;
                        y_change = 0;
                    }
                    else if (abs(temp_xps + i - ctrx) <= abs(temp_yps + j - ctry))
                    {
                        const int xi = temp_xps + i - ctrx;
                        const int yj = temp_yps + j - ctry;

                        if (xi >= 0 && yj <= 0
                            && abs(xi) > abs(yj + 1))
                        {
                            x_change = 0;
                            y_change = -1;
                            if (xi > 0)
                                y_change = 1;
                            goto finished_spiralling;
                        }

                        x_change = -1;
                        if (yj < 0)
                            x_change = 1;
                        y_change = 0;
                    }
                    else
                    {
                        x_change = 0;
                        y_change = -1;
                        if (temp_xps + i - ctrx > 0)
                            y_change = 1;
                    }

                    if (temp_xps + i + x_change == temp_xps
                        && temp_yps + j + y_change == temp_yps)
                    {
                        goto finished_spiralling;
                    }
                }
        }                       // end else


      finished_spiralling:
        x_change *= direction;
        y_change *= direction;

        temp_xps += x_change;
        if (temp_yps + y_change <= maxy)  // it can wrap, unfortunately
            temp_yps += y_change;

        const int targ_x = you.pos().x + temp_xps - ctrx;
        const int targ_y = you.pos().y + temp_yps - ctry;
        const coord_def targ(targ_x, targ_y);

        if (!crawl_view.in_viewport_g(targ))
            continue;

        if (!in_bounds(targ))
            continue;

        if ((onlyVis || onlyHidden) && onlyVis != you.see_cell(targ))
            continue;

        if (find_targ(targ, mode, need_path, range, hitfunc))
        {
            mfp.set(temp_xps, temp_yps);
            return (true);
        }
    }

    mfp = (direction > 0 ? coord_def(ctrx, ctry) : coord_def(minx, maxy));
    return (_find_square(mfp, direction, find_targ, need_path,
                         mode, range, hitfunc, false,
                         _next_los(direction, los, wrap)));
}

// XXX Unbelievably hacky. And to think that my goal was to clean up the code.
// Identical to find_square, except that mfp is in grid coordinates
// rather than view coordinates.
static bool _find_square_wrapper(coord_def& mfp, int direction,
                                 bool (*find_targ)(const coord_def& where, int mode,
                                                   bool need_path, int range,
                                                   targetter *hitfunc),
                                 bool need_path, int mode, int range,
                                 targetter *hitfunc, bool wrap, int los)
{
    mfp = grid2view(mfp);
    const bool r =  _find_square(mfp, direction, find_targ, need_path,
                                 mode, range, hitfunc, wrap, los);
    mfp = view2grid(mfp);
    return r;
}

static void _describe_feature(const coord_def& where, bool oos)
{
    if (oos && !env.map_knowledge(where).seen())
        return;

    dungeon_feature_type grid = grd(where);
    if (grid == DNGN_SECRET_DOOR)
        grid = grid_secret_door_appearance(where);

    std::string desc;
    desc = feature_description(grid);

    if (!desc.empty())
    {
        if (oos)
            desc = "[" + desc + "]";

        msg_channel_type channel = MSGCH_EXAMINE;
        if (oos || grid == DNGN_FLOOR)
            channel = MSGCH_EXAMINE_FILTER;

        mpr(desc.c_str(), channel);
    }
}

// Returns a vector of features matching the given pattern.
std::vector<dungeon_feature_type> features_by_desc(const base_pattern &pattern)
{
    std::vector<dungeon_feature_type> features;

    if (pattern.valid())
    {
        for (int i = 0; i < NUM_FEATURES; ++i)
        {
            std::string fdesc =
                feature_description(static_cast<dungeon_feature_type>(i));
            if (fdesc.empty())
                continue;

            if (pattern.matches(fdesc))
                features.push_back(dungeon_feature_type(i));
        }
    }
    return (features);
}

void describe_floor()
{
    dungeon_feature_type grid = env.map_knowledge(you.pos()).feat();

    std::string prefix = "There is ";
    std::string feat;
    std::string suffix = " here.";

    switch (grid)
    {
    case DNGN_FLOOR:
        return;

    case DNGN_ENTER_SHOP:
        prefix = "There is an entrance to ";
        break;

    default:
        break;
    }

    feat = feature_description(you.pos(), true,
                               DESC_A, false);
    if (feat.empty())
        return;

    msg_channel_type channel = MSGCH_EXAMINE;

    // Water is not terribly important if you don't mind it.
    if (feat_is_water(grid) && player_likes_water())
        channel = MSGCH_EXAMINE_FILTER;

    mpr((prefix + feat + suffix).c_str(), channel);
    if (grid == DNGN_ENTER_LABYRINTH && you.is_undead != US_UNDEAD)
        mpr("Beware, for starvation awaits!", MSGCH_EXAMINE);
}

std::string thing_do_grammar(description_level_type dtype,
                             bool add_stop,
                             bool force_article,
                             std::string desc)
{
    if (add_stop && !ends_with(desc, ".") && !ends_with(desc, "!")
        && !ends_with(desc, "?"))
    {
        desc += ".";
    }
    if (dtype == DESC_PLAIN || (!force_article && isupper(desc[0])))
    {
        /* Since we're removing caps, this shouldn't be needed,
           but we'll keep it in case, for now.
        if (dtype == DESC_PLAIN
            || dtype == DESC_THE
            || dtype == DESC_A)
        {
            desc[0] = tolower(desc[0]);
        }*/
        return (desc);
    }

    switch (dtype)
    {
    case DESC_THE:
        return "the " + desc;
    case DESC_A:
        return article_a(desc, true);
    case DESC_NONE:
        return ("");
    default:
        return (desc);
    }
}

std::string feature_description(dungeon_feature_type grid,
                                trap_type trap,
                                const std::string & cover_desc,
                                description_level_type dtype,
                                bool add_stop, bool base_desc)
{
    std::string desc = raw_feature_description(grid, trap, base_desc);
    desc += cover_desc;

    return thing_do_grammar(dtype, add_stop, feat_is_trap(grid), desc);
}

static std::string _base_feature_desc(dungeon_feature_type grid,
                                      trap_type trap)
{
    if (feat_is_trap(grid) && trap != NUM_TRAPS)
    {
        switch (trap)
        {
        case TRAP_DART:
            return ("dart trap");
        case TRAP_ARROW:
            return ("arrow trap");
        case TRAP_NEEDLE:
            return ("needle trap");
        case TRAP_BOLT:
            return ("bolt trap");
        case TRAP_SPEAR:
            return ("spear trap");
        case TRAP_AXE:
            return ("axe trap");
        case TRAP_BLADE:
            return ("blade trap");
        case TRAP_NET:
            return ("net trap");
        case TRAP_ALARM:
            return ("alarm trap");
        case TRAP_SHAFT:
            return ("shaft");
        case TRAP_TELEPORT:
            return ("teleportation trap");
        case TRAP_ZOT:
            return ("Zot trap");
        case TRAP_GOLUBRIA:
            return ("passage of Golubria");
        case TRAP_PLATE:
            return ("pressure plate");
        case TRAP_WEB:
            return ("web");
        default:
            error_message_to_player();
            return ("undefined trap");
        }
    }

    switch (grid)
    {
    case DNGN_STONE_WALL:
        return ("stone wall");
    case DNGN_ROCK_WALL:
    case DNGN_SECRET_DOOR:
        if (you.level_type == LEVEL_PANDEMONIUM)
            return ("wall of the weird stuff which makes up Pandemonium");
        else
            return ("rock wall");
    case DNGN_SLIMY_WALL:
        return ("slime covered rock wall");
    case DNGN_PERMAROCK_WALL:
        return ("unnaturally hard rock wall");
    case DNGN_OPEN_SEA:
        return ("open sea");
    case DNGN_LAVA_SEA:
        return ("Endless lava");
    case DNGN_CLOSED_DOOR:
        return ("closed door");
    case DNGN_DETECTED_SECRET_DOOR:
        return ("detected secret door");
    case DNGN_METAL_WALL:
        return ("metal wall");
    case DNGN_GREEN_CRYSTAL_WALL:
        return ("wall of green crystal");
    case DNGN_CLEAR_ROCK_WALL:
        return ("translucent rock wall");
    case DNGN_CLEAR_STONE_WALL:
        return ("translucent stone wall");
    case DNGN_CLEAR_PERMAROCK_WALL:
        return ("translucent unnaturally hard rock wall");
    case DNGN_GRATE:
        return ("iron grate");
    case DNGN_TREE:
    case DNGN_SWAMP_TREE: // perhaps "mangrove" or such?
        return ("tree");
    case DNGN_ORCISH_IDOL:
        if (you.species == SP_HILL_ORC)
           return ("idol of Beogh");
        else
           return ("orcish idol");
    case DNGN_WAX_WALL:
        return ("wall of solid wax");
    case DNGN_GRANITE_STATUE:
        return ("granite statue");
    case DNGN_LAVA:
        return ("Some lava");
    case DNGN_DEEP_WATER:
        return ("Some deep water");
    case DNGN_SHALLOW_WATER:
        return ("Some shallow water");
    case DNGN_UNDISCOVERED_TRAP:
    case DNGN_FLOOR:
        return ("Floor");
    case DNGN_OPEN_DOOR:
        return ("open door");
    case DNGN_ESCAPE_HATCH_DOWN:
        return ("escape hatch in the floor");
    case DNGN_ESCAPE_HATCH_UP:
        return ("escape hatch in the ceiling");
    case DNGN_STONE_STAIRS_DOWN_I:
    case DNGN_STONE_STAIRS_DOWN_II:
    case DNGN_STONE_STAIRS_DOWN_III:
        return ("stone staircase leading down");
    case DNGN_STONE_STAIRS_UP_I:
    case DNGN_STONE_STAIRS_UP_II:
    case DNGN_STONE_STAIRS_UP_III:
        if (player_in_branch(BRANCH_MAIN_DUNGEON)
            && player_branch_depth() == 1)
        {
            return ("staircase leading out of the dungeon");
        }
        return ("stone staircase leading up");
    case DNGN_ENTER_HELL:
        return ("gateway to Hell");
    case DNGN_EXIT_HELL:
        return ("gateway back into the Dungeon");
    case DNGN_TRAP_MECHANICAL:
        return ("mechanical trap");
    case DNGN_TRAP_MAGICAL:
        return ("magical trap");
    case DNGN_TRAP_NATURAL:
        return ("natural trap");
    case DNGN_TRAP_WEB:
        return ("web");
    case DNGN_ENTER_SHOP:
        return ("shop");
    case DNGN_ABANDONED_SHOP:
        return ("abandoned shop");
    case DNGN_ENTER_LABYRINTH:
        return ("labyrinth entrance");
    case DNGN_ENTER_DIS:
        return ("gateway to the Iron City of Dis");
    case DNGN_ENTER_GEHENNA:
        return ("gateway to the ashen valley of Gehenna");
    case DNGN_ENTER_COCYTUS:
        return ("gateway to the freezing wastes of Cocytus");
    case DNGN_ENTER_TARTARUS:
        return ("gateway to the decaying netherworld of Tartarus");
    case DNGN_ENTER_ABYSS:
        return ("one-way gate to the infinite horrors of the Abyss");
    case DNGN_EXIT_ABYSS:
        return ("gateway leading out of the Abyss");
    case DNGN_STONE_ARCH:
        return ("empty arch of ancient stone");
    case DNGN_ENTER_PANDEMONIUM:
        return ("one-way gate leading to the halls of Pandemonium");
    case DNGN_EXIT_PANDEMONIUM:
        return ("gate leading out of Pandemonium");
    case DNGN_TRANSIT_PANDEMONIUM:
        return ("gate leading to another region of Pandemonium");
    case DNGN_ENTER_DWARVEN_HALL:
        return ("staircase to the Dwarven Hall");
    case DNGN_ENTER_ORCISH_MINES:
        return ("staircase to the Orcish Mines");
    case DNGN_ENTER_HIVE:
        return ("staircase to the Hive");
    case DNGN_ENTER_LAIR:
        return ("staircase to the Lair");
    case DNGN_ENTER_SLIME_PITS:
        return ("staircase to the Slime Pits");
    case DNGN_ENTER_VAULTS:
        return ("staircase to the Vaults");
    case DNGN_ENTER_CRYPT:
        return ("staircase to the Crypt");
    case DNGN_ENTER_HALL_OF_BLADES:
        return ("staircase to the Hall of Blades");
    case DNGN_ENTER_ZOT:
        return ("gate to the Realm of Zot");
    case DNGN_ENTER_TEMPLE:
        return ("staircase to the Ecumenical Temple");
    case DNGN_ENTER_SNAKE_PIT:
        return ("staircase to the Snake Pit");
    case DNGN_ENTER_ELVEN_HALLS:
        return ("staircase to the Elven Halls");
    case DNGN_ENTER_TOMB:
        return ("staircase to the Tomb");
    case DNGN_ENTER_SWAMP:
        return ("staircase to the Swamp");
    case DNGN_ENTER_SHOALS:
        return ("staircase to the Shoals");
    case DNGN_ENTER_SPIDER_NEST:
        return ("hole to the Spider Nest");
    case DNGN_ENTER_FOREST:
        return ("staircase to the Enchanted Forest");
    case DNGN_ENTER_PORTAL_VAULT:
        // The bazaar description should be set in the bazaar marker; this
        // is the description for a portal of unknown type.
        return ("gate leading to a distant place");
    case DNGN_EXIT_PORTAL_VAULT:
        return ("gate leading back out of here");
    case DNGN_MALIGN_GATEWAY:
        return ("portal to somewhere");
    case DNGN_RETURN_FROM_DWARVEN_HALL:
    case DNGN_RETURN_FROM_ORCISH_MINES:
    case DNGN_RETURN_FROM_HIVE:
    case DNGN_RETURN_FROM_LAIR:
    case DNGN_RETURN_FROM_VAULTS:
    case DNGN_RETURN_FROM_TEMPLE:
    case DNGN_RETURN_FROM_FOREST:
        return ("staircase back to the Dungeon");
    case DNGN_RETURN_FROM_SLIME_PITS:
    case DNGN_RETURN_FROM_SNAKE_PIT:
    case DNGN_RETURN_FROM_SWAMP:
    case DNGN_RETURN_FROM_SHOALS:
        return ("staircase back to the Lair");
    case DNGN_RETURN_FROM_SPIDER_NEST:
        return ("crawl-hole back to the Lair");
    case DNGN_RETURN_FROM_CRYPT:
    case DNGN_RETURN_FROM_HALL_OF_BLADES:
        return ("staircase back to the Vaults");
    case DNGN_RETURN_FROM_ELVEN_HALLS:
        return ("staircase back to the Mines");
    case DNGN_RETURN_FROM_TOMB:
        return ("staircase back to the Crypt");
    case DNGN_RETURN_FROM_ZOT:
        return ("gate leading back out of this place");

    // altars
    case DNGN_ALTAR_ZIN:
        return ("glowing silver altar of Zin");
    case DNGN_ALTAR_SHINING_ONE:
        return ("glowing golden altar of the Shining One");
    case DNGN_ALTAR_KIKUBAAQUDGHA:
        return ("ancient bone altar of Kikubaaqudgha");
    case DNGN_ALTAR_YREDELEMNUL:
        return ("basalt altar of Yredelemnul");
    case DNGN_ALTAR_XOM:
        return ("shimmering altar of Xom");
    case DNGN_ALTAR_VEHUMET:
        return ("radiant altar of Vehumet");
    case DNGN_ALTAR_OKAWARU:
        return ("iron altar of Okawaru");
    case DNGN_ALTAR_MAKHLEB:
        return ("burning altar of Makhleb");
    case DNGN_ALTAR_SIF_MUNA:
        return ("deep blue altar of Sif Muna");
    case DNGN_ALTAR_TROG:
        return ("bloodstained altar of Trog");
    case DNGN_ALTAR_NEMELEX_XOBEH:
        return ("sparkling altar of Nemelex Xobeh");
    case DNGN_ALTAR_ELYVILON:
        return ("white marble altar of Elyvilon");
    case DNGN_ALTAR_LUGONU:
        return ("corrupted altar of Lugonu");
    case DNGN_ALTAR_BEOGH:
        return ("roughly hewn altar of Beogh");
    case DNGN_ALTAR_JIYVA:
        return ("viscous altar of Jiyva");
    case DNGN_ALTAR_FEDHAS:
        return ("blossoming altar of Fedhas");
    case DNGN_ALTAR_CHEIBRIADOS:
        return ("snail-covered altar of Cheibriados");
    case DNGN_ALTAR_ASHENZARI:
        return ("shattered altar of Ashenzari");

    case DNGN_FOUNTAIN_BLUE:
        return ("fountain of clear blue water");
    case DNGN_FOUNTAIN_SPARKLING:
        return ("fountain of sparkling water");
    case DNGN_FOUNTAIN_BLOOD:
        return ("fountain of blood");
    case DNGN_DRY_FOUNTAIN_BLUE:
    case DNGN_DRY_FOUNTAIN_SPARKLING:
    case DNGN_DRY_FOUNTAIN_BLOOD:
    case DNGN_PERMADRY_FOUNTAIN:
        return ("dry fountain");
    case DNGN_EXPLORE_HORIZON:
        return ("explore horizon");
    default:
        return ("");
    }
}

std::string raw_feature_description(dungeon_feature_type grid,
                                    trap_type trap, bool base_desc)
{
    std::string base_str = _base_feature_desc(grid, trap);

    if (base_desc)
        return (base_str);

    desc_map::iterator i = base_desc_to_short.find(base_str);

    if (i != base_desc_to_short.end())
        return (i->second);

    return (base_str);
}

void set_feature_desc_short(dungeon_feature_type grid,
                            const std::string &desc)
{
    set_feature_desc_short(_base_feature_desc(grid, NUM_TRAPS), desc);
}

void set_feature_desc_short(const std::string &base_name,
                            const std::string &_desc)
{
    ASSERT(!base_name.empty());

    CrawlHashTable &props = env.properties;

    if (!props.exists(SHORT_DESC_KEY))
        props[SHORT_DESC_KEY].new_table();

    CrawlHashTable &desc_table = props[SHORT_DESC_KEY].get_table();

    if (_desc.empty())
    {
        base_desc_to_short.erase(base_name);
        desc_table.erase(base_name);
    }
    else
    {
        std::string desc = replace_all(_desc, "$BASE", base_name);
        base_desc_to_short[base_name] = desc;
        desc_table[base_name]         = desc;
    }
}

void setup_feature_descs_short()
{
    base_desc_to_short.clear();

    const CrawlHashTable &props = env.properties;

    if (!props.exists(SHORT_DESC_KEY))
        return;

    const CrawlHashTable &desc_table = props[SHORT_DESC_KEY].get_table();

    CrawlHashTable::const_iterator i;
    for (i = desc_table.begin(); i != desc_table.end(); ++i)
        base_desc_to_short[i->first] = i->second.get_string();
}

#ifndef DEBUG_DIAGNOSTICS
// Is a feature interesting enough to 'v'iew it, even if a player normally
// doesn't care about descriptions, i.e. does the description hold important
// information? (Yes, this is entirely subjective. --jpeg)
static bool _interesting_feature(dungeon_feature_type feat)
{
    return (get_feature_def(feat).flags & FFT_EXAMINE_HINT);
}
#endif

std::string feature_description(const coord_def& where, bool covering,
                                description_level_type dtype, bool add_stop,
                                bool base_desc)
{
    std::string marker_desc =
        env.markers.property_at(where, MAT_ANY, "feature_description");

    std::string covering_description = "";

    if (covering)
    {
        if (is_bloodcovered(where))
            covering_description = ", spattered with blood";
        else if (glowing_mold(where))
            covering_description = ", covered with glowing mold";
        else if (is_moldy(where))
            covering_description = ", covered with mold";
    }

    if (!marker_desc.empty())
    {
        marker_desc += covering_description;

        return thing_do_grammar(dtype, add_stop, false, marker_desc);
    }

    dungeon_feature_type grid = grd(where);

    if (grid == DNGN_SECRET_DOOR)
        grid = grid_secret_door_appearance(where);

    if (grid == DNGN_OPEN_DOOR || feat_is_closed_door(grid))
    {
        const std::string door_desc_prefix =
            env.markers.property_at(where, MAT_ANY,
                                    "door_description_prefix");
        const std::string door_desc_suffix =
            env.markers.property_at(where, MAT_ANY,
                                    "door_description_suffix");
        const std::string door_desc_noun =
            env.markers.property_at(where, MAT_ANY,
                                    "door_description_noun");
        const std::string door_desc_adj  =
            env.markers.property_at(where, MAT_ANY,
                                    "door_description_adjective");
        const std::string door_desc_veto =
            env.markers.property_at(where, MAT_ANY,
                                    "door_description_veto");

        std::set<coord_def> all_door;
        find_connected_identical(where, grd(where), all_door);
        const char *adj, *noun;
        get_door_description(all_door.size(), &adj, &noun);

        std::string desc;
        if (!door_desc_adj.empty())
            desc += door_desc_adj;
        else
            desc += adj;

        if (door_desc_veto.empty() || door_desc_veto != "veto")
        {
            desc += (grid == DNGN_OPEN_DOOR) ? "open " : "closed ";
            if (grid == DNGN_DETECTED_SECRET_DOOR)
                desc += "detected secret ";
        }

        desc += door_desc_prefix;

        if (!door_desc_noun.empty())
            desc += door_desc_noun;
        else
            desc += noun;

        desc += door_desc_suffix;

        desc += covering_description;

        return thing_do_grammar(dtype, add_stop, false, desc);
    }

    if (grid == DNGN_OPEN_SEA)
    {
        switch (dtype)
        {
        case DESC_A:   dtype = DESC_THE;   break;
        default: break;
        }
    }

    switch (grid)
    {
    case DNGN_TRAP_MECHANICAL:
    case DNGN_TRAP_MAGICAL:
    case DNGN_TRAP_NATURAL:
    case DNGN_TRAP_WEB:
        return (feature_description(grid, get_trap_type(where),
                                    covering_description, dtype,
                                    add_stop, base_desc));
    case DNGN_ABANDONED_SHOP:
        return thing_do_grammar(dtype, add_stop, false, "An abandoned shop");

    case DNGN_ENTER_SHOP:
        return shop_name(where, add_stop);

    case DNGN_ENTER_PORTAL_VAULT:
        // Should have been handled at the top of the function.
        return (thing_do_grammar(
                    dtype, add_stop, false,
                    "UNAMED PORTAL VAULT ENTRY"));
    default:
        return (feature_description(grid, NUM_TRAPS, covering_description,
                                    dtype, add_stop, base_desc));
    }
}

static std::string _describe_monster_weapon(const monster_info& mi, bool ident)
{
    std::string desc = "";
    std::string name1, name2;
    const item_def *weap = mi.inv[MSLOT_WEAPON].get();
    const item_def *alt  = mi.inv[MSLOT_ALT_WEAPON].get();

    if (weap && (!ident || item_type_known(*weap)))
    {
        name1 = weap->name(DESC_A, false, false, true,
                           false, ISFLAG_KNOW_CURSE);
    }
    if (alt && (!ident || item_type_known(*alt)) && mi.two_weapons)
    {
        name2 = alt->name(DESC_A, false, false, true,
                          false, ISFLAG_KNOW_CURSE);
    }

    if (name1.empty() && !name2.empty())
        name1.swap(name2);

    if (name1 == name2 && weap && !name1.empty())
    {
        item_def dup = *weap;
        ++dup.quantity;
        name1 = dup.name(DESC_A, false, false, true, true,
                         ISFLAG_KNOW_CURSE);
        name2.clear();
    }

    if (name1.empty())
        return (desc);

    desc += " wielding ";
    desc += name1;

    if (!name2.empty())
    {
        desc += " and ";
        desc += name2;
    }

    return (desc);
}

#ifdef DEBUG_DIAGNOSTICS
static std::string _stair_destination_description(const coord_def &pos)
{
    if (LevelInfo *linf = travel_cache.find_level_info(level_id::current()))
    {
        const stair_info *si = linf->get_stair(pos);
        if (si)
            return (" " + si->describe());
        else if (feat_is_stair(grd(pos)))
            return (" (unknown stair)");
    }
    return ("");
}
#endif

static std::string _mon_enchantments_string(const monster_info& mi)
{
    const std::vector<std::string> enchant_descriptors = mi.attributes();

    if (!enchant_descriptors.empty())
    {
        return std::string(mi.pronoun(PRONOUN_CAP))
            + " is "
            + comma_separated_line(enchant_descriptors.begin(),
                                   enchant_descriptors.end())
            + ".";
    }
    else
        return "";
}

static std::vector<std::string> _get_monster_behaviour_vector(const monster_info& mi)
{
    std::vector<std::string> descs;

    if (mi.is(MB_SLEEPING) || mi.is(MB_DORMANT))
        descs.push_back(mi.is(MB_CONFUSED) ? "sleepwalking" : "resting");
    else if (mi.is(MB_FLEEING))
        descs.push_back("retreating");
    else if (mi.attitude == ATT_HOSTILE && (mi.is(MB_UNAWARE) || mi.is(MB_WANDERING)))
        descs.push_back("hasn't noticed you");

    return descs;
}

// FIXME: this duplicates _get_monster_desc(). Unite them.
static std::vector<std::string> _get_monster_desc_vector(const monster_info& mi)
{
    std::vector<std::string> descs;

    if (mi.is(MB_CLINGING))
        descs.push_back("clinging");

    if (mi.is(MB_MESMERIZING))
        descs.push_back("mesmerising");

    _append_container(descs, _get_monster_behaviour_vector(mi));

    if (mi.attitude == ATT_FRIENDLY)
        descs.push_back("friendly");
    else if (mi.attitude == ATT_GOOD_NEUTRAL)
        descs.push_back("peaceful");
    else if (mi.attitude != ATT_HOSTILE) // don't differentiate between permanent or not
        descs.push_back("indifferent");

    if (mi.is(MB_SUMMONED))
        descs.push_back("summoned");

    if (mi.is(MB_PERM_SUMMON))
        descs.push_back("durably summoned");

    if (mi.is(MB_HALOED))
        descs.push_back("haloed");

    if (mi.is(MB_UMBRAED))
        descs.push_back("umbra");

    if (mi.is(MB_POSSESSABLE))
        descs.push_back("possessable"); // FIXME: better adjective
    else if (mi.is(MB_ENSLAVED))
        descs.push_back("disembodied soul");

    if (mi.is(MB_MIRROR_DAMAGE))
        descs.push_back("reflecting injuries");

    if (mi.is(MB_INNER_FLAME))
        descs.push_back("inner flame");

    if (mi.fire_blocker)
    {
        descs.push_back("fire blocked by "
                        + feature_description(mi.fire_blocker, NUM_TRAPS, "",
                                              DESC_A, false));
    }

    return descs;
}

// Returns the description string for a given monster, including attitude
// and enchantments but not equipment or wounds.
static std::string _get_monster_desc(const monster_info& mi)
{
    std::string text    = "";
    std::string pronoun = mi.pronoun(PRONOUN_CAP);

    if (mi.is(MB_CLINGING))
        text += pronoun + " is clinging to the wall.\n";

    if (mi.is(MB_MESMERIZING))
        text += "You are mesmerised by her song.\n";

    if (mi.is(MB_SLEEPING) || mi.is(MB_DORMANT))
    {
        text += pronoun + " appears to be "
                + (mi.is(MB_CONFUSED) ? "sleepwalking"
                        : "resting")
                          + ".\n";
    }
    // Applies to both friendlies and hostiles
    else if (mi.is(MB_FLEEING))
        text += pronoun + " is retreating.\n";
    // hostile with target != you
    else if (mi.attitude == ATT_HOSTILE && (mi.is(MB_UNAWARE) || mi.is(MB_WANDERING)))
        text += pronoun + " doesn't appear to have noticed you.\n";

    if (mi.attitude == ATT_FRIENDLY)
        text += pronoun + " is friendly.\n";
    else if (mi.attitude == ATT_GOOD_NEUTRAL)
        text += pronoun + " seems to be peaceful towards you.\n";
    else if (mi.attitude != ATT_HOSTILE) // don't differentiate between permanent or not
        text += pronoun + " is indifferent to you.\n";

    if (mi.is(MB_SUMMONED))
        text += pronoun + " has been summoned.\n";

    if (mi.is(MB_PERM_SUMMON))
        text += pronoun + " has been summoned but will not time out.\n";

    if (mi.is(MB_HALOED))
        text += pronoun + " is illuminated by a divine halo.\n";

    if (mi.is(MB_UMBRAED))
        text += pronoun + " is wreathed by an unholy umbra.\n";

    if (mi.intel() <= I_PLANT)
        text += pronoun + " is mindless.\n";

    if (mi.is(MB_CHAOTIC))
        text += pronoun + " is chaotic.\n";

    if (mi.is(MB_POSSESSABLE))
    {
        text += std::string(mi.pronoun(PRONOUN_CAP_POSSESSIVE))
                + " soul is ripe for the taking.\n";
    }
    else if (mi.is(MB_ENSLAVED))
        text += pronoun + " is a disembodied soul.\n";

    if (mi.is(MB_MIRROR_DAMAGE))
        text += pronoun + " is reflecting injuries back at attackers.\n";

    if (mi.is(MB_INNER_FLAME))
        text += pronoun + " is filled with an inner flame.\n";

    if (mi.fire_blocker)
    {
        text += std::string("Your line of fire to ") + mi.pronoun(PRONOUN_OBJECTIVE)
              + " is blocked by "
              + feature_description(mi.fire_blocker, NUM_TRAPS, "",
                                    DESC_A)
              + "\n";
    }

    text += _mon_enchantments_string(mi);
    if (text[text.size() -1] == '\n')
        text = text.substr(0, text.size() - 1);
    return text;
}

static void _describe_monster(const monster_info& mi)
{
    // First print type and equipment.
    std::string text = get_monster_equipment_desc(mi) + ".";
    const std::string wounds_desc = mi.wounds_description_sentence();
    if (!wounds_desc.empty())
        text += " " + wounds_desc;

    mpr(text, MSGCH_EXAMINE);

    // Print the rest of the description.
    text = _get_monster_desc(mi);
    if (!text.empty())
        mpr(text, MSGCH_EXAMINE);
}

// This method is called in two cases:
// a) Monsters coming into view: "An ogre comes into view. It is wielding ..."
// b) Monster description via 'x': "An ogre, wielding a club, and wearing ..."
std::string get_monster_equipment_desc(const monster_info& mi,
                                       mons_equip_desc_level_type level,
                                       description_level_type mondtype,
                                       bool print_attitude)
{
    std::string desc = "";
    if (mondtype != DESC_NONE)
    {
        if (print_attitude && mons_is_pghost(mi.type))
            desc = get_ghost_description(mi);
        else
            desc = mi.full_name(mondtype);

        if (print_attitude)
        {
            std::string str = "";
            if (mi.is(MB_CHARMED))
                str = "charmed";
            else if (mi.attitude == ATT_FRIENDLY)
                str = "friendly";
            else if (mi.attitude == ATT_GOOD_NEUTRAL)
                str = "peaceful";
            else if (mi.attitude != ATT_HOSTILE)
                str = "neutral";

            if (mi.is(MB_SUMMONED))
            {
                if (!str.empty())
                    str += ", ";
                str += "summoned";
            }

            if (mi.is(MB_PERM_SUMMON))
            {
                if (!str.empty())
                    str += ", ";
                str += "durably summoned";
            }

            if (mi.type == MONS_DANCING_WEAPON
                || mi.type == MONS_PANDEMONIUM_LORD
                || mi.type == MONS_PLAYER_GHOST)
            {
                if (!str.empty())
                    str += " ";

                if (mi.type == MONS_DANCING_WEAPON)
                    str += "dancing weapon";
                else if (mi.type == MONS_PANDEMONIUM_LORD)
                    str += "pandemonium lord";
                else if (mi.type == MONS_PLAYER_GHOST)
                    str += "ghost";
                else if (mi.type == MONS_PLAYER_ILLUSION)
                    str += "illusion";
            }
            if (!str.empty())
                desc += " (" + str + ")";
        }
    }

    std::string weap = "";

    // We don't report rakshasa equipment in order not to give away the
    // true rakshasa when it summons. But Mara is fine, because his weapons
    // and armour are cloned with him.

    if (mi.type != MONS_DANCING_WEAPON)
    {
        weap = _describe_monster_weapon(mi, level == DESC_IDENTIFIED);
    }
    else if (level == DESC_IDENTIFIED)
        return " " + mi.full_name(DESC_A);

    if (!weap.empty())
    {
        if (level == DESC_FULL)
            desc += ",";
        desc += weap;
    }

    // Print the rest of the equipment only for full descriptions.
    if (level != DESC_WEAPON)
    {
        item_def* mon_arm = mi.inv[MSLOT_ARMOUR].get();
        item_def* mon_shd = mi.inv[MSLOT_SHIELD].get();
        item_def* mon_qvr = mi.inv[MSLOT_MISSILE].get();
        item_def* mon_alt = mi.inv[MSLOT_ALT_WEAPON].get();
        item_def* mon_wnd = mi.inv[MSLOT_WAND].get();

#define no_warn(x) (!item_type_known(*x) || !item_is_branded(*x))
        // For Ashenzari warnings, we only care about ided and branded stuff.
        if (level == DESC_IDENTIFIED)
        {
            if (mon_arm && no_warn(mon_arm))
                mon_arm = 0;
            if (mon_shd && no_warn(mon_shd))
                mon_shd = 0;
            if (mon_qvr && no_warn(mon_qvr))
                mon_qvr = 0;
            if (mon_alt && (!item_type_known(*mon_alt)
                            || mon_alt->base_type == OBJ_WANDS
                               && !is_offensive_wand(*mon_alt)))
            {
                mon_alt = 0;
            }
        }

        // _describe_monster_weapon already took care of this
        if (mi.two_weapons)
            mon_alt = 0;

        const bool mon_has_wand = mi.props.exists("wand_known") && mon_wnd;
        const bool mon_carry = mon_alt || mon_has_wand;

        bool found_sth    = !weap.empty();

        if (mon_arm)
        {
            if (found_sth)
                desc += (!mon_shd && !mon_qvr && !mon_carry) ? " and" : ",";
            else
                found_sth = true;

            desc += " wearing ";
            desc += mon_arm->name(DESC_A);
        }

        if (mon_shd)
        {
            if (found_sth)
                desc += (!mon_qvr && !mon_carry) ? " and" : ",";
            else
                found_sth = true;

            desc += " wearing ";
            desc += mon_shd->name(DESC_A);
        }

        if (mon_qvr)
        {
            if (found_sth)
                desc += !mon_carry ? " and" : ",";
            else
                found_sth = true;

            desc += " quivering ";
            desc += mon_qvr->name(DESC_A);
        }

        if (mon_carry)
        {
            if (found_sth)
                desc += " and";

            desc += " carrying ";

            if (mon_alt)
            {
                desc += mon_alt->name(DESC_A);
                if (mon_has_wand)
                    desc += " and ";
            }

            if (mon_has_wand)
            {
                if (mi.props["wand_known"])
                    desc += mon_wnd->name(DESC_A);
                else
                    desc += "a wand";
            }
        }
    }

    return desc;
}

static bool _print_cloud_desc(const coord_def where)
{
    std::vector<std::string> areas;
    if (is_sanctuary(where))
        areas.push_back("lies inside a sanctuary");
    if (silenced(where))
        areas.push_back("is shrouded in silence");
    if (haloed(where) && !umbraed(where))
        areas.push_back("is lit by a halo");
    if (umbraed(where) && !haloed(where))
        areas.push_back("is wreathed by an umbra");
    if (liquefied(where))
        areas.push_back("is liquefied");
    if (orb_haloed(where))
        areas.push_back("is covered in magical glow");
    if (!areas.empty())
    {
        mprf("This square %s.",
             comma_separated_line(areas.begin(), areas.end()).c_str());
    }

    if (env.cgrid(where) == EMPTY_CLOUD)
        return false;

    mprf(MSGCH_EXAMINE, "There is a cloud of %s here.",
         cloud_name_at_index(env.cgrid(where)).c_str());
    return true;
}

static bool _print_item_desc(const coord_def where)
{
    int targ_item = you.visible_igrd(where);

    if (targ_item == NON_ITEM)
        return false;

    std::string name = get_menu_colour_prefix_tags(mitm[targ_item],
                                                   DESC_NOCAP_A);
    mprf(MSGCH_FLOOR_ITEMS, "You see %s here.", name.c_str());

    if (mitm[ targ_item ].link != NON_ITEM)
    {
        mprf(MSGCH_FLOOR_ITEMS,
             "There is something else lying underneath.");
    }

    return true;
}

#ifdef DEBUG_DIAGNOSTICS
static void _debug_describe_feature_at(const coord_def &where)
{
    const std::string feature_desc = feature_description(where, true);
    std::string marker;
    if (map_marker *mark = env.markers.find(where, MAT_ANY))
    {
        std::string desc = mark->debug_describe();
        if (desc.empty())
            desc = "?";
        marker = " (" + desc + ")";
    }
    const std::string traveldest = _stair_destination_description(where);
    std::string height_desc;
    if (env.heightmap.get())
        height_desc = make_stringf(" (height: %d)", (*env.heightmap)(where));
    const dungeon_feature_type feat = grd(where);

    std::string vault;
    const int map_index = env.level_map_ids(where);
    if (map_index != INVALID_MAP_INDEX)
    {
        const vault_placement &vp(*env.level_vaults[map_index]);
        const coord_def br = vp.pos + vp.size - 1;
        vault = make_stringf(" [Vault: %s (%d,%d)-(%d,%d) (%dx%d)]",
                             vp.map.name.c_str(),
                             vp.pos.x, vp.pos.y,
                             br.x, br.y,
                             vp.size.x, vp.size.y);
    }

    dprf("(%d,%d): %s - %s (%d/%s)%s%s%s%s map: %x",
         where.x, where.y,
         stringize_glyph(get_cell_glyph(where).ch).c_str(),
         feature_desc.c_str(),
         feat,
         dungeon_feature_name(feat),
         marker.c_str(),
         traveldest.c_str(),
         height_desc.c_str(),
         vault.c_str(),
         env.map_knowledge(where).flags);
}
#endif

// Describe a cell, guaranteed to be in view.
static void _describe_cell(const coord_def& where, bool in_range)
{
#ifndef DEBUG_DIAGNOSTICS
    bool monster_described = false;
#endif

    if (where == you.pos() && !crawl_state.arena_suspended)
        mpr("You.", MSGCH_EXAMINE_FILTER);

    if (const monster* mon = monster_at(where))
    {
#ifdef DEBUG_DIAGNOSTICS
        if (!mon->visible_to(&you))
        {
            mprf(MSGCH_DIAGNOSTICS, "There is a non-visible %smonster here.",
                 _mon_exposed_in_water(mon) ? "exposed by water " :
                 _mon_exposed_in_cloud(mon) ? "exposed by cloud " : "");
        }
#else
        if (!mon->visible_to(&you))
        {
            if (_mon_exposed_in_water(mon))
            {
<<<<<<< HEAD
                const std::string name =
                        get_menu_colour_prefix_tags(get_mimic_item(mon),
                                                    DESC_A);
                mprf(MSGCH_FLOOR_ITEMS, "You see %s here.", name.c_str());
                mimic_item = true;
                item_described = true;
=======
                mpr("There is a strange disturbance in the water here.",
                    MSGCH_EXAMINE_FILTER);
>>>>>>> 5efc2ebb
            }
            else if (_mon_exposed_in_cloud(mon))
            {
                mpr("There is a strange disturbance in the cloud here.",
                    MSGCH_EXAMINE_FILTER);
            }

            goto look_clouds;
        }
#endif

        monster_info mi(mon);
        _describe_monster(mi);

        if (!in_range)
        {
            mprf(MSGCH_EXAMINE_FILTER, "%s is out of range.",
                 mon->pronoun(PRONOUN_CAP).c_str());
        }
#ifndef DEBUG_DIAGNOSTICS
        monster_described = true;
#endif

#if defined(DEBUG_DIAGNOSTICS) && defined(WIZARD)
        debug_stethoscope(mgrd(where));
#endif
        if (crawl_state.game_is_hints() && hints_monster_interesting(mon))
        {
            std::string msg;
#ifdef USE_TILE_LOCAL
            msg = "(<w>Right-click</w> for more information.)";
#else
            msg = "(Press <w>v</w> for more information.)";
#endif
            mpr(msg);
        }
    }

#ifdef DEBUG_DIAGNOSTICS
    _print_cloud_desc(where);
    _print_item_desc(where);
    _debug_describe_feature_at(where);
#else
  // removing warning
  look_clouds:

<<<<<<< HEAD
    int targ_item = you.visible_igrd(where);

    if (targ_item != NON_ITEM)
    {
        // If a mimic is on this square, we pretend it's the first item - bwr
        if (mimic_item)
            mpr("There is something else lying underneath.", MSGCH_FLOOR_ITEMS);
        else
        {
            std::string name = get_menu_colour_prefix_tags(mitm[targ_item],
                                                           DESC_A);
            mprf(MSGCH_FLOOR_ITEMS, "You see %s here.", name.c_str());
=======
    bool cloud_described = _print_cloud_desc(where);
    bool item_described = _print_item_desc(where);
>>>>>>> 5efc2ebb

    std::string feature_desc = feature_description(where, true);
    const bool bloody = is_bloodcovered(where);
    if (crawl_state.game_is_hints() && hints_pos_interesting(where.x, where.y))
    {
#ifdef USE_TILE_LOCAL
        feature_desc += " (<w>Right-click</w> for more information.)";
#else
        feature_desc += " (Press <w>v</w> for more information.)";
#endif
        mpr(feature_desc);
    }
    else
    {
        dungeon_feature_type feat = grd(where);

        if (_interesting_feature(feat))
        {
#ifdef USE_TILE_LOCAL
            feature_desc += " (Right-click for more information.)";
#else
            feature_desc += " (Press 'v' for more information.)";
#endif
        }

        // Suppress "Floor." if there's something on that square that we've
        // already described.
        if (feat == DNGN_FLOOR && !bloody
            && (monster_described || item_described || cloud_described))
        {
            return;
        }

        msg_channel_type channel = MSGCH_EXAMINE;
        if (feat == DNGN_FLOOR || feat_is_water(feat))
            channel = MSGCH_EXAMINE_FILTER;

        mpr(feature_desc.c_str(), channel);
    }
#endif
}

///////////////////////////////////////////////////////////////////////////
// targeting_behaviour

targeting_behaviour::targeting_behaviour(bool look_around)
    : just_looking(look_around), compass(false)
{
}

targeting_behaviour::~targeting_behaviour()
{
}

int targeting_behaviour::get_key()
{
    if (!crawl_state.is_replaying_keys())
        flush_input_buffer(FLUSH_BEFORE_COMMAND);

    flush_prev_message();
    msgwin_got_input();
    return unmangle_direction_keys(getchm(KMC_TARGETING), KMC_TARGETING,
                                   false, false);
}

command_type targeting_behaviour::get_command(int key)
{
    if (key == -1)
        key = get_key();

    command_type cmd = key_to_command(key, KMC_TARGETING);
    if (cmd >= CMD_MIN_TARGET && cmd < CMD_TARGET_CYCLE_TARGET_MODE)
        return (cmd);

#ifndef USE_TILE_LOCAL
    // Overrides the movement keys while mlist_targeting is active.
    if (crawl_state.mlist_targeting && isalower(key))
        return static_cast<command_type>(CMD_TARGET_CYCLE_MLIST + (key - 'a'));
#endif

    // XXX: hack
    if (cmd == CMD_TARGET_SELECT && key == ' ' && just_looking)
        cmd = CMD_TARGET_CANCEL;

    return (cmd);
}

std::vector<std::string> targeting_behaviour::get_monster_desc(const monster_info& mi)
{
    std::vector<std::string> descs;
    if (get_desc_func)
        _append_container(descs, (*get_desc_func)(mi));
    return descs;
}<|MERGE_RESOLUTION|>--- conflicted
+++ resolved
@@ -3910,17 +3910,8 @@
         {
             if (_mon_exposed_in_water(mon))
             {
-<<<<<<< HEAD
-                const std::string name =
-                        get_menu_colour_prefix_tags(get_mimic_item(mon),
-                                                    DESC_A);
-                mprf(MSGCH_FLOOR_ITEMS, "You see %s here.", name.c_str());
-                mimic_item = true;
-                item_described = true;
-=======
                 mpr("There is a strange disturbance in the water here.",
                     MSGCH_EXAMINE_FILTER);
->>>>>>> 5efc2ebb
             }
             else if (_mon_exposed_in_cloud(mon))
             {
@@ -3967,23 +3958,8 @@
   // removing warning
   look_clouds:
 
-<<<<<<< HEAD
-    int targ_item = you.visible_igrd(where);
-
-    if (targ_item != NON_ITEM)
-    {
-        // If a mimic is on this square, we pretend it's the first item - bwr
-        if (mimic_item)
-            mpr("There is something else lying underneath.", MSGCH_FLOOR_ITEMS);
-        else
-        {
-            std::string name = get_menu_colour_prefix_tags(mitm[targ_item],
-                                                           DESC_A);
-            mprf(MSGCH_FLOOR_ITEMS, "You see %s here.", name.c_str());
-=======
     bool cloud_described = _print_cloud_desc(where);
     bool item_described = _print_item_desc(where);
->>>>>>> 5efc2ebb
 
     std::string feature_desc = feature_description(where, true);
     const bool bloody = is_bloodcovered(where);
