--- conflicted
+++ resolved
@@ -289,15 +289,9 @@
     // Wudzu
     {
         {  0, passive_t::thorn_armour, "are coated in thorny armour" },
-<<<<<<< HEAD
-		{  1, passive_t::spiny_thorns, "Your thorn armour can damage attacking foes" },
-		{  2, passive_t::thorn_vestment, "are coated in a vestment of thorns" },
-		{  4, passive_t::thorn_regalia, "are coated in a regalia of thorns" },
-=======
                 {  1, passive_t::spiny_thorns, "Your thorn armour can damage attacking foes" },
                 {  2, passive_t::thorn_vestment, "are coated in a vestment of thorns" },
                 {  4, passive_t::thorn_regalia, "are coated in a regalia of thorns" },
->>>>>>> 5dd32683
     },
 };
 
@@ -1156,17 +1150,10 @@
 
 bool does_wudzu_wanna_block(monster* mon)
 {
-<<<<<<< HEAD
-    return ((you.props["wudzu_boots_picked_v"].get_int() == 1 
-	    && have_passive(passive_t::thorn_vestment))
-		|| (you.props["wudzu_boots_picked_r"].get_int() == 1 
-		&& have_passive(passive_t::thorn_regalia)))
-=======
     return ((you.props["wudzu_boots_picked_v"].get_int() == 1
             && have_passive(passive_t::thorn_vestment))
                 || (you.props["wudzu_boots_picked_r"].get_int() == 1
                 && have_passive(passive_t::thorn_regalia)))
->>>>>>> 5dd32683
             && !mon->friendly()
             && you.see_cell(mon->pos())
           //  && !mons_is_firewood(mon)
@@ -1182,11 +1169,7 @@
     // 5% chance of stopping any melee attack
     if (r < chance)
         return DO_BLOCK_MELEE_ATTACK;
-<<<<<<< HEAD
-	else
-=======
         else
->>>>>>> 5dd32683
         return DONT_BLOCK_MELEE_ATTACK;
 }
 
@@ -1519,17 +1502,6 @@
 
 int wudzu_body_ac_boost(int piety)
 {
-<<<<<<< HEAD
-	if (!have_passive(passive_t::thorn_armour))
-		return 0;
-	// smaller AC bonus if you can't wear body armour already
-	if (species_is_draconian(you.species) || you.species == SP_OCTOPODE
-	  || you.species == SP_FELID || you.species == SP_SPRIGGAN
-	  || you.species == SP_OGRE || you.species == SP_TROLL)
-		return max(3, 2 + min(piety, piety_breakpoint(5)) / 32);
-	else
-		return max(6, 4 + min(piety, piety_breakpoint(5)) / 16);	
-=======
         if (!have_passive(passive_t::thorn_armour))
                 return 0;
         // smaller AC bonus if you can't wear body armour already
@@ -1539,27 +1511,10 @@
                 return max(3, 2 + min(piety, piety_breakpoint(5)) / 32);
         else
                 return max(6, 4 + min(piety, piety_breakpoint(5)) / 16);
->>>>>>> 5dd32683
 }
 
 int wudzu_cloak_ac_boost(int piety)
 {
-<<<<<<< HEAD
-	
-	if ((have_passive(passive_t::thorn_vestment) && 
-	  you.props["wudzu_cloak_picked_v"].get_int() == 1) || 
-	  (have_passive(passive_t::thorn_regalia) && 
-	  you.props["wudzu_cloak_picked_r"].get_int() == 1))
-	{
-		// smaller AC bonus if you can't use the cloak slot
-		if (you.species == SP_OCTOPODE || you.species == SP_FELID)
-			return 1;
-		else
-			return 3;
-	}
-	else
-		return 0;
-=======
 
         if ((have_passive(passive_t::thorn_vestment) &&
           you.props["wudzu_cloak_picked_v"].get_int() == 1) ||
@@ -1574,29 +1529,11 @@
         }
         else
                 return 0;
->>>>>>> 5dd32683
 
 }
 
 int wudzu_hat_ac_boost(int piety)
 {
-<<<<<<< HEAD
-	if ((have_passive(passive_t::thorn_vestment) && 
-	  you.props["wudzu_hat_picked_v"].get_int() == 1) || 
-	  (have_passive(passive_t::thorn_regalia) && 
-	  you.props["wudzu_hat_picked_r"].get_int() == 1))
-	{
-		// smaller AC bonus if you can't use the hat slot
-		if (you.species == SP_FELID || 
-		player_mutation_level(MUT_ANTENNAE, false) == 3 || 
-		player_mutation_level(MUT_HORNS, false) == 3)
-			return 1;
-		else
-			return 3;
-	}
-	else
-		return 0;
-=======
         if ((have_passive(passive_t::thorn_vestment) &&
           you.props["wudzu_hat_picked_v"].get_int() == 1) ||
           (have_passive(passive_t::thorn_regalia) &&
@@ -1612,28 +1549,10 @@
         }
         else
                 return 0;
->>>>>>> 5dd32683
 }
 
 int wudzu_gloves_ac_boost(int piety)
 {
-<<<<<<< HEAD
-	if ((have_passive(passive_t::thorn_vestment) && 
-	  you.props["wudzu_gloves_picked_v"].get_int() == 1) || 
-	  (have_passive(passive_t::thorn_regalia) && 
-	  you.props["wudzu_gloves_picked_r"].get_int() == 1))
-	{
-		// smaller AC bonus if you can't use the gloves slot
-		if (you.species == SP_FELID || you.species == SP_SPRIGGAN || 
-		you.species == SP_OGRE || you.species == SP_OCTOPODE || 
-		player_mutation_level(MUT_CLAWS, false) == 3)
-			return 1;
-		else
-			return 3;
-	}
-	else
-		return 0;
-=======
         if ((have_passive(passive_t::thorn_vestment) &&
           you.props["wudzu_gloves_picked_v"].get_int() == 1) ||
           (have_passive(passive_t::thorn_regalia) &&
@@ -1649,30 +1568,10 @@
         }
         else
                 return 0;
->>>>>>> 5dd32683
 }
 
 int wudzu_boots_ac_boost(int piety)
 {
-<<<<<<< HEAD
-	if ((have_passive(passive_t::thorn_vestment) && 
-	  you.props["wudzu_boots_picked_v"].get_int() == 1) || 
-	  (have_passive(passive_t::thorn_regalia) && 
-	  you.props["wudzu_boots_picked_r"].get_int() == 1))
-	{
-		// smaller AC bonus if you can't use the boots slot
-		if (you.species==SP_FELID || you.species==SP_SPRIGGAN || 
-		you.species==SP_OGRE || you.species==SP_OCTOPODE ||
-		you.species==SP_TROLL || (player_mutation_level(MUT_HOOVES, false)
-		==3 && you.species!=SP_CENTAUR) || 
-		player_mutation_level(MUT_TALONS,false) == 3)
-			return 1;
-		else
-			return 3;	
-	}
-	else
-		return 0;
-=======
         if ((have_passive(passive_t::thorn_vestment) &&
           you.props["wudzu_boots_picked_v"].get_int() == 1) ||
           (have_passive(passive_t::thorn_regalia) &&
@@ -1690,5 +1589,4 @@
         }
         else
                 return 0;
->>>>>>> 5dd32683
 }