--- conflicted
+++ resolved
@@ -66,12 +66,9 @@
 #include "player-stats.h"
 #include "religion.h"
 #include "skills.h"
-<<<<<<< HEAD
 #include "skills2.h"
 #include "spl-book.h"
 #include "spl-clouds.h"
-=======
->>>>>>> 5a0ce23a
 #include "spl-miscast.h"
 #include "spl-summoning.h"
 #include "spl-util.h"
@@ -797,1027 +794,6 @@
             defender->confuse(source, source->hit_dice * 12);
         break;
 
-<<<<<<< HEAD
-    case SPELL_HOLY_FLAMES:
-        if (holy_flames(source, defender))
-        {
-            if (!def)
-                mpr("Blessed fire suddenly surrounds you!");
-            else
-                simple_monster_message(def, " is surrounded by blessed fire!");
-        }
-
-        break;
-
-    default:
-        ASSERT(false);
-    }
-
-    // apply damage and handle death, where appropriate {dlb}
-    if (damage_taken > 0)
-    {
-        if (def)
-            def->hurt(source, damage_taken);
-        else
-            ouch(damage_taken, pbolt.beam_source, KILLED_BY_BEAM,
-                 pbolt.aux_source.c_str());
-    }
-}
-
-void random_uselessness(int scroll_slot)
-{
-    ASSERT(!crawl_state.game_is_arena());
-
-    int temp_rand = random2(8);
-
-    // If this isn't from a scroll, skip the first two possibilities.
-    if (scroll_slot == -1)
-        temp_rand = 2 + random2(6);
-
-    switch (temp_rand)
-    {
-    case 0:
-        mprf("The dust glows %s!", weird_glowing_colour().c_str());
-        break;
-
-    case 1:
-        mprf("The scroll reassembles itself in your %s!",
-             your_hand(true).c_str());
-        inc_inv_item_quantity(scroll_slot, 1);
-        break;
-
-    case 2:
-        if (you.weapon())
-        {
-            mprf("%s glows %s for a moment.",
-                 you.weapon()->name(DESC_CAP_YOUR).c_str(),
-                 weird_glowing_colour().c_str());
-        }
-        else
-        {
-            mprf("Your %s glow %s for a moment.",
-                 your_hand(true).c_str(), weird_glowing_colour().c_str());
-        }
-        break;
-
-    case 3:
-        if (you.species == SP_MUMMY)
-            mpr("Your bandages flutter.");
-        else // if (you.can_smell())
-            mprf("You smell %s.", weird_smell().c_str());
-        break;
-
-    case 4:
-        mpr("You experience a momentary feeling of inescapable doom!");
-        break;
-
-    case 5:
-        temp_rand = random2(3);
-        if (player_mutation_level(MUT_BEAK) || one_chance_in(3))
-            mpr("Your brain hurts!");
-        else if (you.species == SP_MUMMY || coinflip())
-            mpr("Your ears itch!");
-        else
-            mpr("Your nose twitches suddenly!");
-        break;
-
-    case 6:
-        mpr("You hear the tinkle of a tiny bell.", MSGCH_SOUND);
-        noisy(2, you.pos());
-        cast_summon_butterflies(100);
-        break;
-
-    case 7:
-        mprf(MSGCH_SOUND, "You hear %s.", weird_sound().c_str());
-        noisy(2, you.pos());
-        break;
-    }
-}
-
-static armour_type _random_nonbody_armour_type()
-{
-    const armour_type at =
-        static_cast<armour_type>(
-            random_choose(ARM_SHIELD, ARM_CLOAK, ARM_HELMET,
-                          ARM_GLOVES, ARM_BOOTS, -1));
-    return (at);
-}
-
-const int max_has_value = 100;
-typedef FixedVector<int, max_has_value> has_vector;
-
-static armour_type _pick_wearable_armour(const armour_type arm)
-{
-    armour_type result = arm;
-
-    // Some species specific fitting problems.
-    // FIXME: switch to the cleaner logic in can_wear_armour()
-    switch (you.species)
-    {
-    case SP_OGRE:
-    case SP_TROLL:
-    case SP_RED_DRACONIAN:
-    case SP_WHITE_DRACONIAN:
-    case SP_GREEN_DRACONIAN:
-    case SP_YELLOW_DRACONIAN:
-    case SP_GREY_DRACONIAN:
-    case SP_BLACK_DRACONIAN:
-    case SP_PURPLE_DRACONIAN:
-    case SP_MOTTLED_DRACONIAN:
-    case SP_PALE_DRACONIAN:
-    case SP_BASE_DRACONIAN:
-    case SP_SPRIGGAN:
-        if (arm == ARM_GLOVES
-            || arm == ARM_BOOTS
-            || arm == ARM_CENTAUR_BARDING
-            || arm == ARM_NAGA_BARDING)
-        {
-            result = ARM_ROBE;  // no heavy armour
-        }
-        else if (arm == ARM_SHIELD)
-        {
-            if (you.species == SP_SPRIGGAN)
-                result = ARM_BUCKLER;
-            else if (coinflip()) // giant races: 50/50 shield/large shield
-                result = ARM_LARGE_SHIELD;
-        }
-        else if (arm == NUM_ARMOURS)
-        {
-            result = ARM_ROBE;  // no heavy armour, see below
-        }
-        break;
-
-    case SP_NAGA:
-        if (arm == ARM_BOOTS || arm == ARM_CENTAUR_BARDING)
-            result = ARM_NAGA_BARDING;
-        break;
-
-    case SP_CENTAUR:
-        if (arm == ARM_BOOTS || arm == ARM_NAGA_BARDING)
-            result = ARM_CENTAUR_BARDING;
-        break;
-
-    default:
-        if (arm == ARM_CENTAUR_BARDING || arm == ARM_NAGA_BARDING)
-            result = ARM_BOOTS;
-        break;
-    }
-
-    // Mutation specific problems (horns allow caps).
-    if (result == ARM_BOOTS && !player_has_feet()
-        || result == ARM_GLOVES && you.has_claws(false) >= 3)
-    {
-        result = NUM_ARMOURS;
-    }
-
-    // Do this here, before acquirement()'s call to can_wear_armour(),
-    // so that caps will be just as common as helmets for those
-    // that can't wear helmets.
-    // We check for the mutation directly to avoid acquirement fiddles
-    // with vampires.
-    if (arm == ARM_HELMET
-        && (!you_can_wear(EQ_HELMET)
-            || you.mutation[MUT_HORNS]
-            || you.mutation[MUT_ANTENNAE]))
-    {
-        result = coinflip() ? ARM_CAP : ARM_WIZARD_HAT;
-    }
-
-    return (result);
-}
-
-static armour_type _acquirement_armour_subtype(bool divine)
-{
-    // Increasing the representation of the non-body armour
-    // slots here to make up for the fact that there's only
-    // one type of item for most of them. -- bwr
-    //
-    // NUM_ARMOURS is body armour and handled below
-    armour_type result = NUM_ARMOURS;
-
-    if (divine)
-    {
-        if (coinflip())
-            result = _random_nonbody_armour_type();
-    }
-    else
-    {
-        static const equipment_type armour_slots[] =
-            {  EQ_SHIELD, EQ_CLOAK, EQ_HELMET, EQ_GLOVES, EQ_BOOTS   };
-
-        equipment_type picked = EQ_BODY_ARMOUR;
-        const int num_slots = ARRAYSZ(armour_slots);
-        // Start count at 1, for body armour (already picked).
-        for (int i = 0, count = 1; i < num_slots; ++i)
-            if (you_can_wear(armour_slots[i], true) && one_chance_in(++count))
-                picked = armour_slots[i];
-
-        switch (picked)
-        {
-        case EQ_SHIELD:
-            result = ARM_SHIELD; break;
-        case EQ_CLOAK:
-            result = ARM_CLOAK;  break;
-        case EQ_HELMET:
-            result = ARM_HELMET; break;
-        case EQ_GLOVES:
-            result = ARM_GLOVES; break;
-        case EQ_BOOTS:
-            result = ARM_BOOTS;  break;
-        default:
-        case EQ_BODY_ARMOUR:
-            result = NUM_ARMOURS; break;
-        }
-    }
-
-    result = _pick_wearable_armour(result);
-
-    // Now we'll randomly pick a body armour up to plate mail (light
-    // only in the case of robes or animal skins).  Unlike before, now
-    // we're only giving out the finished products here, never the
-    // hides. - bwr
-    if (result == NUM_ARMOURS || result == ARM_ROBE)
-    {
-        // Start with normal base armour.
-        if (result == ARM_ROBE)
-        {
-            // Animal skins don't get egos, so make them less likely.
-            result = (one_chance_in(4) ? ARM_ANIMAL_SKIN : ARM_ROBE);
-
-            // Armour-restricted species get a bonus chance at
-            // troll/dragon armour.  (In total, the chance is almost
-            // 10%.)
-            if (one_chance_in(20))
-            {
-                result = static_cast<armour_type>(
-                    random_choose_weighted(3, ARM_TROLL_LEATHER_ARMOUR,
-                                           3, ARM_STEAM_DRAGON_ARMOUR,
-                                           1, ARM_SWAMP_DRAGON_ARMOUR,
-                                           1, ARM_DRAGON_ARMOUR,
-                                           0));
-            }
-
-            // Non-god acquirement not only has a much better chance, but
-            // can give high-end ones as well.
-            if (!divine && one_chance_in(5))
-            {
-                result = static_cast<armour_type>(random_choose(
-                        ARM_DRAGON_ARMOUR,
-                        ARM_ICE_DRAGON_ARMOUR,
-                        ARM_STEAM_DRAGON_ARMOUR,
-                        ARM_MOTTLED_DRAGON_ARMOUR,
-                        ARM_STORM_DRAGON_ARMOUR,
-                        ARM_GOLD_DRAGON_ARMOUR,
-                        ARM_SWAMP_DRAGON_ARMOUR,
-                        -1));
-            }
-        }
-        else
-        {
-            if (divine)
-            {
-                const armour_type armours[] = { ARM_ROBE, ARM_LEATHER_ARMOUR,
-                                                ARM_RING_MAIL, ARM_SCALE_MAIL,
-                                                ARM_CHAIN_MAIL, ARM_SPLINT_MAIL,
-                                                ARM_BANDED_MAIL, ARM_PLATE_MAIL };
-
-                result = static_cast<armour_type>(RANDOM_ELEMENT(armours));
-
-                if (one_chance_in(10) && you.skills[SK_ARMOUR] >= 10)
-                    result = ARM_CRYSTAL_PLATE_MAIL;
-
-                if (one_chance_in(12))
-                    result = ARM_ANIMAL_SKIN;
-            }
-            else
-            {
-                const armour_type armours[] =
-                    { ARM_ANIMAL_SKIN, ARM_ROBE, ARM_LEATHER_ARMOUR,
-                      ARM_RING_MAIL, ARM_SCALE_MAIL, ARM_CHAIN_MAIL,
-                      ARM_BANDED_MAIL, ARM_SPLINT_MAIL, ARM_PLATE_MAIL,
-                      ARM_CRYSTAL_PLATE_MAIL };
-
-                const int num_arms = ARRAYSZ(armours);
-
-                // Weight sub types relative to (armour skill + 3).
-                // Actually, the AC improvement is not linear, and we
-                // might also want to take into account Dodging/Stealth
-                // and Strength, but this is definitely better than the
-                // random chance above.
-
-                // This formula makes sense only for casters.
-                const int skill = std::min(27, you.skills[SK_ARMOUR] + 3);
-                int total = 0;
-                for (int i = 0; i < num_arms; ++i)
-                {
-                    int weight = std::max(1, 27 - abs(skill - i*3));
-                    weight = weight * weight * weight;
-                    total += weight;
-                    if (x_chance_in_y(weight, total))
-                        result = armours[i];
-                }
-                // ... so we override it for heavy meleers, who get 50% plates.
-                // (Should it be more?  A scale mail is wasted acquirement, even
-                // if it's any but most über randart).
-                if (random2(you.skills[SK_SPELLCASTING] + you.skills[SK_DODGING])
-                    < random2(you.skills[SK_ARMOUR]) && coinflip())
-                {
-                    result = one_chance_in(4) ? ARM_CRYSTAL_PLATE_MAIL :
-                                                ARM_PLATE_MAIL;
-                }
-            }
-        }
-
-        // Everyone can wear things made from hides.
-        if (one_chance_in(20))
-        {
-            result = static_cast<armour_type>(
-                random_choose_weighted(20, ARM_TROLL_LEATHER_ARMOUR,
-                                       20, ARM_STEAM_DRAGON_ARMOUR,
-                                       15, ARM_MOTTLED_DRAGON_ARMOUR,
-                                       15, ARM_SWAMP_DRAGON_ARMOUR,
-                                       10, ARM_DRAGON_ARMOUR,
-                                       10, ARM_ICE_DRAGON_ARMOUR,
-                                        5, ARM_STORM_DRAGON_ARMOUR,
-                                        5, ARM_GOLD_DRAGON_ARMOUR,
-                                        0));
-        }
-    }
-
-    return (result);
-}
-
-// If armour acquirement turned up a non-ego non-artefact armour item,
-// see whether the player has any unfilled equipment slots.  If so,
-// hand out a plain (and possibly negatively enchanted) item of that
-// type.  Otherwise, keep the original armour.
-static bool _try_give_plain_armour(item_def &arm)
-{
-    static const equipment_type armour_slots[] =
-        {  EQ_SHIELD, EQ_CLOAK, EQ_HELMET, EQ_GLOVES, EQ_BOOTS  };
-
-    equipment_type picked = EQ_BODY_ARMOUR;
-    const int num_slots = ARRAYSZ(armour_slots);
-    for (int i = 0, count = 0; i < num_slots; ++i)
-    {
-        if (!you_can_wear(armour_slots[i], true))
-            continue;
-
-        if (you.equip[armour_slots[i]] != -1)
-            continue;
-
-        // Consider shield slot filled in some cases.
-        if (armour_slots[i] == EQ_SHIELD)
-        {
-            const item_def* weapon = you.weapon();
-
-            // Unarmed fighters don't need shields.
-            if (!weapon && you.skills[SK_UNARMED_COMBAT] > random2(8))
-                continue;
-
-            // Two-handed weapons and ranged weapons conflict with shields.
-            if (weapon
-                && (hands_reqd(*weapon, you.body_size()) == HANDS_TWO
-                    || is_range_weapon(*weapon)))
-            {
-                continue;
-            }
-        }
-
-        if (one_chance_in(++count))
-            picked = armour_slots[i];
-    }
-
-    // All available secondary slots already filled.
-    if (picked == EQ_BODY_ARMOUR)
-        return (false);
-
-    armour_type result = NUM_ARMOURS;
-    switch (picked)
-    {
-    case EQ_SHIELD:
-        result = ARM_SHIELD; break;
-    case EQ_CLOAK:
-        result = ARM_CLOAK;  break;
-    case EQ_HELMET:
-        result = ARM_HELMET; break;
-    case EQ_GLOVES:
-        result = ARM_GLOVES; break;
-    case EQ_BOOTS:
-        result = ARM_BOOTS;  break;
-    default:
-        return (false);
-    }
-    arm.clear();
-    arm.quantity = 1;
-    arm.base_type = OBJ_ARMOUR;
-    arm.sub_type = _pick_wearable_armour(result);
-    arm.plus = random2(5) - 2;
-
-    const int max_ench = armour_max_enchant(arm);
-    if (arm.plus > max_ench)
-        arm.plus = max_ench;
-    else if (arm.plus < -max_ench)
-        arm.plus = -max_ench;
-
-    ASSERT(arm.is_valid());
-    return (true);
-}
-
-// Write results into arguments.
-static void _acquirement_determine_food(int& type_wanted, int& quantity,
-                                        const has_vector& already_has)
-{
-    // Food is a little less predictable now. - bwr
-    if (you.species == SP_GHOUL)
-        type_wanted = one_chance_in(10) ? FOOD_ROYAL_JELLY : FOOD_CHUNK;
-    else if (you.species == SP_VAMPIRE)
-    {
-        // Vampires really don't want any OBJ_FOOD but OBJ_CORPSES
-        // but it's easier to just give them a potion of blood
-        // class type is set elsewhere
-        type_wanted = POT_BLOOD;
-    }
-    else if (you.religion == GOD_FEDHAS)
-    {
-        // Fedhas worshippers get fruit to use for growth and evolution
-        type_wanted = one_chance_in(3) ? FOOD_BANANA : FOOD_ORANGE;
-    }
-    else
-    {
-        // Meat is better than bread (except for herbivores), and
-        // by choosing it as the default we don't have to worry
-        // about special cases for carnivorous races (e.g. kobolds)
-        type_wanted = FOOD_MEAT_RATION;
-
-        if (player_mutation_level(MUT_HERBIVOROUS))
-            type_wanted = FOOD_BREAD_RATION;
-
-        // If we have some regular rations, then we're probably more
-        // interested in faster foods (especially royal jelly)...
-        // otherwise the regular rations should be a good enough offer.
-        if (already_has[FOOD_MEAT_RATION]
-            + already_has[FOOD_BREAD_RATION] >= 2 || coinflip())
-        {
-            type_wanted = one_chance_in(5) ? FOOD_HONEYCOMB
-                : FOOD_ROYAL_JELLY;
-        }
-    }
-
-    quantity = 3 + random2(5);
-
-    if (type_wanted == FOOD_BANANA || type_wanted == FOOD_ORANGE)
-    {
-        quantity = 8 + random2avg(15, 2);
-    }
-    // giving more of the lower food value items
-    else if (type_wanted == FOOD_HONEYCOMB || type_wanted == FOOD_CHUNK)
-    {
-        quantity += random2avg(10, 2);
-    }
-    else if (type_wanted == POT_BLOOD)
-    {
-    // this was above in the vampire block, but gets overwritten by line 1371
-    // so moving here {due}
-        quantity = 2 + random2(4);
-    }
-}
-
-static int _acquirement_weapon_subtype(bool divine)
-{
-    // Asking for a weapon is biased towards your skills.
-    // First pick a skill, weighting towards those you have.
-    int count = 0;
-    int skill = SK_FIGHTING;
-    int best_sk = 0;
-
-    for (int i = SK_SHORT_BLADES; i <= SK_CROSSBOWS; i++)
-    {
-        if (is_invalid_skill(i))
-            continue;
-
-        // Adding a small constant allows for the occasional
-        // weapon in an untrained skill.
-
-        const int weight = you.skills[i] + 1;
-        count += weight;
-
-        if (you.skills[i] > best_sk)
-            best_sk = you.skills[i];
-
-        if (x_chance_in_y(weight, count))
-            skill = i;
-    }
-    if (you.skills[SK_UNARMED_COMBAT] > best_sk)
-        best_sk = you.skills[SK_UNARMED_COMBAT];
-
-    // Now choose a subtype which uses that skill.
-    int result = OBJ_RANDOM;
-    count = 0;
-    item_def item_considered;
-    item_considered.base_type = OBJ_WEAPONS;
-    // Let's guess the percentage of shield use the player did, this is
-    // based on empirical data where pure-shield MDs get skills like 17 sh 25 m&f
-    // and pure-shield Spriggans 7 sh 18 m&f.
-    int shield_sk = you.skills[SK_SHIELDS] * species_skills(SK_SHIELDS, you.species) / 100;
-    int want_shield = std::min(2 * shield_sk, best_sk) + 10;
-    int dont_shield = std::max(best_sk - shield_sk, 0) + 10;
-    // At XL 10, weapons of the handedness you want get weight *2, those of
-    // opposite handedness 1/2, assuming your shields usage is respectively
-    // 0% or 100% in the above formula.  At skill 25 that's *3.5 .
-    for (int i = 0; i < NUM_WEAPONS; ++i)
-    {
-        int wskill = range_skill(OBJ_WEAPONS, i);
-        if (wskill == SK_THROWING)
-            wskill = weapon_skill(OBJ_WEAPONS, i);
-
-        if (wskill != skill)
-            continue;
-        item_considered.sub_type = i;
-
-        // Can't get blessed blades through acquirement, only from TSO
-        if (is_blessed(item_considered))
-            continue;
-
-        int acqweight = property(item_considered, PWPN_ACQ_WEIGHT);
-
-        if (!acqweight)
-            continue;
-
-        // HANDS_DOUBLE > HANDS_TWO
-        const bool two_handed = hands_reqd(item_considered, you.body_size()) >= HANDS_TWO;
-
-        // For non-Trog/Okawaru acquirements, give a boost to high-end items.
-        if (!divine && !is_range_weapon(item_considered))
-        {
-            if (acqweight < 5)
-                acqweight = 5;
-            int damage = property(item_considered, PWPN_DAMAGE);
-            if (!two_handed)
-                damage = damage * 3 / 2;
-            damage *= damage * damage;
-            acqweight *= damage / property(item_considered, PWPN_SPEED);
-        }
-
-        if (two_handed)
-            acqweight = acqweight * dont_shield / want_shield;
-        else
-            acqweight = acqweight * want_shield / dont_shield;
-
-        if (!you.seen_weapon[i])
-            acqweight *= 5; // strong emphasis on type variety, brands go only second
-
-        if (x_chance_in_y(acqweight, count += acqweight))
-            result = i;
-    }
-    return (result);
-}
-
-static bool _have_item_with_types(object_class_type basetype, int subtype)
-{
-    for (int i = 0; i < ENDOFPACK; i++)
-    {
-        const item_def& item = you.inv[i];
-        if (item.defined()
-            && item.base_type == basetype && item.sub_type == subtype)
-        {
-            return (true);
-        }
-    }
-    return (false);
-}
-
-static missile_type _acquirement_missile_subtype()
-{
-    int count = 0;
-    int skill = SK_THROWING;
-
-    for (int i = SK_SLINGS; i <= SK_THROWING; i++)
-    {
-        if (you.skills[i])
-        {
-            count += you.skills[i];
-            if (x_chance_in_y(you.skills[i], count))
-                skill = i;
-        }
-    }
-
-    missile_type result = MI_DART;
-
-    switch (skill)
-    {
-    case SK_SLINGS:    result = MI_SLING_BULLET; break;
-    case SK_BOWS:      result = MI_ARROW; break;
-    case SK_CROSSBOWS: result = MI_BOLT; break;
-
-    case SK_THROWING:
-        // Assuming that blowgun in inventory means that they
-        // may want needles for it (but darts might also be
-        // wanted).  Maybe expand this... see above comment.
-        result =
-            (_have_item_with_types(OBJ_WEAPONS, WPN_BLOWGUN) && coinflip())
-            ? MI_NEEDLE : MI_DART;
-        break;
-
-    default:
-        break;
-    }
-    return (result);
-}
-
-static int _acquirement_jewellery_subtype()
-{
-    int result = 0;
-
-    // Try ten times to give something the player hasn't seen.
-    for (int i = 0; i < 10; i++)
-    {
-        // 1/3 amulets, 2/3 rings.
-        result = (one_chance_in(3) ? get_random_amulet_type()
-                                   : get_random_ring_type());
-
-        // If we haven't seen this yet, we're done.
-        if (get_ident_type(OBJ_JEWELLERY, result) == ID_UNKNOWN_TYPE)
-            break;
-    }
-
-    return (result);
-}
-
-static int _acquirement_staff_subtype(const has_vector& already_has)
-{
-    int result = random2(STAFF_FIRST_ROD);
-
-    // Elemental preferences -- bwr
-    if (result == STAFF_FIRE || result == STAFF_COLD)
-    {
-        if (you.skills[SK_FIRE_MAGIC] > you.skills[SK_ICE_MAGIC])
-            result = STAFF_FIRE;
-        if (you.skills[SK_FIRE_MAGIC] < you.skills[SK_ICE_MAGIC])
-            result = STAFF_COLD;
-    }
-    else if (result == STAFF_AIR || result == STAFF_EARTH)
-    {
-        if (you.skills[SK_AIR_MAGIC] > you.skills[SK_EARTH_MAGIC])
-            result = STAFF_AIR;
-        if (you.skills[SK_AIR_MAGIC] < you.skills[SK_EARTH_MAGIC])
-            result = STAFF_EARTH;
-    }
-
-    skill_type best_spell_skill = best_skill(SK_SPELLCASTING, NUM_SKILLS - 1);
-
-#define TRY_GIVE(x) { if (!already_has[x]) result = x; }
-    // If we're going to give out an enhancer staff,
-    // we should at least bias things towards the
-    // best spell skill. -- bwr
-    switch (best_spell_skill)
-    {
-    case SK_FIRE_MAGIC:   TRY_GIVE(STAFF_FIRE);        break;
-    case SK_ICE_MAGIC:    TRY_GIVE(STAFF_COLD);        break;
-    case SK_AIR_MAGIC:    TRY_GIVE(STAFF_AIR);         break;
-    case SK_EARTH_MAGIC:  TRY_GIVE(STAFF_EARTH);       break;
-    case SK_POISON_MAGIC: TRY_GIVE(STAFF_POISON);      break;
-    case SK_NECROMANCY:   TRY_GIVE(STAFF_DEATH);       break;
-    case SK_CONJURATIONS: TRY_GIVE(STAFF_CONJURATION); break;
-    case SK_ENCHANTMENTS: TRY_GIVE(STAFF_ENCHANTMENT); break;
-    case SK_SUMMONINGS:   TRY_GIVE(STAFF_SUMMONING);   break;
-#undef TRY_GIVE
-
-    case SK_EVOCATIONS:
-        if (!one_chance_in(4))
-            result = random_rod_subtype();
-        break;
-
-    default: // Invocations and leftover spell schools.
-        switch (random2(5))
-        {
-        case 0: result = STAFF_WIZARDRY;   break;
-        case 1: result = STAFF_POWER;      break;
-        case 2: result = STAFF_ENERGY;     break;
-        case 3: result = STAFF_CHANNELING; break;
-        case 4: break;          // keep the original random staff
-        }
-        break;
-    }
-
-    int spell_skills = 0;
-    for (int i = SK_SPELLCASTING; i <= SK_POISON_MAGIC; i++)
-        spell_skills += you.skills[i];
-
-    // Increased chance of getting a rod for new or
-    // non-spellcasters.  -- bwr
-    if (one_chance_in(20)
-        || (spell_skills <= 1               // short on spells
-            && result < STAFF_FIRST_ROD
-            && !one_chance_in(4)))
-    {
-        result = coinflip() ? STAFF_STRIKING : random_rod_subtype();
-    }
-
-    return (result);
-}
-
-static int _acquirement_misc_subtype()
-{
-    int result = NUM_MISCELLANY;
-    do
-    {
-        result = random2(NUM_MISCELLANY);
-    }
-    while (result == MISC_HORN_OF_GERYON
-           || result == MISC_RUNE_OF_ZOT
-           || result == MISC_CRYSTAL_BALL_OF_FIXATION
-           || result == MISC_EMPTY_EBONY_CASKET
-           || result == MISC_QUAD_DAMAGE
-           || result == MISC_DECK_OF_PUNISHMENT);
-
-    return (result);
-}
-
-static int _acquirement_wand_subtype()
-{
-    int picked = NUM_WANDS;
-
-    int total = 0;
-    for (int type = 0; type < NUM_WANDS; ++type)
-    {
-        int w = 0;
-
-        // First, weight according to usefulness.
-        switch (type)
-        {
-        case WAND_HASTING:          // each 17.9%, group unknown each 26.3%
-        case WAND_HEALING:
-            w = 25; break;
-        case WAND_TELEPORTATION:    // each 10.7%, group unknown each 17.6%
-        case WAND_INVISIBILITY:
-            w = 15; break;
-        case WAND_FIRE:             // each 5.7%, group unknown each 9.3%
-        case WAND_COLD:
-        case WAND_LIGHTNING:
-        case WAND_DRAINING:
-            w = 8; break;
-        case WAND_DIGGING:          // each 3.6%, group unknown each 6.25%
-        case WAND_FIREBALL:
-        case WAND_DISINTEGRATION:
-        case WAND_POLYMORPH_OTHER:
-            w = 5; break;
-        case WAND_FLAME:            // each 0.7%, group unknown each 1.4%
-        case WAND_FROST:
-        case WAND_CONFUSION:
-        case WAND_PARALYSIS:
-        case WAND_SLOWING:
-        case WAND_ENSLAVEMENT:
-        case WAND_MAGIC_DARTS:
-        case WAND_RANDOM_EFFECTS:
-        default:
-            w = 1; break;
-        }
-
-        // Unknown wands get another huge weight bonus.
-        if (get_ident_type(OBJ_WANDS, type) == ID_UNKNOWN_TYPE)
-            w *= 2;
-
-        total += w;
-        if (x_chance_in_y(w, total))
-            picked = type;
-    }
-
-    return (picked);
-}
-
-static int _find_acquirement_subtype(object_class_type class_wanted,
-                                     int &quantity, bool divine,
-                                     int agent = -1)
-{
-    ASSERT(class_wanted != OBJ_RANDOM);
-
-    int type_wanted = OBJ_RANDOM;
-
-    // Write down what the player is carrying.
-    has_vector already_has;
-    already_has.init(0);
-    for (int i = 0; i < ENDOFPACK; ++i)
-    {
-        const item_def& item = you.inv[i];
-        if (item.defined() && item.base_type == class_wanted)
-        {
-            ASSERT(item.sub_type < max_has_value);
-            already_has[item.sub_type] += item.quantity;
-        }
-    }
-
-    bool try_again = (class_wanted == OBJ_JEWELLERY
-                      || class_wanted == OBJ_STAVES
-                      || class_wanted == OBJ_MISCELLANY);
-    int useless_count = 0;
-
-    do
-    {
-        again:
-        switch (class_wanted)
-        {
-        case OBJ_FOOD:
-            // set type_wanted and quantity
-            _acquirement_determine_food(type_wanted, quantity, already_has);
-            break;
-
-        case OBJ_WEAPONS:    type_wanted = _acquirement_weapon_subtype(divine);  break;
-        case OBJ_MISSILES:   type_wanted = _acquirement_missile_subtype(); break;
-        case OBJ_ARMOUR:     type_wanted = _acquirement_armour_subtype(divine); break;
-        case OBJ_MISCELLANY: type_wanted = _acquirement_misc_subtype(); break;
-        case OBJ_WANDS:      type_wanted = _acquirement_wand_subtype(); break;
-        case OBJ_STAVES:     type_wanted = _acquirement_staff_subtype(already_has);
-            break;
-        case OBJ_JEWELLERY:  type_wanted = _acquirement_jewellery_subtype();
-            break;
-        default: break;         // gold, books
-        }
-
-        item_def dummy;
-        dummy.base_type = class_wanted;
-        dummy.sub_type = type_wanted;
-        dummy.plus = 1; // empty wands would be useless
-        dummy.flags |= ISFLAG_IDENT_MASK;
-
-        if (is_useless_item(dummy, false) && useless_count++ < 200)
-            goto again;
-
-        if (try_again)
-        {
-            ASSERT(type_wanted < max_has_value);
-            if (!already_has[type_wanted])
-                try_again = false;
-            if (one_chance_in(200))
-                try_again = false;
-        }
-    }
-    while (try_again);
-
-    return (type_wanted);
-}
-
-// The weight of a spell takes into account its disciplines' skill levels
-// and the spell difficulty.
-static int _spell_weight(spell_type spell)
-{
-    ASSERT(spell != SPELL_NO_SPELL);
-
-    int weight = 0;
-    unsigned int disciplines = get_spell_disciplines(spell);
-    int count = 0;
-    for (int i = 0; i <= SPTYP_LAST_EXPONENT; i++)
-    {
-        int disc = 1 << i;
-        if (disciplines & disc)
-        {
-            int skill = you.skills[spell_type2skill(disc)];
-
-            weight += skill;
-            count++;
-        }
-    }
-    ASSERT(count > 0);
-
-    // Particularly difficult spells _reduce_ the overall weight.
-    int leveldiff = 5 - spell_difficulty(spell);
-
-    return std::max(0, 2 * weight/count + leveldiff);
-
-}
-
-// When randomly picking a book for acquirement, use the sum of the
-// weights of all unknown spells in the book.
-static int _book_weight(book_type book)
-{
-    ASSERT(book >= 0 && book <= MAX_FIXED_BOOK);
-
-    int total_weight = 0;
-    for (int i = 0; i < SPELLBOOK_SIZE; i++)
-    {
-        spell_type stype = which_spell_in_book(book, i);
-        if (stype == SPELL_NO_SPELL)
-            continue;
-
-        // Skip over spells already seen.
-        if (you.seen_spell[stype])
-            continue;
-
-        total_weight += _spell_weight(stype);
-    }
-
-    return (total_weight);
-}
-
-static bool _is_magic_skill(int skill)
-{
-    return (skill >= SK_SPELLCASTING && skill < SK_INVOCATIONS);
-}
-
-static bool _skill_useless_with_god(int skill)
-{
-    switch (you.religion)
-    {
-    case GOD_TROG:
-        return (_is_magic_skill(skill) || skill == SK_INVOCATIONS);
-    case GOD_ZIN:
-    case GOD_SHINING_ONE:
-    case GOD_ELYVILON:
-    case GOD_FEDHAS:
-        return (skill == SK_NECROMANCY);
-    case GOD_XOM:
-    case GOD_NEMELEX_XOBEH:
-        return (skill == SK_INVOCATIONS);
-    default:
-        return (false);
-    }
-}
-
-static bool _do_book_acquirement(item_def &book, int agent)
-{
-    // items() shouldn't make book a randart for acquirement items.
-    ASSERT(!is_random_artefact(book));
-
-    int          level       = (you.skills[SK_SPELLCASTING] + 2) / 3;
-    unsigned int seen_levels = you.attribute[ATTR_RND_LVL_BOOKS];
-
-    level = std::max(1, level);
-
-    if (agent == GOD_XOM)
-        level = random_range(1, 9);
-    else if (seen_levels & (1 << level))
-    {
-        // Give a book of a level not seen before, preferably one with
-        // spells of a low enough level for the player to cast, or the
-        // lowest aviable level if all levels which the player can cast
-        // have already been given.
-        int max_level = std::min(9, you.get_experience_level());
-
-        std::vector<int> vec;
-        for (int i = 1; i <= 9 && (vec.empty() || i <= max_level); i++)
-            if (!(seen_levels & (1 << i)))
-                vec.push_back(i);
-
-        if (vec.size() > 0)
-            level = vec[random2(vec.size())];
-        else
-            level = -1;
-    }
-
-    int choice = NUM_BOOKS;
-
-    bool knows_magic = false;
-    // Manuals are too useful for Xom, and useless when gifted from Sif Muna.
-    if (agent != GOD_XOM && agent != GOD_SIF_MUNA)
-    {
-        int magic_weights = 0;
-        int other_weights = 0;
-
-        for (int i = 0; i < NUM_SKILLS; i++)
-        {
-            if (is_invalid_skill(i))
-                continue;
-
-            int weight = you.skills[i];
-
-            // Anyone can get Spellcasting 1. Doesn't prove anything.
-            if (i == SK_SPELLCASTING && weight >= 1)
-                weight--;
-
-            if (_is_magic_skill(i))
-                magic_weights += weight;
-            else
-                other_weights += weight;
-        }
-
-        // If someone has 25% or more magic skills, never give manuals.
-        // Otherwise, count magic skills double to bias against manuals
-        // for magic users.
-        if (magic_weights * 3 < other_weights
-            && x_chance_in_y(other_weights, 2*magic_weights + other_weights))
-        {
-            choice = BOOK_MANUAL;
-            if (magic_weights > 0)
-                knows_magic = true;
-        }
-    }
-
-    if (choice == NUM_BOOKS)
-    {
-        choice = random_choose_weighted(
-                                        30, BOOK_RANDART_THEME,
-           agent == GOD_SIF_MUNA ? 10 : 40, NUM_BOOKS, // normal books
-                     level == -1 ?  0 :  1, BOOK_RANDART_LEVEL, 0);
-    }
-
-    // Acquired randart books have a chance of being named after the player.
-    std::string owner = "";
-    if (agent == AQ_SCROLL && one_chance_in(12)
-        || agent == AQ_CARD_GENIE && one_chance_in(6))
-    {
-        owner = you.your_name;
-    }
-=======
     case SPELL_SUMMON_SPECTRAL_ORCS:
         if (def)
             simple_monster_message(def, " is surrounded by Orcish apparitions.");
@@ -1825,7 +801,16 @@
             mpr("Orcish apparitions take form around you.");
         mons_cast_spectral_orcs(source);
         break;
->>>>>>> 5a0ce23a
+
+    case SPELL_HOLY_FLAMES:
+        if (holy_flames(source, defender))
+        {
+            if (!def)
+                mpr("Blessed fire suddenly surrounds you!");
+            else
+                simple_monster_message(def, " is surrounded by blessed fire!");
+        }
+        break;
 
     default:
         ASSERT(false);
