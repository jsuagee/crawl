--- conflicted
+++ resolved
@@ -543,13 +543,9 @@
     case SP_VAMPIRE:
         return MONS_VAMPIRE;
     case SP_DEEP_DWARF:
-<<<<<<< HEAD
-        return MONS_DWARF; // until/if DD monsters are added
+        return MONS_DEEP_DWARF;
     case SP_CAT:
         return MONS_FELID;
-=======
-        return MONS_DEEP_DWARF;
->>>>>>> 64f35697
     case SP_ELF:
     case SP_HILL_DWARF:
     case SP_OGRE_MAGE:
@@ -5136,11 +5132,13 @@
 int count_worn_ego(int which_ego)
 {
     int result = 0;
-    for (int eq = EQ_MIN_ARMOUR; eq <= EQ_MAX_ARMOUR; ++eq)
-    {
-        const item_def* item = you.slot_item(static_cast<equipment_type>(eq));
-        if (item && get_armour_ego_type(*item) == which_ego)
+    for (int slot = EQ_MIN_ARMOUR; slot <= EQ_MAX_ARMOUR; ++slot)
+    {
+        if (you.equip[slot] != -1
+            && get_armour_ego_type(you.inv[you.equip[slot]]) == which_ego)
+        {
             result++;
+        }
     }
 
     return (result);
