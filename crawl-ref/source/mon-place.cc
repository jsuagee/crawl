/**
 * @file
 * @brief Functions used when placing monsters in the dungeon.
**/

#include "AppHdr.h"

#include <algorithm>

#include "mon-place.h"
#include "mgen_data.h"

#include "abyss.h"
#include "areas.h"
#include "arena.h"
#include "branch.h"
#include "cloud.h"
#include "colour.h"
#include "coordit.h"
#include "directn.h"
#include "dungeon.h"
#include "fprop.h"
#include "godabil.h"
#include "externs.h"
#include "options.h"
#include "ghost.h"
#include "lev-pand.h"
#include "libutil.h"
#include "losglobal.h"
#include "message.h"
#include "mislead.h"
#include "mon-behv.h"
#include "mon-death.h"
#include "mon-gear.h"
#include "mon-iter.h"
#include "mon-pick.h"
#include "mon-stuff.h"
#include "place.h"
#include "random.h"
#include "religion.h"
#include "shopping.h"
#include "spl-clouds.h"
#include "spl-damage.h"
#include "sprint.h"
#include "stairs.h"
#include "state.h"
#include "env.h"
#include "terrain.h"
#include "tilepick.h"
#include "traps.h"
#include "travel.h"
#include "unwind.h"
#include "view.h"
#include "viewchar.h"
#ifdef USE_TILE
 #include "tiledef-player.h"
#endif

band_type active_monster_band = BAND_NO_BAND;

static vector<int> vault_mon_types;
static vector<int> vault_mon_bases;
static vector<int> vault_mon_weights;
static vector<bool> vault_mon_bands;

#define VAULT_MON_TYPES_KEY   "vault_mon_types"
#define VAULT_MON_BASES_KEY   "vault_mon_bases"
#define VAULT_MON_WEIGHTS_KEY "vault_mon_weights"
#define VAULT_MON_BANDS_KEY   "vault_mon_bands"

// proximity is the same as for mons_place:
// 0 is no restrictions
// 1 attempts to place near player
// 2 attempts to avoid player LOS

#define BIG_BAND        20

static monster_type _resolve_monster_type(monster_type mon_type,
                                          proximity_type proximity,
                                          monster_type &base_type,
                                          coord_def &pos,
                                          unsigned mmask,
                                          dungeon_char_type *stair_type,
                                          level_id *place,
                                          bool *want_band);

static monster_type _band_member(band_type band, int which);
static band_type _choose_band(monster_type mon_type, int &band_size,
                              bool& natural_leader);

static monster* _place_monster_aux(const mgen_data &mg, const monster *leader,
                                   level_id place,
                                   bool force_pos = false,
                                   bool dont_place = false);

// Returns whether actual_feat is compatible with feat_wanted for monster
// movement and generation.
bool feat_compatible(dungeon_feature_type feat_wanted,
                     dungeon_feature_type actual_feat)
{
    if (feat_wanted == DNGN_FLOOR)
        return feat_has_solid_floor(actual_feat);

    if (feat_wanted >= DNGN_ROCK_WALL
        && feat_wanted <= DNGN_CLEAR_PERMAROCK_WALL)
    {
        // A monster can only move through or inhabit permanent rock if that's
        // exactly what it's asking for.
        if (actual_feat == DNGN_PERMAROCK_WALL
            || actual_feat == DNGN_CLEAR_PERMAROCK_WALL)
        {
            return (feat_wanted == DNGN_PERMAROCK_WALL
                    || feat_wanted == DNGN_CLEAR_PERMAROCK_WALL);
        }

        return (actual_feat >= DNGN_ROCK_WALL
                && actual_feat <= DNGN_CLEAR_PERMAROCK_WALL);
    }

    return (feat_wanted == actual_feat
            || (feat_wanted == DNGN_DEEP_WATER
                && (actual_feat == DNGN_SHALLOW_WATER
                    || actual_feat == DNGN_FOUNTAIN_BLUE)));
}

// Can this monster survive on actual_grid?
//
// If you have an actual monster, use this instead of the overloaded function
// that uses only the monster class to make decisions.
bool monster_habitable_grid(const monster* mon,
                            dungeon_feature_type actual_grid)
{
    // Zombified monsters enjoy the same habitat as their original.
    const monster_type mt = mons_base_type(mon);

    return (monster_habitable_grid(mt,
                                   actual_grid,
                                   DNGN_UNSEEN,
                                   mons_flies(mon),
                                   mon->cannot_move()));
}

bool mons_airborne(monster_type mcls, int flies, bool paralysed)
{
    if (flies == -1)
        flies = mons_class_flies(mcls);

    return (paralysed ? flies == FL_LEVITATE : flies != FL_NONE);
}

// Can monsters of class monster_class live happily on actual_grid?
// Use flies == true to pretend the monster can fly.
//
// [dshaligram] We're trying to harmonise the checks from various places into
// one check, so we no longer care if a water elemental springs into existence
// on dry land, because they're supposed to be able to move onto dry land
// anyway.
bool monster_habitable_grid(monster_type mt,
                            dungeon_feature_type actual_grid,
                            dungeon_feature_type wanted_grid_feature,
                            int flies, bool paralysed)
{
    // No monster may be placed on open sea.
    if (actual_grid == DNGN_OPEN_SEA || actual_grid == DNGN_LAVA_SEA)
        return false;

    // Monsters can't use teleporters, and standing there would look just wrong.
    if (actual_grid == DNGN_TELEPORTER)
        return false;

    const dungeon_feature_type feat_preferred =
        habitat2grid(mons_class_primary_habitat(mt));
    const dungeon_feature_type feat_nonpreferred =
        habitat2grid(mons_class_secondary_habitat(mt));

    const bool monster_is_airborne = mons_airborne(mt, flies, paralysed);

    // If the caller insists on a specific feature type, try to honour
    // the request. This allows the builder to place amphibious
    // creatures only on land, or flying creatures only on lava, etc.
    if (wanted_grid_feature != DNGN_UNSEEN
        && (feat_compatible(feat_preferred, wanted_grid_feature)
            || feat_compatible(feat_nonpreferred, wanted_grid_feature)
            || (monster_is_airborne && !feat_is_solid(wanted_grid_feature))))
    {
        return feat_compatible(wanted_grid_feature, actual_grid);
    }

    // Special check for fire elementals since their habitat is floor which
    // is generally considered compatible with shallow water.
    if (mt == MONS_FIRE_ELEMENTAL && feat_is_watery(actual_grid))
        return false;

    if (actual_grid == DNGN_MALIGN_GATEWAY)
    {
        if (mt == MONS_ELDRITCH_TENTACLE
            || mt == MONS_ELDRITCH_TENTACLE_SEGMENT)
        {
            return true;
        }
        else
            return false;
    }

    if (feat_compatible(feat_preferred, actual_grid)
        || (feat_nonpreferred != feat_preferred
            && feat_compatible(feat_nonpreferred, actual_grid)))
    {
        return true;
    }

    // [dshaligram] Flying creatures are all DNGN_FLOOR, so we
    // only have to check for the additional valid grids of deep
    // water and lava.
    if (monster_is_airborne
        && (actual_grid == DNGN_LAVA || actual_grid == DNGN_DEEP_WATER))
    {
        return true;
    }

    return false;
}

// Returns true if the monster can submerge in the given grid.
bool monster_can_submerge(const monster* mon, dungeon_feature_type feat)
{
    if (testbits(env.pgrid(mon->pos()), FPROP_NO_SUBMERGE))
        return false;
    if (!mon->is_habitable_feat(feat))
        return false;
    if (mons_class_flag(mon->type, M_SUBMERGES))
        switch (mons_habitat(mon))
        {
        case HT_WATER:
        case HT_AMPHIBIOUS:
            return feat_is_watery(feat);
        case HT_LAVA:
            return (feat == DNGN_LAVA);
        case HT_LAND:
            // Currently, trapdoor spider and air elemental only.
            return (feat == DNGN_FLOOR);
        default:
            return false;
        }
    else
        return false;
}

static bool _is_spawn_scaled_area(const level_id &here)
{
    return (is_connected_branch(here.branch)
            && !is_hell_subbranch(here.branch)
            && here.branch != BRANCH_VESTIBULE_OF_HELL
            && here.branch != BRANCH_HALL_OF_ZOT);
}

// Scale monster generation parameter with time spent on level. Note:
// (target_value - base_value) * dropoff_ramp_turns must be < INT_MAX!
static int _scale_spawn_parameter(int base_value,
                                  int target_value,
                                  int final_value,
                                  int dropoff_start_turns = 3000,
                                  int dropoff_ramp_turns  = 12000)
{
    if (!_is_spawn_scaled_area(level_id::current()))
        return base_value;

    const int turns_on_level = env.turns_on_level;
    return (turns_on_level <= dropoff_start_turns ? base_value :
            turns_on_level > dropoff_start_turns + dropoff_ramp_turns ?
            final_value :

            // Actual scaling, strictly linear at the moment:
            (base_value +
             (target_value - base_value)
             * (turns_on_level - dropoff_start_turns)
             / dropoff_ramp_turns));
}

static void _apply_ood(level_id &place)
{
    // OODs do not apply to any portal vaults, any 1-level branches, Zot and
    // hells.  What with newnewabyss?
    if (!is_connected_branch(place)
        || startdepth[place.branch] >= 27
        || brdepth[place.branch] <= 1)
    {
        return;
    }

    // The OOD fuzz roll is not applied at level generation time on
    // D:1, and is applied slightly less often (0.75*0.14) on D:2. All
    // other levels have a straight 14% chance of moderate OOD fuzz
    // for each monster at level generation, and the chances of
    // moderate OODs go up to 100% after a ramp-up period.

    if (place.branch == BRANCH_MAIN_DUNGEON
        && (place.depth == 1 && env.turns_on_level < 701
         || place.depth == 2 && (env.turns_on_level < 584 || one_chance_in(4))))
    {
        return;
    }

#ifdef DEBUG_DIAGNOSTICS
    level_id old_place = place;
#endif

    if (x_chance_in_y(_scale_spawn_parameter(140, 1000, 1000, 3000, 4800),
                      1000))
    {
        const int fuzzspan = 5;
        const int fuzz = max(0, random_range(-fuzzspan, fuzzspan, 2));

        // Quite bizarre logic: why should we fail in >50% cases here?
        if (fuzz)
        {
            place.depth += fuzz;
            dprf("Monster level fuzz: %d (old: %s, new: %s)",
                 fuzz, old_place.describe().c_str(), place.describe().c_str());
        }
    }

    // On D:13 and deeper, and for those who tarry, something extreme:
    if (env.turns_on_level > 1400 - place.absdepth() * 117
        && x_chance_in_y(_scale_spawn_parameter(2, 10000, 10000, 3000, 9000),
                         10000))
    {
        // this maxes depth most of the time
        place.depth += random2avg(27, 2);
        dprf("Super OOD roll: Old: %s, New: %s",
             old_place.describe().c_str(), place.describe().c_str());
    }
}

static int _vestibule_spawn_rate()
{
    // Monster generation in the Vestibule drops off quickly.
    const int taper_off_turn = 500;
    int genodds = 240;
    // genodds increases once you've spent more than 500 turns in Hell.
    if (env.turns_on_level > taper_off_turn)
    {
        genodds += (env.turns_on_level - taper_off_turn);
        genodds  = (genodds < 0 ? 20000 : min(genodds, 20000));
    }

    return genodds;
}

//#define DEBUG_MON_CREATION

// This function is now only called about once every 5 turns. (Used to be
// every turn independent of how much time an action took, which was not ideal.)
// To arrive at spawning rates close to how they used to be, replace the
// one_chance_in(value) checks with the new x_chance_in_y(5, value). (jpeg)
void spawn_random_monsters()
{
    if (crawl_state.disables[DIS_SPAWNS])
        return;

    if (crawl_state.game_is_arena()
        || (crawl_state.game_is_sprint()
            && player_in_connected_branch()
            && you.char_direction == GDT_DESCENDING))
    {
        return;
    }

#ifdef DEBUG_MON_CREATION
    mpr("in spawn_random_monsters()", MSGCH_DIAGNOSTICS);
#endif
    int rate = env.spawn_random_rate;
    if (!rate)
    {
#ifdef DEBUG_MON_CREATION
        mpr("random monster gen turned off", MSGCH_DIAGNOSTICS);
#endif
        return;
    }

    if (player_in_branch(BRANCH_VESTIBULE_OF_HELL))
        rate = _vestibule_spawn_rate();

    rate = (you.char_direction == GDT_DESCENDING) ?
            _scale_spawn_parameter(rate, 6 * rate, 0)
            : (you.religion == GOD_CHEIBRIADOS) ? 16 : 8;

    if (rate == 0)
    {
        dprf("random monster gen scaled off, %d turns on level",
             env.turns_on_level);
        return;
    }

    if (player_in_branch(BRANCH_ABYSS))
    {
        // In Abyss, monsters spawn regularly every 5 turns which might look
        // a bit strange for a place as chaotic as the Abyss.  Then again,
        // the player is unlikely to meet all of them and notice this.
        if (you.char_direction != GDT_GAME_START)
            rate = 5;
        if (you.religion == GOD_CHEIBRIADOS)
            rate *= 2;
    }

    if (!x_chance_in_y(5, rate))
        return;

    // Place normal dungeon monsters, but not in player LOS.
    if (player_in_connected_branch())
    {
        dprf("Placing monster, rate: %d, turns here: %d",
             rate, env.turns_on_level);
        proximity_type prox = (one_chance_in(10) ? PROX_NEAR_STAIRS
                                                 : PROX_AWAY_FROM_PLAYER);

        // The rules change once the player has picked up the Orb...
        if (you.char_direction == GDT_ASCENDING)
            prox = (one_chance_in(3) ? PROX_CLOSE_TO_PLAYER : PROX_ANYWHERE);

        mgen_data mg(WANDERING_MONSTER);
        mg.proximity = prox;
        mg.foe = (you.char_direction == GDT_ASCENDING) ? MHITYOU : MHITNOT;
        mons_place(mg);
        viewwindow();
        return;
    }

    // Pandemonium doesn't yet use the standard way.
    if (player_in_branch(BRANCH_PANDEMONIUM))
    {
        pandemonium_mons();
        viewwindow();
        return;
    }

    mons_place(mgen_data(WANDERING_MONSTER));
    viewwindow();
}

static bool _is_random_monster(monster_type mt)
{
    return (mt == RANDOM_MONSTER || mt == RANDOM_MOBILE_MONSTER
            || mt == WANDERING_MONSTER);
}

static bool _is_not_zombifiable(monster_type mt)
{
    return !mons_zombie_size(mt);
}

// Caller must use !invalid_monster_type to check if the return value
// is a real monster.
monster_type pick_random_monster(level_id place,
                                 monster_type kind,
                                 level_id *final_place)
{
    if (crawl_state.game_is_arena())
    {
        monster_type type = arena_pick_random_monster(place);
        if (!_is_random_monster(type))
            return type;
    }

    _apply_ood(place);

    place.depth = min(place.depth, branch_ood_cap(place.branch));

    if (final_place)
        *final_place = place;

<<<<<<< HEAD
    if (valid_monster_types.empty())
        return MONS_PROGRAM_BUG;

    while (monster_pick_tries-- > 0)
    {
        mon_type = valid_monster_types[random2(valid_monster_types.size())];

        if (crawl_state.game_is_arena() && arena_veto_random_monster(mon_type)
            || force_mobile && mons_class_is_stationary(mon_type)
            || (crawl_state.game_is_sprint() && (mon_type == MONS_MOTH_OF_SUPPRESSION
                || mon_type == MONS_SILENT_SPECTRE)))
        {
            continue;
        }

        level = mons_level(mon_type, place) + absdungeon_depth(place.branch, 0);
        diff = level - lev_mons;
#ifdef ASSERTS
        if (diff && branches[place.branch].numlevels <= 1)
        {
            die("Requested a monster for %s:%d (got: %s)",
                branches[place.branch].abbrevname,
                1 + lev_mons - absdungeon_depth(place.branch, 0),
                mons_class_name(mon_type));
        }
#endif

        // If we're running low on tries, ignore level differences.
        if (monster_pick_tries < n_relax_margin)
            diff = 0;

        chance = mons_rarity(mon_type, place) - (diff * diff);

        // If we're running low on tries, remove level restrictions.
        if ((monster_pick_tries < n_relax_margin || abs(lev_mons - level) <= 5)
            && random2avg(100, 2) <= chance)
        {
            break;
        }
    }

    if (monster_pick_tries <= 0)
        return MONS_PROGRAM_BUG;

    if (level > original_level + 5)
        *isood = true;

    if (lev_mons > original_level)
        dprf("Orginal level: %d, Final level: %d, Monster: %s, OOD: %s",
             original_level, lev_mons,
             mon_type == MONS_NO_MONSTER || mon_type == MONS_PROGRAM_BUG ?
             "NONE" : get_monster_data(mon_type)->name,
             *isood? "YES" : "no");

    return mon_type;
}

// Caller must use !invalid_monster_type to check if the return value
// is a real monster.
monster_type pick_random_monster(const level_id &place,
                                 bool *chose_ood_monster)
{
    int level = place.absdepth();
    return _pick_random_monster(place, level, level, chose_ood_monster);
=======
    if (crawl_state.game_is_arena())
        return pick_monster(place, arena_veto_random_monster);
    else if (kind == RANDOM_MOBILE_MONSTER)
        return pick_monster(place, mons_class_is_stationary);
    else if (mons_class_is_zombified(kind))
        return pick_monster(place, _is_not_zombifiable);
    else
        return pick_monster(place);
>>>>>>> 6a66c87f
}

bool can_place_on_trap(monster_type mon_type, trap_type trap)
{
    if (mons_is_tentacle_segment(mon_type))
        return true;

    if (trap == TRAP_TELEPORT)
        return false;

    if (trap == TRAP_SHAFT)
    {
        if (_is_random_monster(mon_type))
            return false;

        return (mons_class_flies(mon_type)
                || get_monster_data(mon_type)->size == SIZE_TINY);
    }

    return true;
}

bool drac_colour_incompatible(int drac, int colour)
{
    return (drac == MONS_DRACONIAN_SCORCHER && colour == MONS_WHITE_DRACONIAN);
}

// Finds a random square as close to a staircase as possible
static bool _find_mon_place_near_stairs(coord_def& pos,
                                        dungeon_char_type *stair_type,
                                        level_id &place)
{
    pos = get_random_stair();
    const dungeon_feature_type feat = grd(pos);
    *stair_type = get_feature_dchar(feat);

    // First, assume a regular stair.
    switch (feat_stair_direction(feat))
    {
    case CMD_GO_UPSTAIRS:
        if (place.depth > 1)
            place.depth--;
        break;
    case CMD_GO_DOWNSTAIRS:
        if (place.depth < brdepth[place.branch])
            place.depth++;
        break;
    default: ;
    }

    // Is it a branch stair?
    for (int i = 0; i < NUM_BRANCHES; ++i)
    {
        if (branches[i].entry_stairs == feat)
        {
            place = static_cast<branch_type>(i);
            break;
        }
        else if (branches[i].exit_stairs == feat)
        {
            place = level_id(branches[i].parent_branch, startdepth[i]);
            break;
        }
    }
    const monster_type habitat_target = MONS_BAT;
    int distance = 3;
    if (crawl_state.game_is_zotdef())
        distance = 9999;
    pos = find_newmons_square_contiguous(habitat_target, pos, distance);
    return in_bounds(pos);
}

static monster_type _resolve_monster_type(monster_type mon_type,
                                          proximity_type proximity,
                                          monster_type &base_type,
                                          coord_def &pos,
                                          unsigned mmask,
                                          dungeon_char_type *stair_type,
                                          level_id *place,
                                          bool *want_band)
{
    if (want_band)
        *want_band = false;

    if (mon_type == RANDOM_DRACONIAN)
    {
        // Pick any random drac, constrained by colour if requested.
        do
        {
            mon_type =
                static_cast<monster_type>(
                    random_range(MONS_BLACK_DRACONIAN,
                                 MONS_DRACONIAN_SCORCHER));
        }
        while (base_type != MONS_PROGRAM_BUG
               && mon_type != base_type
               && (mons_species(mon_type) == mon_type
                   || drac_colour_incompatible(mon_type, base_type)));
    }
    else if (mon_type == RANDOM_BASE_DRACONIAN)
        mon_type = random_draconian_monster_species();
    else if (mon_type == RANDOM_NONBASE_DRACONIAN)
    {
        mon_type =
            static_cast<monster_type>(
                random_range(MONS_DRACONIAN_CALLER, MONS_DRACONIAN_SCORCHER));
    }
    else if (mon_type >= RANDOM_DEMON_LESSER && mon_type <= RANDOM_DEMON)
        mon_type = summon_any_demon(mon_type);

    // (2) Take care of non-draconian random monsters.
    else if (_is_random_monster(mon_type))
    {
        // Respect destination level for staircases.
        if (proximity == PROX_NEAR_STAIRS)
        {
            const level_id orig_place = *place;

            if (_find_mon_place_near_stairs(pos, stair_type, *place))
            {
                // No monsters spawned in the Temple.
                if (branches[place->branch].id == BRANCH_ECUMENICAL_TEMPLE)
                    proximity = PROX_AWAY_FROM_PLAYER;
            }
            else
                proximity = PROX_AWAY_FROM_PLAYER;
            if (proximity == PROX_NEAR_STAIRS)
                dprf("foreign monster from %s", place->describe().c_str());
            else // we dunt cotton to no ferrniers in these here parts
                *place = orig_place;

        } // end proximity check

        if (!vault_mon_types.empty())
        {
            // XXX: not respecting RANDOM_MOBILE_MONSTER currently.
            int i = choose_random_weighted(vault_mon_weights.begin(),
                                           vault_mon_weights.end());
            int type = vault_mon_types[i];
            int base = vault_mon_bases[i];
            bool banded = vault_mon_bands[i];

            if (type == -1)
                *place = level_id::from_packed_place(base);
            else
            {
                base_type = (monster_type) base;
                mon_type  = (monster_type) type;
                if (want_band)
                    *want_band = banded;
                if (mon_type == RANDOM_DRACONIAN
                    || mon_type == RANDOM_BASE_DRACONIAN
                    || mon_type == RANDOM_NONBASE_DRACONIAN)
                {
                    mon_type =
                        _resolve_monster_type(mon_type, proximity,
                                              base_type, pos, mmask,
                                              stair_type,
                                              place,
                                              want_band);
                }
                return mon_type;
            }
        }

        int tries = 0;
        while (tries++ < 300)
        {
            level_id orig_place = *place;

            // Now pick a monster of the given branch and level.
            mon_type = pick_random_monster(*place, mon_type, place);

            // Don't allow monsters too stupid to use stairs (e.g.
            // non-spectral zombified undead) to be placed near
            // stairs.
            if (proximity != PROX_NEAR_STAIRS
                || mons_class_can_use_stairs(mon_type))
            {
                break;
            }

            *place = orig_place;
        }

        if (proximity == PROX_NEAR_STAIRS && tries >= 300)
            mon_type = pick_random_monster(*place, mon_type, place);
    }
    return mon_type;
}

// A short function to check the results of near_stairs().
// Returns 0 if the point is not near stairs.
// Returns 1 if the point is near unoccupied stairs.
// Returns 2 if the point is near player-occupied stairs.
static int _is_near_stairs(coord_def &p)
{
    int result = 0;

    for (int i = -1; i <= 1; ++i)
        for (int j = -1; j <= 1; ++j)
        {
            if (!in_bounds(p))
                continue;

            const dungeon_feature_type feat = grd(p);
            if (feat_is_stair(feat))
            {
                // Shouldn't matter for escape hatches.
                if (feat_is_escape_hatch(feat))
                    continue;

                // Should there be several stairs, don't overwrite the
                // player on stairs info.
                if (result < 2)
                    result = (p == you.pos()) ? 2 : 1;
            }
        }

    return result;
}

// Checks if the monster is ok to place at mg_pos. If force_location
// is true, then we'll be less rigorous in our checks, in particular
// allowing land monsters to be placed in shallow water and water
// creatures in fountains.
static bool _valid_monster_generation_location(const mgen_data &mg,
                                                const coord_def &mg_pos)
{
    if (!in_bounds(mg_pos)
        || monster_at(mg_pos)
        || you.pos() == mg_pos && !fedhas_passthrough_class(mg.cls))
        return false;

    const monster_type montype = (mons_class_is_zombified(mg.cls) ? mg.base_type
                                                                  : mg.cls);
    if (!monster_habitable_grid(montype, grd(mg_pos), mg.preferred_grid_feature,
                                mons_class_flies(montype), false)
        || (mg.behaviour != BEH_FRIENDLY && !mons_is_mimic(montype)
            && is_sanctuary(mg_pos)
            && !mons_is_tentacle_segment(montype)))
    {
        return false;
    }

    // Check player proximity to avoid band members being placed
    // close to the player erroneously.
    // XXX: This is a little redundant with proximity checks in
    // place_monster.
    if (mg.proximity == PROX_AWAY_FROM_PLAYER
        && distance2(you.pos(), mg_pos) <= LOS_RADIUS_SQ)
    {
        return false;
    }

    // Don't generate monsters on top of teleport traps.
    // (How did they get there?)
    const trap_def* ptrap = find_trap(mg_pos);
    if (ptrap && !can_place_on_trap(mg.cls, ptrap->type))
        return false;

    return true;
}

static bool _valid_monster_generation_location(mgen_data &mg)
{
    return _valid_monster_generation_location(mg, mg.pos);
}

// Returns true if the player is on a level that should be sheltered from
// OOD packs, based on depth and time spent on-level.
static bool _in_ood_pack_protected_place()
{
    return (env.turns_on_level < 1400 - env.absdepth0 * 117);
}

static string _abyss_monster_creation_message(const monster* mon, bool visible)
{
    if (mon->type == MONS_DEATH_COB)
    {
        if (visible)
            return coinflip() ? " appears in a burst of microwaves!" : " pops from nullspace!";
        // XXX: What if the player can't smell?
        return " smells like butter!";
    }

    string messages[] = {
        (visible ? " appears" : " flickers") + string(" in a shower of ")
            + (one_chance_in(3) ? "translocational energy." : "sparks."),
        " materialises.",
        string(" emerges from ") + (one_chance_in(3) ? "chaos." : "the beyond."),
        " assembles " + string(mon->pronoun(PRONOUN_REFLEXIVE, visible)) + "!",
        (one_chance_in(3) ? " erupts" : " bursts") + string(" from nowhere!"),
        string(" is cast out of ") + (one_chance_in(3) ? "space!" : "reality!"),
        string(" coalesces out of ") + (one_chance_in(3) ? "pure" : "seething")
            + string(" chaos."),
        string(" punctures the fabric of ") + (one_chance_in(5) ? "time!" : "the universe."),
        string(" manifests") + (silenced(you.pos()) ? "!" : " with a bang!")
    };
    return messages[min(random2(9), random2(9))];
}

monster* place_monster(mgen_data mg, bool force_pos, bool dont_place)
{
#ifdef DEBUG_MON_CREATION
    mpr("in place_monster()", MSGCH_DIAGNOSTICS);
#endif

    int tries = 0;
    dungeon_char_type stair_type = NUM_DCHAR_TYPES;

    // (1) Early out (summoned to occupied grid).
    if (mg.use_position() && monster_at(mg.pos))
        return 0;

    if (!mg.place.is_valid())
        mg.place = level_id::current();

    bool want_band = false;
    level_id place = mg.place;
    mg.cls = _resolve_monster_type(mg.cls, mg.proximity, mg.base_type,
                                   mg.pos, mg.map_mask,
                                   &stair_type,
                                   &place,
                                   &want_band);
    bool chose_ood_monster = place.absdepth() > mg.place.absdepth() + 5;
    if (want_band)
        mg.flags |= MG_PERMIT_BANDS;

    if (mg.cls == MONS_NO_MONSTER || mg.cls == MONS_PROGRAM_BUG)
        return 0;

    bool create_band = mg.permit_bands();
    // If we drew an OOD monster and there hasn't been much time spent
    // on level, disable band generation. This applies only to
    // randomly picked monsters -- chose_ood_monster will never be set
    // true for explicitly specified monsters in vaults and other
    // places.
    if (chose_ood_monster && _in_ood_pack_protected_place())
    {
        dprf("Chose monster with OOD roll: %s, disabling band generation",
             get_monster_data(mg.cls)->name);
        create_band = false;
    }

    // Re-check for PROX_NEAR_STAIRS here - if original monster
    // type wasn't RANDOM_MONSTER then the position won't
    // have been set.
    if (mg.proximity == PROX_NEAR_STAIRS && mg.pos.origin())
    {
        level_id lev;
        if (!_find_mon_place_near_stairs(mg.pos, &stair_type, lev))
            mg.proximity = PROX_AWAY_FROM_PLAYER;
    } // end proximity check

    if (mg.cls == MONS_PROGRAM_BUG)
        return 0;

    // (3) Decide on banding (good lord!)
    int band_size = 1;
    bool leader = false;
    monster_type band_monsters[BIG_BAND];        // band monster types
    band_type band = BAND_NO_BAND;
    band_monsters[0] = mg.cls;

    // The (very) ugly thing band colour.
    static colour_t ugly_colour = BLACK;

    if (create_band)
    {
#ifdef DEBUG_MON_CREATION
        mpr("Choose band members...", MSGCH_DIAGNOSTICS);
#endif
        band = _choose_band(mg.cls, band_size, leader);
        band_size++;
        for (int i = 1; i < band_size; ++i)
        {
            band_monsters[i] = _band_member(band, i);

            // Get the (very) ugly thing band colour, so that all (very)
            // ugly things in a band will start with it.
            if ((band_monsters[i] == MONS_UGLY_THING
                || band_monsters[i] == MONS_VERY_UGLY_THING)
                    && ugly_colour == BLACK)
            {
                ugly_colour = ugly_thing_random_colour();
            }
        }
    }

    // Set the (very) ugly thing band colour.
    if (ugly_colour != BLACK)
        mg.colour = ugly_colour;

    // Returns 2 if the monster is placed near player-occupied stairs.
    int pval = _is_near_stairs(mg.pos);
    if (mg.proximity == PROX_NEAR_STAIRS)
    {
        // For some cases disallow monsters on stairs.
        if (mons_class_is_stationary(mg.cls)
            || (pval == 2 // Stairs occupied by player.
                && (mons_class_base_speed(mg.cls) == 0
                    || grd(mg.pos) == DNGN_LAVA
                    || grd(mg.pos) == DNGN_DEEP_WATER)))
        {
            mg.proximity = PROX_AWAY_FROM_PLAYER;
        }
    }

    // (4) For first monster, choose location.  This is pretty intensive.
    bool proxOK;
    bool close_to_player;

    // Player shoved out of the way?
    bool shoved = false;

    if (!mg.use_position() && !force_pos)
    {
        tries = 0;

        // Try to pick a position that is
        // a) not occupied
        // b) compatible
        // c) in the 'correct' proximity to the player

        while (true)
        {
            if (tries++ >= 45)
                return 0;

            // Placement already decided for PROX_NEAR_STAIRS.
            // Else choose a random point on the map.
            if (mg.proximity != PROX_NEAR_STAIRS)
                mg.pos = random_in_bounds();

            if (!_valid_monster_generation_location(mg))
                continue;

            // Is the grid verboten?
            if (map_masked(mg.pos, mg.map_mask))
                continue;

            // Let's recheck these even for PROX_NEAR_STAIRS, just in case.
            // Check proximity to player.
            proxOK = true;

            switch (mg.proximity)
            {
            case PROX_ANYWHERE:
                if (distance2(you.pos(), mg.pos) < dist_range(2 + random2(3)))
                    proxOK = false;
                break;

            case PROX_CLOSE_TO_PLAYER:
            case PROX_AWAY_FROM_PLAYER:
                // If this is supposed to measure los vs not los,
                // then see_cell(mg.pos) should be used instead. (jpeg)
                close_to_player = (distance2(you.pos(), mg.pos) <=
                                   LOS_RADIUS_SQ);

                if (mg.proximity == PROX_CLOSE_TO_PLAYER && !close_to_player
                    || mg.proximity == PROX_AWAY_FROM_PLAYER && close_to_player)
                {
                    proxOK = false;
                }
                break;

            case PROX_NEAR_STAIRS:
                if (pval == 2) // player on stairs
                {
                    if (mons_class_base_speed(mg.cls) == 0)
                    {
                        proxOK = false;
                        break;
                    }
                    // Swap the monster and the player spots, unless the
                    // monster was generated in lava or deep water.
                    if (grd(mg.pos) == DNGN_LAVA
                        || grd(mg.pos) == DNGN_DEEP_WATER)
                    {
                        proxOK = false;
                        break;
                    }

                    // You can't be shoved if you're caught in a net.
                    if (you.caught())
                    {
                        proxOK = false;
                        break;
                    }

                    shoved = true;
                    coord_def mpos = mg.pos;
                    mg.pos         = you.pos();
                    you.moveto(mpos);
                }
                proxOK = (pval > 0);
                break;
            }

            if (!proxOK)
                continue;

            // Cool.. passes all tests.
            break;
        } // end while... place first monster
    }
    else if (!_valid_monster_generation_location(mg) && !dont_place)
    {
        // Sanity check that the specified position is valid.
        return 0;
    }

    // Reset the (very) ugly thing band colour.
    if (ugly_colour != BLACK)
        ugly_colour = BLACK;

    monster* mon = _place_monster_aux(mg, 0, place, force_pos, dont_place);

    // Bail out now if we failed.
    if (!mon)
        return 0;

    if (mg.props.exists("map"))
        mon->set_originating_map(mg.props["map"].get_string());

    if (mg.needs_patrol_point()
        || (mon->type == MONS_ALLIGATOR
            && !testbits(mon->flags, MF_BAND_MEMBER)))
    {
        mon->patrol_point = mon->pos();
#ifdef DEBUG_PATHFIND
        mprf("Monster %s is patrolling around (%d, %d).",
             mon->name(DESC_PLAIN).c_str(), mon->pos().x, mon->pos().y);
#endif
    }

    if (player_in_branch(BRANCH_ABYSS) && !mg.summoner
        && !(mg.extra_flags & MF_WAS_IN_VIEW))
    {
        big_cloud(CLOUD_TLOC_ENERGY, mon, mon->pos(), 3 + random2(3), 3, 3);
    }

    // Message to player from stairwell/gate/abyss appearance.
    if (you.see_cell(mg.pos)
        && (mg.proximity == PROX_NEAR_STAIRS
            || (player_in_branch(BRANCH_ABYSS)
                && !mg.summoner && !mons_is_mimic(mon->type))))
    {
        string msg;
        bool is_visible = mon->visible_to(&you);
        if (is_visible)
            msg = mon->name(DESC_A);
        else if (shoved)
            msg = "Something";

        if (mg.proximity == PROX_NEAR_STAIRS)
        {
            if (shoved)
            {
                msg += " shoves you out of the ";
                if (stair_type == DCHAR_ARCH)
                    msg += "gateway!";
                else
                    msg += "stairwell!";
                mpr(msg.c_str());
            }
            else if (!msg.empty())
            {
                if (stair_type == DCHAR_STAIRS_DOWN)
                    msg += " comes up the stairs.";
                else if (stair_type == DCHAR_STAIRS_UP)
                    msg += " comes down the stairs.";
                else if (stair_type == DCHAR_ARCH)
                    msg += " comes through the gate.";
                else
                    msg = "";
            }
        }
        else if (player_in_branch(BRANCH_ABYSS) && !(mon->flags & MF_WAS_IN_VIEW))
            msg += _abyss_monster_creation_message(mon, is_visible);
        if (!msg.empty())
            mpr(msg.c_str());
        // Special case: must update the view for monsters created
        // in player LOS.
        viewwindow();
    }

    // Now, forget about banding if the first placement failed, or there are
    // too many monsters already, or we successfully placed by stairs.
    // Zotdef change - banding allowed on stairs for extra challenge!
    // Frequency reduced, though, and only after 2K turns.
    if (mon->mindex() >= MAX_MONSTERS - 30
        || (mg.proximity == PROX_NEAR_STAIRS && !crawl_state.game_is_zotdef())
        || (crawl_state.game_is_zotdef() && you.num_turns < 2000))
        return mon;

    // Not PROX_NEAR_STAIRS, so it will be part of a band, if there is any.
    if (band_size > 1)
        mon->flags |= MF_BAND_MEMBER;

    const bool priest = mon->is_priest();

    mgen_data band_template = mg;

    if (leader && !mg.summoner)
    {
        band_template.summoner = mon;
        band_template.flags |= MG_BAND_MINION;
    }

    unwind_var<band_type> current_band(active_monster_band, band);
    // (5) For each band monster, loop call to place_monster_aux().
    for (int i = 1; i < band_size; i++)
    {
        if (band_monsters[i] == MONS_NO_MONSTER)
            break;

        band_template.cls = band_monsters[i];

        // We don't want to place a unique that has already been
        // generated.
        if (mons_is_unique(band_template.cls)
            && you.unique_creatures[band_template.cls])
        {
            continue;
        }

        if (monster *member = _place_monster_aux(band_template, mon, place))
        {
            member->flags |= MF_BAND_MEMBER;
            member->props["band_leader"].get_int() = mon->mid;
            member->set_originating_map(mon->originating_map());

            // Priestly band leaders should have an entourage of the
            // same religion, unless members of that entourage already
            // have a different one.
            if (priest && member->god == GOD_NO_GOD)
                member->god = mon->god;

            if (mon->type == MONS_PIKEL)
            {
                // Don't give XP for the slaves to discourage hunting.  Pikel
                // has an artificially large XP modifier to compensate for
                // this.
                member->flags |= MF_NO_REWARD;
                member->props["pikel_band"] = true;
            }
            if (mon->type == MONS_SHEDU)
            {
                // We store these here for later resurrection, etc.
                member->number = mon->mid;
                mon->number = member->mid;
            }
        }
    }

    // Placement of first monster, at least, was a success.
    return mon;
}

monster* get_free_monster()
{
    for (int i = 0; i < MAX_MONSTERS; ++i)
        if (env.mons[i].type == MONS_NO_MONSTER)
        {
            env.mons[i].reset();
            return (&env.mons[i]);
        }

    return NULL;
}

void mons_add_blame(monster* mon, const string &blame_string)
{
    const bool exists = mon->props.exists("blame");
    CrawlStoreValue& blame = mon->props["blame"];
    if (!exists)
        blame.new_vector(SV_STR, SFLAG_CONST_TYPE);
    blame.get_vector().push_back(blame_string);
}

static void _place_twister_clouds(monster *mon)
{
    // Yay for the abj_degree having a huge granularity.
    if (mon->has_ench(ENCH_ABJ))
    {
        mon_enchant abj = mon->get_ench(ENCH_ABJ);
        mon->lose_ench_duration(abj, abj.duration / 2);
    }

    tornado_damage(mon, -10);
}

static monster* _place_monster_aux(const mgen_data &mg, const monster *leader,
                                   level_id place,
                                   bool force_pos, bool dont_place)
{
    coord_def fpos;

    // Some sanity checks.
    if (mons_is_unique(mg.cls) && you.unique_creatures[mg.cls]
            && !crawl_state.game_is_arena()
        || mg.cls == MONS_MERGED_SLIME_CREATURE
        || mons_is_sensed(mg.cls)
        || mg.cls == MONS_PLAYER)
    {
        die("invalid monster to place: %s (%d)", mons_class_name(mg.cls), mg.cls);
    }

    const monsterentry *m_ent = get_monster_data(mg.cls);

    monster* mon = get_free_monster();
    if (!mon)
        return 0;

    const monster_type montype = (mons_class_is_zombified(mg.cls) ? mg.base_type
                                                                  : mg.cls);

    // Setup habitat and placement.
    // If the space is occupied, try some neighbouring square instead.
    if (dont_place)
        fpos.reset();
    else if (leader == 0 && in_bounds(mg.pos)
        && (mg.behaviour == BEH_FRIENDLY ||
            (!is_sanctuary(mg.pos) || mons_is_tentacle_segment(montype))
            || mons_is_mimic(montype))
        && !monster_at(mg.pos)
        && (you.pos() != mg.pos || fedhas_passthrough_class(mg.cls))
        && (force_pos || monster_habitable_grid(montype, grd(mg.pos))))
    {
        fpos = mg.pos;
    }
    else
    {
        int i;
        // We'll try 1000 times for a good spot.
        for (i = 0; i < 1000; ++i)
        {
            fpos = mg.pos + coord_def(random_range(-3, 3),
                                      random_range(-3, 3));

            // Place members within LOS_SOLID of their leader.
            // TODO nfm - allow placing around corners but not across walls.
            if ((leader == 0 || cell_see_cell(fpos, leader->pos(), LOS_SOLID))
                && _valid_monster_generation_location(mg, fpos))
            {
                break;
            }
        }

        // Did we really try 1000 times?
        if (i == 1000)
            return 0;
    }

    ASSERT(!monster_at(fpos));

    if (crawl_state.game_is_arena()
        && arena_veto_place_monster(mg, leader == 0, fpos))
    {
        return 0;
    }

    // Now, actually create the monster. (Wheeee!)
    mon->set_new_monster_id();
    mon->type         = mg.cls;
    mon->base_monster = mg.base_type;
    mon->number       = mg.number;

    // Set pos and link monster into monster grid.
    if (!dont_place && !mon->move_to_pos(fpos))
    {
        mon->reset();
        return 0;
    }

    // Pick the correct Serpent of Hell.
    if (mon->type == MONS_SERPENT_OF_HELL)
        switch (place.branch)
        {
        case BRANCH_COCYTUS:
            mon->type = MONS_SERPENT_OF_HELL_COCYTUS;
            break;
        case BRANCH_DIS:
            mon->type = MONS_SERPENT_OF_HELL_DIS;
            break;
        case BRANCH_TARTARUS:
            mon->type = MONS_SERPENT_OF_HELL_TARTARUS;
            break;
        default: ; // if it spawns out of Hell (sprint, wizmode), use Gehenna
        }

    // Generate a brand shiny new monster, or zombie.
    if (mons_class_is_zombified(mg.cls))
    {
        monster_type ztype = mg.base_type;

        if (ztype == MONS_NO_MONSTER || ztype == RANDOM_MONSTER)
            ztype = pick_local_zombifiable_monster(place, mg.cls, fpos);

        define_zombie(mon, ztype, mg.cls);
    }
    else
        define_monster(mon);

    // Is it a god gift?
    if (mg.god != GOD_NO_GOD)
    {
        mon->god    = mg.god;
        mon->flags |= MF_GOD_GIFT;
    }
    // Not a god gift, give priestly monsters a god.
    else if (mons_class_flag(mg.cls, M_PRIEST))
    {
        // Berserkers belong to Trog.
        if (mg.cls == MONS_DEEP_DWARF_BERSERKER
            || mg.cls == MONS_SPRIGGAN_BERSERKER)
        {
            mon->god = GOD_TROG;
        }
        // Deep dwarf death knights belong to Yredelemnul.
        else if (mg.cls == MONS_DEEP_DWARF_DEATH_KNIGHT)
            mon->god = GOD_YREDELEMNUL;
        // Wiglaf belongs to Okawaru.
        else if (mg.cls == MONS_WIGLAF)
            mon->god = GOD_OKAWARU;
        else
        {
            switch (mons_genus(mg.cls))
            {
            case MONS_ORC:
                mon->god = GOD_BEOGH;
                break;
            case MONS_JELLY:
                mon->god = GOD_JIYVA;
                break;
            case MONS_PROFANE_SERVITOR:
                mon->god = GOD_YREDELEMNUL;
                break;
            case MONS_MUMMY:
            case MONS_DRACONIAN:
            case MONS_ELF:
                // [ds] Vault defs can request priest monsters of unusual types.
            default:
                mon->god = GOD_NAMELESS;
                break;
            }
        }
    }
    // XXX: Unborn deep dwarf death knights belong to Yredelemnul, but
    // only so they'll get the right message when casting Injury Mirror.
    else if (mg.cls == MONS_UNBORN_DEEP_DWARF)
        mon->god = GOD_YREDELEMNUL;
    // The royal jelly belongs to Jiyva.
    else if (mg.cls == MONS_ROYAL_JELLY)
        mon->god = GOD_JIYVA;
    // Mennas belongs to Zin.
    else if (mg.cls == MONS_MENNAS)
        mon->god = GOD_ZIN;
    // Yiuf is a faithful Xommite.
    else if (mg.cls == MONS_CRAZY_YIUF)
        mon->god = GOD_XOM;
    // The hell lords, Grinder and Ignacio belong to Makhleb.
    else if (mons_species(mg.cls) == MONS_HELL_LORD
             || mg.cls == MONS_ANTAEUS
             || mg.cls == MONS_GRINDER
             || mg.cls == MONS_IGNACIO)
    {
        mon->god = GOD_MAKHLEB;
    }
    // 1 out of 7 non-priestly orcs are unbelievers.
    else if (mons_genus(mg.cls) == MONS_ORC)
    {
        if (!one_chance_in(7))
            mon->god = GOD_BEOGH;
    }
    else if (mg.cls == MONS_APIS)
        mon->god = GOD_ELYVILON;
    // Angels (other than Mennas) and daevas belong to TSO, but 1 out of
    // 7 in the Abyss are adopted by Xom.
    else if (mons_class_holiness(mg.cls) == MH_HOLY)
    {
        if (mg.place != BRANCH_ABYSS || !one_chance_in(7))
            mon->god = GOD_SHINING_ONE;
        else
            mon->god = GOD_XOM;
    }
    // 6 out of 7 demons in the Abyss belong to Lugonu, and 6 out of 7
    // demons in hell belong to Makhleb.
    else if (mons_class_holiness(mg.cls) == MH_DEMONIC)
    {
        if (mg.place == BRANCH_ABYSS && !one_chance_in(7))
            mon->god = GOD_LUGONU;
        else if ((mg.place == BRANCH_VESTIBULE_OF_HELL || player_in_hell())
                 && !one_chance_in(7))
        {
            mon->god = GOD_MAKHLEB;
        }
    }

    // Holy monsters need their halo!
    if (mon->holiness() == MH_HOLY)
        invalidate_agrid(true);
    if (mg.cls == MONS_SILENT_SPECTRE || mg.cls == MONS_PROFANE_SERVITOR
        || mg.cls == MONS_MOTH_OF_SUPPRESSION)
    {
        invalidate_agrid(true);
    }

    // If the caller requested a specific colour for this monster, apply
    // it now.
    if (mg.colour != BLACK)
        mon->colour = mg.colour;

    if (mg.mname != "")
        mon->mname = mg.mname;

    if (mg.hd != 0)
    {
        mon->hit_dice = mg.hd;
        // Re-roll HP.
        int hp = hit_points(mg.hd, m_ent->hpdice[1], m_ent->hpdice[2]);
        // But only for monsters with random HP.
        if (hp > 0)
        {
            mon->max_hit_points = hp;
            mon->hit_points = hp;
        }
    }

    if (mg.hp != 0)
    {
        mon->max_hit_points = mg.hp;
        mon->hit_points = mg.hp;
    }

    if (!crawl_state.game_is_arena())
    {
        mon->max_hit_points = min(mon->max_hit_points, MAX_MONSTER_HP);
        mon->hit_points = min(mon->hit_points, MAX_MONSTER_HP);
    }

    // Store the extra flags here.
    mon->flags       |= mg.extra_flags;

    // The return of Boris is now handled in monster_die().  Not setting
    // this for Boris here allows for multiple Borises in the dungeon at
    // the same time. - bwr
    if (mons_is_unique(mg.cls))
        you.unique_creatures[mg.cls] = true;

    if (mons_class_flag(mg.cls, M_INVIS))
        mon->add_ench(ENCH_INVIS);

    if (mons_class_flag(mg.cls, M_CONFUSED))
        mon->add_ench(ENCH_CONFUSION);

    if (mg.cls == MONS_SHAPESHIFTER)
        mon->add_ench(ENCH_SHAPESHIFTER);

    if (mg.cls == MONS_GLOWING_SHAPESHIFTER)
        mon->add_ench(ENCH_GLOWING_SHAPESHIFTER);

    if (mg.cls == MONS_SPIRIT)
        mon->add_ench(ENCH_FADING_AWAY);

    if (mg.cls == MONS_TOADSTOOL || mg.cls == MONS_PILLAR_OF_SALT)
    {
        // This enchantment is a timer that counts down until death.
        // It should last longer than the lifespan of a corpse, to avoid
        // spawning mushrooms in the same place over and over.  Aside
        // from that, the value is slightly randomised to avoid
        // simultaneous die-offs of mushroom rings.
        mon->add_ench(ENCH_SLOWLY_DYING);
    }
    else if (mg.cls == MONS_HYPERACTIVE_BALLISTOMYCETE)
        mon->add_ench(ENCH_EXPLODING);

    if (mg.cls == MONS_TWISTER || mg.cls == MONS_DIAMOND_OBELISK)
    {
        mon->props["tornado_since"].get_int() = you.elapsed_time;
        mon->add_ench(mon_enchant(ENCH_TORNADO, 0, 0, INFINITE_DURATION));
    }

    if (!crawl_state.game_is_arena() && you.misled())
        update_mislead_monster(mon);

    if (monster_can_submerge(mon, grd(fpos)) && !one_chance_in(5))
        mon->add_ench(ENCH_SUBMERGED);

    mon->flags |= MF_JUST_SUMMONED;

    // Don't leave shifters in their starting shape.
    if (mg.cls == MONS_SHAPESHIFTER || mg.cls == MONS_GLOWING_SHAPESHIFTER)
    {
        no_messages nm;
        monster_polymorph(mon, mg.initial_shifter);

        // It's not actually a known shapeshifter if it happened to be
        // placed in LOS of the player.
        mon->flags &= ~MF_KNOWN_SHIFTER;
    }

    // dur should always be 1-6 for monsters that can be abjured.
    const bool summoned = mg.abjuration_duration >= 1
                       && mg.abjuration_duration <= 6;

    if (mg.cls == MONS_DANCING_WEAPON)
    {
        if (mg.props.exists(TUKIMA_WEAPON))
            give_specific_item(mon, mg.props[TUKIMA_WEAPON].get_item());
        else
            give_item(mon, place.absdepth(), summoned);

        // Dancing weapons *always* have a weapon. Fail to create them
        // otherwise.
        const item_def* wpn = mon->mslot_item(MSLOT_WEAPON);
        if (!wpn)
        {
            mon->destroy_inventory();
            mon->reset();
            mgrd(fpos) = NON_MONSTER;
            return 0;
        }
        else
            mon->colour = wpn->colour;
    }
    else if (mons_class_itemuse(mg.cls) >= MONUSE_STARTING_EQUIPMENT)
    {
        give_item(mon, place.absdepth(), summoned);
        // Give these monsters a second weapon. - bwr
        if (mons_class_wields_two_weapons(mg.cls))
            give_weapon(mon, place.absdepth(), summoned);

        unwind_var<int> save_speedinc(mon->speed_increment);
        mon->wield_melee_weapon(false);
    }

    if (mg.cls == MONS_SLIME_CREATURE)
    {
        if (mg.number > 1)
        {
            // Boost HP to what it would have been if it had grown this
            // big by merging.
            mon->hit_points     *= mg.number;
            mon->max_hit_points *= mg.number;
        }
    }

    if (mons_is_mimic(mg.cls))
        mon->props = mg.props;

    // Set attitude, behaviour and target.
    mon->attitude  = ATT_HOSTILE;
    mon->behaviour = mg.behaviour;

    // Statues cannot sleep (nor wander but it means they are a bit
    // more aware of the player than they'd be otherwise).
    if (mons_is_statue(mg.cls))
        mon->behaviour = BEH_WANDER;
    // Trapdoor spiders lurk, they don't sleep
    if (mg.cls == MONS_TRAPDOOR_SPIDER)
        mon->behaviour = BEH_LURK;

    mon->foe_memory = 0;

    // Setting attitude will always make the monster wander...
    // If you want sleeping hostiles, use BEH_SLEEP since the default
    // attitude is hostile.
    if (mg.behaviour > NUM_BEHAVIOURS)
    {
        if (mg.behaviour == BEH_FRIENDLY)
            mon->attitude = ATT_FRIENDLY;

        if (mg.behaviour == BEH_GOOD_NEUTRAL)
            mon->attitude = ATT_GOOD_NEUTRAL;

        if (mg.behaviour == BEH_NEUTRAL)
            mon->attitude = ATT_NEUTRAL;

        if (mg.behaviour == BEH_STRICT_NEUTRAL)
            mon->attitude = ATT_STRICT_NEUTRAL;

        mon->behaviour = BEH_WANDER;
    }

    if (summoned)
    {
        // Instead of looking for dancing weapons, look for Tukima's dance.
        // Dancing weapons can be created with shadow creatures. {due}
        bool mark_items = mg.summon_type != SPELL_TUKIMAS_DANCE;

        mon->mark_summoned(mg.abjuration_duration,
                           mark_items,
                           mg.summon_type);
    }

    // Perm summons shouldn't leave gear either.
    if (mg.extra_flags & MF_HARD_RESET && mg.extra_flags & MF_NO_REWARD)
        mon->mark_summoned(0, true, 0, false);

    ASSERT(!invalid_monster_index(mg.foe)
           || mg.foe == MHITYOU || mg.foe == MHITNOT);
    mon->foe = mg.foe;

    string blame_prefix;

    if (mg.flags & MG_BAND_MINION)
        blame_prefix = "led by ";
    else if (mg.abjuration_duration > 0)
    {
        blame_prefix = "summoned by ";

        if (mg.summoner != NULL && mg.summoner->alive()
            && mg.summoner->type == MONS_MARA)
        {
            blame_prefix = "woven by ";
        }

        if (mg.cls == MONS_DANCING_WEAPON)
            blame_prefix = "animated by ";
    }
    else if (mons_class_is_zombified(mg.cls))
        blame_prefix = "animated by ";
    else if (mg.summon_type == SPELL_STICKS_TO_SNAKES)
        blame_prefix = "transmuted by ";
    else if (mg.cls == MONS_ELDRITCH_TENTACLE
             || mg.cls == MONS_ELDRITCH_TENTACLE_SEGMENT)
    {
        blame_prefix = "called by ";
    }
    else
        blame_prefix = "created by ";

    if (!mg.non_actor_summoner.empty())
        mons_add_blame(mon, blame_prefix + mg.non_actor_summoner);
    // NOTE: The summoner might be dead if the summoned is placed by a
    // beam which killed the summoner first (like fire vortexes placed
    // by the Fire Storm spell); a deceased summoner's mindex might also
    // be reused to create its summon, so make sure the summon doesn't
    // think it has summoned itself.
    else if (mg.summoner != NULL && mg.summoner->alive()
             && mg.summoner != mon)
    {
        ASSERT(mg.summoner->alive());
        if (mg.summoner->is_player())
            mons_add_blame(mon, blame_prefix + "the player character");
        else
        {
            const monster* sum = mg.summoner->as_monster();
            mons_add_blame(mon, (blame_prefix
                                 + sum->full_name(DESC_A, true)));
            if (sum->props.exists("blame"))
            {
                const CrawlVector& oldblame = sum->props["blame"].get_vector();
                for (CrawlVector::const_iterator i = oldblame.begin();
                     i != oldblame.end(); ++i)
                {
                    mons_add_blame(mon, i->get_string());
                }
            }
        }
    }

    // Initialise (very) ugly things and pandemonium demons.
    if (mon->type == MONS_UGLY_THING
        || mon->type == MONS_VERY_UGLY_THING)
    {
        ghost_demon ghost;
        ghost.init_ugly_thing(mon->type == MONS_VERY_UGLY_THING, false,
                              mg.colour);
        mon->set_ghost(ghost);
        mon->uglything_init();
    }
    else if (mon->type == MONS_LABORATORY_RAT)
    {
        ghost_demon ghost;
        ghost.init_labrat(mg.colour);
        mon->set_ghost(ghost);
        mon->ghost_demon_init();
    }
    else if (mon->type == MONS_DANCING_WEAPON)
    {
        ghost_demon ghost;
        // We can't use monster::weapon here because it wants to look
        // at attack types, which are in the ghost structure we're
        // building.
        ASSERT(mon->mslot_item(MSLOT_WEAPON));
        // Dancing weapons are placed at pretty high power.  Remember, the
        // player is fighting them one-on-one, while he will often summon
        // several.
        ghost.init_dancing_weapon(*(mon->mslot_item(MSLOT_WEAPON)),
                                  mg.props.exists(TUKIMA_POWER) ?
                                      mg.props[TUKIMA_POWER].get_int() : 100);
        mon->set_ghost(ghost);
        mon->ghost_demon_init();
    }

    tile_init_props(mon);

#ifndef DEBUG_DIAGNOSTICS
    // A rare case of a debug message NOT showing in the debug mode.
    if (mons_class_flag(mon->type, M_UNFINISHED))
    {
        mprf(MSGCH_WARN, "Warning: monster '%s' is not yet fully coded.",
             mon->name(DESC_PLAIN).c_str());
    }
#endif

    mark_interesting_monst(mon, mg.behaviour);

    if (crawl_state.game_is_arena())
        arena_placed_monster(mon);
    else if (!Generating_Level && !dont_place && you.can_see(mon))
    {
        if (mg.flags & MG_DONT_COME)
            mon->seen_context = SC_JUST_SEEN;
        // FIXME: This causes "comes into view" messages at the
        //        wrong time, since code checks for placement
        //        success before printing messages.
        handle_seen_interrupt(mon);
    }

    // Area effects can produce additional messages, and thus need to be
    // done after come in view ones.
    if (mon->type == MONS_TWISTER && !dont_place)
        _place_twister_clouds(mon);

    return mon;
}

monster_type pick_random_zombie()
{
    static vector<monster_type> zombifiable;

    if (zombifiable.empty())
    {
        for (monster_type mcls = MONS_0; mcls < NUM_MONSTERS; ++mcls)
        {
            if (mons_species(mcls) != mcls || mcls == MONS_PROGRAM_BUG)
                continue;

            if (!mons_zombie_size(mcls) || mons_is_unique(mcls))
                continue;
            if (mons_class_holiness(mcls) != MH_NATURAL)
                continue;

            zombifiable.push_back(mcls);
        }

        ASSERT(!zombifiable.empty());
    }

    return (zombifiable[random2(zombifiable.size())]);
}

// Check base monster class against zombie type and position if set.
static bool _good_zombie(monster_type base, monster_type cs,
                         const coord_def& pos)
{
    // Actually pick a monster that is happy where we want to put it.
    // Fish zombies on land are helpless and uncool.
    if (in_bounds(pos) && !monster_habitable_grid(base, grd(pos)))
        return false;

    if (cs == MONS_NO_MONSTER)
        return true;

    // If skeleton, monster must have a skeleton.
    if (cs == MONS_SKELETON && !mons_skeleton(base))
        return false;

    return true;
}

// TODO: pass these in a clean way; this code is temporary though (famous last
// words...).
static monster_type zombie_kind;
static coord_def zombie_pos;
static bool _unfitting_zombie(monster_type mt)
{
    // Zombifiability in general.
    if (mons_species(mt) != mt)
        return true;
    if (!mons_zombie_size(mt) || mons_is_unique(mt))
        return true;
    if (mons_class_holiness(mt) != MH_NATURAL)
        return true;

    return !_good_zombie(mt, zombie_kind, zombie_pos);
}

monster_type pick_local_zombifiable_monster(level_id place,
                                            monster_type cs,
                                            const coord_def& pos)
{
    zombie_kind = cs;
    zombie_pos = pos;

    if (crawl_state.game_is_zotdef())
    {
        place = level_id(BRANCH_MAIN_DUNGEON,
                         you.num_turns / (2 * ZOTDEF_CYCLE_LENGTH) + 6);
    }
    else if (place.branch == BRANCH_ZIGGURAT)
    {
        // Get Zigs something reasonable to work with, if there's no place
        // explicitely defined.
        place = level_id(BRANCH_MAIN_DUNGEON, 31 - (27 - place.depth) / 3);
    }
    else
    {
        // all zombies are OOD by 4
        place.depth += 4;
    }

    place.depth = max(1, min(place.depth, branch_ood_cap(place.branch)));

    if (monster_type mt = pick_monster(place, _unfitting_zombie))
        return mt;

    return pick_monster_all_branches(place.absdepth(), _unfitting_zombie);
}

void roll_zombie_hp(monster* mon)
{
    ASSERT(mons_class_is_zombified(mon->type));

    int hp = 0;

    switch (mon->type)
    {
    case MONS_ZOMBIE:
        hp = hit_points(mon->hit_dice, 6, 5);
        break;

    case MONS_SKELETON:
        hp = hit_points(mon->hit_dice, 5, 4);
        break;

    case MONS_SIMULACRUM:
        // Simulacra aren't tough, but you can create piles of them. - bwr
        hp = hit_points(mon->hit_dice, 1, 4);
        break;

    case MONS_SPECTRAL_THING:
        hp = hit_points(mon->hit_dice, 4, 4);
        break;

    default:
        die("invalid zombie type %d (%s)", mon->type,
            mons_class_name(mon->type));
    }

    mon->max_hit_points = max(hp, 1);
    mon->hit_points     = mon->max_hit_points;
}

static void _roll_zombie_ac_ev_mods(monster* mon, int& acmod, int& evmod)
{
    ASSERT(mons_class_is_zombified(mon->type));

    switch (mon->type)
    {
    case MONS_ZOMBIE:
        acmod = -2;
        evmod = -5;
        break;

    case MONS_SKELETON:
        acmod = -6;
        evmod = -7;
        break;

    case MONS_SIMULACRUM:
        // Simulacra aren't tough, but you can create piles of them. - bwr
        acmod = -2;
        evmod = -5;
        break;

    case MONS_SPECTRAL_THING:
        acmod = +2;
        evmod = -5;
        break;

    default:
        die("invalid zombie type %d (%s)", mon->type,
            mons_class_name(mon->type));
    }
}

static void _roll_zombie_ac_ev(monster* mon)
{
    ASSERT(mons_class_is_zombified(mon->type));

    int acmod = 0;
    int evmod = 0;

    _roll_zombie_ac_ev_mods(mon, acmod, evmod);

    mon->ac = max(mon->ac + acmod, 0);
    mon->ev = max(mon->ev + evmod, 0);
}

void define_zombie(monster* mon, monster_type ztype, monster_type cs)
{
#if TAG_MAJOR_VERSION == 34
    // Upgrading monster enums is a losing battle, they sneak through too many
    // channels, like env props, etc.  So convert them on placement, too.
    if (cs == MONS_ZOMBIE_SMALL || cs == MONS_ZOMBIE_LARGE)
        cs = MONS_ZOMBIE;
    if (cs == MONS_SKELETON_SMALL || cs == MONS_SKELETON_LARGE)
        cs = MONS_SKELETON;
    if (cs == MONS_SIMULACRUM_SMALL || cs == MONS_SIMULACRUM_LARGE)
        cs = MONS_SIMULACRUM;
#endif

    ASSERT(ztype != MONS_NO_MONSTER);
    ASSERT(!invalid_monster_type(ztype));
    ASSERT(mons_class_is_zombified(cs));

    monster_type base = mons_species(ztype);

    // Set type to the original type to calculate appropriate stats.
    mon->type         = ztype;
    mon->base_monster = MONS_PROGRAM_BUG;
    define_monster(mon);

    mon->type         = cs;
    mon->base_monster = base;

    mon->colour       = mons_class_colour(mon->type);
    mon->speed        = mons_class_zombie_base_speed(mon->base_monster);

    // Turn off all melee ability flags except dual-wielding.
    mon->flags       &= (~MF_MELEE_MASK | MF_TWO_WEAPONS);

    // Turn off all spellcasting and priestly ability flags.
    // Hack - kraken get to keep their spell-like ability.
    if (mon->base_monster != MONS_KRAKEN)
        mon->flags   &= ~MF_SPELL_MASK;

    // Turn off regeneration if the base monster cannot regenerate.
    // This is needed for e.g. spectral things of non-regenerating
    // monsters.
    if (!mons_class_can_regenerate(mon->base_monster))
        mon->flags   |= MF_NO_REGEN;

    roll_zombie_hp(mon);
    _roll_zombie_ac_ev(mon);
}

bool downgrade_zombie_to_skeleton(monster* mon)
{
    if (mon->type != MONS_ZOMBIE || !mons_skeleton(mon->base_monster))
        return false;

    int acmod = 0;
    int evmod = 0;

    _roll_zombie_ac_ev_mods(mon, acmod, evmod);

    // Reverse the zombie AC and EV mods, since they will be replaced
    // with the skeleton AC and EV mods below.
    mon->ac = max(mon->ac - acmod, 0);
    mon->ev = max(mon->ev - evmod, 0);

    const int old_hp    = mon->hit_points;
    const int old_maxhp = mon->max_hit_points;

    mon->type           = MONS_SKELETON;
    mon->colour         = mons_class_colour(mon->type);
    mon->speed          = mons_class_zombie_base_speed(mon->base_monster);

    roll_zombie_hp(mon);
    _roll_zombie_ac_ev(mon);

    // Scale the skeleton HP to the zombie HP.
    mon->hit_points     = old_hp * mon->max_hit_points / old_maxhp;
    mon->hit_points     = max(mon->hit_points, 1);

    return true;
}

static band_type _choose_band(monster_type mon_type, int &band_size,
                              bool &natural_leader)
{
#ifdef DEBUG_MON_CREATION
    mpr("in _choose_band()", MSGCH_DIAGNOSTICS);
#endif
    // Band size describes the number of monsters in addition to
    // the band leader.
    band_size = 0; // Single monster, no band.
    natural_leader = false;
    band_type band = BAND_NO_BAND;

    switch (mon_type)
    {
    case MONS_ORC:
        if (coinflip())
            break;
        // intentional fall-through {dlb}
    case MONS_ORC_WIZARD:
        band = BAND_ORCS;
        band_size = 2 + random2(3);
        break;

    case MONS_ORC_PRIEST:
    case MONS_ORC_WARRIOR:
        band = BAND_ORC_WARRIOR;
        band_size = 2 + random2(3);
        break;

    case MONS_ORC_WARLORD:
    case MONS_SAINT_ROKA:
        band_size = 5 + random2(5);   // warlords have large bands
        // intentional fall through
    case MONS_ORC_KNIGHT:
        band = BAND_ORC_KNIGHT;       // orcs + knight
        band_size += 3 + random2(4);
        natural_leader = true;
        break;

    case MONS_ORC_HIGH_PRIEST:
        band = BAND_ORC_HIGH_PRIEST;
        band_size = 4 + random2(4);
        natural_leader = true;
        break;

    case MONS_BIG_KOBOLD:
        if (env.absdepth0 > 3)
        {
            band = BAND_KOBOLDS;
            band_size = 2 + random2(6);
        }
        break;

    case MONS_KILLER_BEE:
        band = BAND_KILLER_BEES;
        band_size = 2 + random2(4);
        break;

    case MONS_FLYING_SKULL:
        band = BAND_FLYING_SKULLS;
        band_size = 2 + random2(4);
        break;
    case MONS_SLIME_CREATURE:
        band = BAND_SLIME_CREATURES;
        band_size = 2 + random2(4);
        break;
    case MONS_YAK:
        band = BAND_YAKS;
        band_size = 2 + random2(4);
        break;
    case MONS_UGLY_THING:
    case MONS_VERY_UGLY_THING:
        band = BAND_UGLY_THINGS;
        band_size = 2 + random2(4);
        break;
    case MONS_HELL_HOUND:
        band = BAND_HELL_HOUNDS;
        band_size = 2 + random2(3);
        break;
    case MONS_JACKAL:
        band = BAND_JACKALS;
        band_size = 1 + random2(3);
        break;
    case MONS_MARGERY:
        natural_leader = true;
    case MONS_HELL_KNIGHT:
        band = BAND_HELL_KNIGHTS;
        band_size = 4 + random2(4);
        break;
    case MONS_JOSEPHINE:
    case MONS_NECROMANCER:
    case MONS_VAMPIRE_MAGE:
        natural_leader = true;
        band = BAND_NECROMANCER;
        band_size = 4 + random2(4);
        break;
    case MONS_GNOLL:
        if (!player_in_branch(BRANCH_MAIN_DUNGEON) || you.depth > 1)
        {
            band = BAND_GNOLLS;
            band_size = (coinflip() ? 3 : 2);
        }
        break;
    case MONS_GNOLL_SHAMAN:
    case MONS_GNOLL_SERGEANT:
        band = BAND_GNOLLS;
        band_size = 3 + random2(4);
        break;
    case MONS_DEEP_DWARF_SCION:
        band = BAND_DEEP_DWARF;
        band_size = (one_chance_in(5)? 2: 1) + random2(3);
        break;
    case MONS_DEEP_DWARF_ARTIFICER:
    case MONS_DEEP_DWARF_DEATH_KNIGHT:
        band = BAND_DEEP_DWARF;
        band_size = 3 + random2(4);
        break;
    case MONS_GRUM:
        natural_leader = true;
        band = BAND_WAR_DOGS;
        band_size = 2 + random2(3);
        break;
    case MONS_CENTAUR_WARRIOR:
        natural_leader = true;
    case MONS_CENTAUR:
        if (env.absdepth0 > 9 && one_chance_in(3) && !player_in_branch(BRANCH_SHOALS))
        {
            band = BAND_CENTAURS;
            band_size = 2 + random2(4);
        }
        break;

    case MONS_YAKTAUR_CAPTAIN:
        natural_leader = true;
    case MONS_YAKTAUR:
        if (coinflip())
        {
            band = BAND_YAKTAURS;
            band_size = 2 + random2(3);
        }
        break;

    case MONS_DEATH_YAK:
        band = BAND_DEATH_YAKS;
        band_size = 2 + random2(4);
        break;
    case MONS_INSUBSTANTIAL_WISP:
        band = BAND_INSUBSTANTIAL_WISPS;
        band_size = 4 + random2(5);
        break;
    case MONS_OGRE_MAGE:
        natural_leader = true;
        band = BAND_OGRE_MAGE;
        band_size = 4 + random2(4);
        break;
    case MONS_BALRUG:
        natural_leader = true;
        band = BAND_BALRUG;
        band_size = 2 + random2(3);
        break;
    case MONS_CACODEMON:
        natural_leader = true;
        band = BAND_CACODEMON;
        band_size = 1 + random2(3);
        break;

    case MONS_EXECUTIONER:
        if (coinflip())
        {
            natural_leader = true;
            band = BAND_EXECUTIONER;
            band_size = 1 + random2(3);
        }
        break;

    case MONS_PANDEMONIUM_LORD:
        natural_leader = true;
        band = BAND_PANDEMONIUM_LORD;
        band_size = random_range(1, 3);
        break;

    case MONS_HELLWING:
        if (coinflip())
        {
            band = BAND_HELLWING;
            band_size = 1 + random2(4);
        }
        break;

    case MONS_DEEP_ELF_FIGHTER:
        if (coinflip())
        {
            band = BAND_DEEP_ELF_FIGHTER;
            band_size = 3 + random2(4);
        }
        break;

    case MONS_DEEP_ELF_KNIGHT:
        if (coinflip())
        {
            band = BAND_DEEP_ELF_KNIGHT;
            band_size = 3 + random2(4);
        }
        break;

    case MONS_DEEP_ELF_HIGH_PRIEST:
        if (coinflip())
        {
            natural_leader = true;
            band = BAND_DEEP_ELF_HIGH_PRIEST;
            band_size = 3 + random2(4);
        }
        break;

    case MONS_KOBOLD_DEMONOLOGIST:
        if (coinflip())
        {
            band = BAND_KOBOLD_DEMONOLOGIST;
            band_size = 3 + random2(6);
        }
        break;

    case MONS_NAGA_MAGE:
    case MONS_NAGA_WARRIOR:
        band = BAND_NAGAS;
        band_size = 3 + random2(4);
        break;

    case MONS_WAR_DOG:
        band = BAND_WAR_DOGS;
        band_size = 2 + random2(4);
        break;

    case MONS_GREEN_RAT:
        band = BAND_GREEN_RATS;
        band_size = 4 + random2(6);
        break;

    case MONS_ORANGE_RAT:
        band = BAND_ORANGE_RATS;
        band_size = 3 + random2(4);
        break;

    case MONS_SHEEP:
        band = BAND_SHEEP;
        band_size = 3 + random2(5);
        break;

    case MONS_GHOUL:
        band = BAND_GHOULS;
        band_size = 2 + random2(3);
        break;

    case MONS_KIRKE:
        band_size = 2 + random2(3);
        natural_leader = true;
    case MONS_HOG:
        band = BAND_HOGS;
        band_size += 1 + random2(3);
        break;

    case MONS_VAMPIRE_MOSQUITO:
        band = BAND_VAMPIRE_MOSQUITOES;
        band_size = 1 + random2(3);
        break;

    case MONS_FIRE_BAT:
        band = BAND_FIRE_BATS;
        band_size = 1 + random2(3);
        break;

    case MONS_DEEP_TROLL_EARTH_MAGE:
    case MONS_DEEP_TROLL_SHAMAN:
        band = BAND_DEEP_TROLLS;
        band_size = 3 + random2(3);
        break;

    case MONS_HELL_HOG:
        band = BAND_HELL_HOGS;
        band_size = 1 + random2(3);
        break;

    case MONS_BOGGART:
        band = BAND_BOGGARTS;
        band_size = 2 + random2(3);
        break;

    case MONS_BLINK_FROG:
        band = BAND_BLINK_FROGS;
        band_size = 2 + random2(3);
        break;

    case MONS_WIGHT:
        band = BAND_WIGHTS;
        band_size = 2 + random2(3);
        break;

    case MONS_SKELETAL_WARRIOR:
        band = BAND_SKELETAL_WARRIORS;
        band_size = 2 + random2(3);
        break;

    case MONS_CYCLOPS:
        if (one_chance_in(5) || player_in_branch(BRANCH_SHOALS))
        {
            natural_leader = true;
            band = BAND_SHEEP;  // Odyssey reference
            band_size = 2 + random2(3);
        }
        break;

    case MONS_ALLIGATOR:
        // Alligators with kids!
        if (one_chance_in(5))
        {
            natural_leader = true;
            band = BAND_ALLIGATOR;
            band_size = 2 + random2(3);
        }
        break;

    case MONS_POLYPHEMUS:
        natural_leader = true;
        band = BAND_POLYPHEMUS;
        band_size = 3 + random2(3);
        break;

    case MONS_HARPY:
        band = BAND_HARPIES;
        band_size = 2 + random2(3);
        break;

    // Journey -- Added Draconian Packs
    case MONS_WHITE_DRACONIAN:
    case MONS_RED_DRACONIAN:
    case MONS_PURPLE_DRACONIAN:
    case MONS_MOTTLED_DRACONIAN:
    case MONS_YELLOW_DRACONIAN:
    case MONS_BLACK_DRACONIAN:
    case MONS_GREEN_DRACONIAN:
    case MONS_GREY_DRACONIAN:
    case MONS_PALE_DRACONIAN:
        if (env.absdepth0 > 18 && one_chance_in(3) && player_in_connected_branch())
        {
            band = BAND_DRACONIAN;
            band_size = random_range(2, 4);
        }
        break;

    case MONS_DRACONIAN_CALLER:
    case MONS_DRACONIAN_MONK:
    case MONS_DRACONIAN_SCORCHER:
    case MONS_DRACONIAN_KNIGHT:
    case MONS_DRACONIAN_ANNIHILATOR:
    case MONS_DRACONIAN_ZEALOT:
    case MONS_DRACONIAN_SHIFTER:
        if (env.absdepth0 > 20 && player_in_connected_branch())
        {
            band = BAND_DRACONIAN;
            band_size = random_range(3, 6);
        }
        break;

    case MONS_TIAMAT:
        natural_leader = true;
        band = BAND_DRACONIAN;
        // yup, scary
        band_size = random_range(3,6) + random_range(3,6) + 2;
        break;

    case MONS_ILSUIW:
        band = BAND_ILSUIW;
        band_size = 3 + random2(3);
        break;

    case MONS_AZRAEL:
        natural_leader = true;
        band = BAND_AZRAEL;
        band_size = 4 + random2(5);
        break;

    case MONS_DUVESSA:
        // no natural_leader since this band is supposed to be symmetric
        band = BAND_DUVESSA;
        band_size = 1;
        break;

    case MONS_KHUFU:
        natural_leader = true;
        band = BAND_KHUFU;
        band_size = 3;
        break;

    case MONS_GOLDEN_EYE:
        band = BAND_GOLDEN_EYE;
        band_size = 1 + random2(5);
        break;

    case MONS_PIKEL:
        natural_leader = true;
        band = BAND_PIKEL;
        band_size = 4;
        break;

    case MONS_MERFOLK_AQUAMANCER:
        band = BAND_MERFOLK_AQUAMANCER;
        band_size = random_range(3, 6);
        break;

    case MONS_MERFOLK_JAVELINEER:
        band = BAND_MERFOLK_JAVELINEER;
        band_size = random_range(3, 5);
        break;

    case MONS_MERFOLK_IMPALER:
        band = BAND_MERFOLK_IMPALER;
        band_size = random_range(3, 5);
        break;

    case MONS_ELEPHANT:
        band = BAND_ELEPHANT;
        band_size = 2 + random2(4);
        break;

    case MONS_SHEDU:
        band = BAND_SHEDU;
        band_size = 1;
        break;

    case MONS_REDBACK:
        band = BAND_REDBACK;
        band_size = 1 + random2(5);
        break;

    case MONS_SPIDER:
        band = BAND_SPIDER;
        band_size = 1 + random2(4);
        break;

    case MONS_JUMPING_SPIDER:
        if (coinflip())
        {
            band = BAND_JUMPING_SPIDER;
            band_size = 1 + random2(5);
        }
        break;

    case MONS_TARANTELLA:
        if (coinflip())
        {
            band = BAND_TARANTELLA;
            band_size = 1 + random2(4);
        }
        break;

    case MONS_LAMIA:
        natural_leader = true;
        band = BAND_LAMIA;
        band_size = 5 + random2(4);
        break;

    case MONS_VAULT_WARDEN:
        natural_leader = true;
        if (coinflip())
        {
            band = BAND_YAKTAURS;
            band_size = 2 + random2(4);
        }
        else
        {
            band = BAND_VAULT_WARDEN;
            band_size = 2 + random2(3);
        }
        break;

    case MONS_IRONHEART_PRESERVER:
        natural_leader = true;
        switch(random2(4))
        {
            case 0:
                band = BAND_DEEP_ELF_HIGH_PRIEST;
                band_size = 3 + random2(4);
                break;
            case 1:
                band = BAND_DEEP_TROLLS;
                band_size = 3 + random2(3);
                break;
            case 2:
                band = BAND_ORC_KNIGHT;
                band_size = 5 + random2(5);
                break;
            case 3:
                band = BAND_OGRE_MAGE_EXTERN;
                band_size = 4 + random2(4);
                break;
        }
        break;

    default: ;
    }

    if (band != BAND_NO_BAND && band_size == 0)
        band = BAND_NO_BAND;

    if (band_size >= BIG_BAND)
        band_size = BIG_BAND - 1;

    return band;
}

static monster_type _band_member(band_type band, int which)
{
    monster_type mon_type = MONS_PROGRAM_BUG;
    int temp_rand;

    if (band == BAND_NO_BAND)
        return MONS_PROGRAM_BUG;

    switch (band)
    {
    case BAND_KOBOLDS:
        mon_type = MONS_KOBOLD;
        break;

    case BAND_ORCS:
        mon_type = MONS_ORC;
        if (one_chance_in(6)) // 14.58%
            mon_type = MONS_ORC_WIZARD;
        if (one_chance_in(8)) // 12.50%
            mon_type = MONS_ORC_PRIEST;
        break;

    case BAND_ORC_WARRIOR:
        mon_type = MONS_ORC;
        if (one_chance_in(5)) // 17.14%
            mon_type = MONS_ORC_WIZARD;
        if (one_chance_in(7)) // 14.29%
            mon_type = MONS_ORC_PRIEST;
        break;

    case BAND_ORC_KNIGHT:
    case BAND_ORC_HIGH_PRIEST:
        // XXX: For Beogh punishment, ogres and trolls look out of place...
        // (For normal generation, they're okay, of course.)
        mon_type = random_choose_weighted(12, MONS_ORC,
                                           9, MONS_ORC_WARRIOR,
                                           2, MONS_WARG,
                                           2, MONS_ORC_WIZARD,
                                           2, MONS_ORC_PRIEST,
                                           1, MONS_OGRE,
                                           1, MONS_TROLL,
                                           1, MONS_ORC_SORCERER,
                                           0);
        break;

    case BAND_KILLER_BEES:
        mon_type = MONS_KILLER_BEE;
        break;

    case BAND_FLYING_SKULLS:
        mon_type = MONS_FLYING_SKULL;
        break;

    case BAND_SLIME_CREATURES:
        mon_type = MONS_SLIME_CREATURE;
        break;

    case BAND_YAKS:
        mon_type = MONS_YAK;
        break;

    case BAND_HARPIES:
        mon_type = MONS_HARPY;
        break;

    case BAND_UGLY_THINGS:
        mon_type = (env.absdepth0 > 21 && one_chance_in(4)) ?
                       MONS_VERY_UGLY_THING : MONS_UGLY_THING;
        break;

    case BAND_HELL_HOUNDS:
        mon_type = MONS_HELL_HOUND;
        break;

    case BAND_JACKALS:
        mon_type = MONS_JACKAL;
        break;

    case BAND_GNOLLS:
        mon_type = MONS_GNOLL;
        break;

    case BAND_DEEP_DWARF:
        mon_type = random_choose_weighted(31, MONS_DEEP_DWARF,
                                           6, MONS_DEEP_DWARF_NECROMANCER,
                                           2, MONS_DEEP_DWARF_BERSERKER,
                                           1, MONS_DEEP_DWARF_DEATH_KNIGHT,
                                           0);
        break;

    case BAND_CENTAURS:
        mon_type = MONS_CENTAUR;
        break;

    case BAND_YAKTAURS:
        mon_type = MONS_YAKTAUR;
        break;

    case BAND_INSUBSTANTIAL_WISPS:
        mon_type = MONS_INSUBSTANTIAL_WISP;
        break;

    case BAND_POLYPHEMUS:
        if (which == 1)
        {
            mon_type = MONS_CATOBLEPAS;
            break;
        }
    case BAND_DEATH_YAKS:
        mon_type = MONS_DEATH_YAK;
        break;

    case BAND_NECROMANCER:                // necromancer
        mon_type = random_choose_weighted(6, MONS_ZOMBIE,
                                          6, MONS_SKELETON,
                                          1, MONS_NECROPHAGE,
                                          0);
        break;

    case BAND_BALRUG:
        mon_type = coinflip() ? MONS_SUN_DEMON : MONS_RED_DEVIL;
        break;

    case BAND_CACODEMON:
        mon_type = coinflip() ? MONS_SIXFIRHY : MONS_ORANGE_DEMON;
        break;

    case BAND_EXECUTIONER:
        mon_type = coinflip() ? MONS_ABOMINATION_SMALL : MONS_ABOMINATION_LARGE;
        break;

    case BAND_PANDEMONIUM_LORD:
        if (one_chance_in(7))
        {
            mon_type = random_choose_weighted(50, MONS_LICH,
                                              10, MONS_ANCIENT_LICH,
                                               0);
        }
        else if (one_chance_in(6))
        {
            mon_type = random_choose_weighted(50, MONS_ABOMINATION_SMALL,
                                              40, MONS_ABOMINATION_LARGE,
                                              10, MONS_TENTACLED_MONSTROSITY,
                                               0);
        }
        else
        {
            mon_type = summon_any_demon(random_choose_weighted(
                                               50, RANDOM_DEMON_COMMON,
                                               20, RANDOM_DEMON_GREATER,
                                               10, RANDOM_DEMON,
                                               0));
        }
        break;

    case BAND_HELLWING:
        mon_type = coinflip() ? MONS_HELLWING : MONS_SMOKE_DEMON;
        break;

    case BAND_DEEP_ELF_FIGHTER:    // deep elf fighter
        mon_type = random_choose_weighted(6, MONS_DEEP_ELF_SOLDIER,
                                          1, MONS_DEEP_ELF_FIGHTER,
                                          1, MONS_DEEP_ELF_KNIGHT,
                                          1, MONS_DEEP_ELF_CONJURER,
                                          1, MONS_DEEP_ELF_MAGE,
                                          1, MONS_DEEP_ELF_PRIEST,
                                          0);
        break;

    case BAND_DEEP_ELF_KNIGHT:                    // deep elf knight
        mon_type = random_choose_weighted(48, MONS_DEEP_ELF_SOLDIER,
                                          48, MONS_DEEP_ELF_FIGHTER,
                                          32, MONS_DEEP_ELF_KNIGHT,
                                          28, MONS_DEEP_ELF_MAGE,
                                          16, MONS_DEEP_ELF_PRIEST,
                                          16, MONS_DEEP_ELF_CONJURER,
                                          16, MONS_DEEP_ELF_SUMMONER,
                                           1, MONS_DEEP_ELF_DEMONOLOGIST,
                                           1, MONS_DEEP_ELF_ANNIHILATOR,
                                           1, MONS_DEEP_ELF_SORCERER,
                                           1, MONS_DEEP_ELF_DEATH_MAGE,
                                           0);
        break;

    case BAND_DEEP_ELF_HIGH_PRIEST:                // deep elf high priest
        mon_type = random_choose_weighted(3, MONS_DEEP_ELF_SOLDIER,
                                          3, MONS_DEEP_ELF_FIGHTER,
                                          3, MONS_DEEP_ELF_PRIEST,
                                          1, MONS_DEEP_ELF_MAGE,
                                          1, MONS_DEEP_ELF_SUMMONER,
                                          1, MONS_DEEP_ELF_CONJURER,
                                          1, MONS_DEEP_ELF_DEMONOLOGIST,
                                          1, MONS_DEEP_ELF_ANNIHILATOR,
                                          1, MONS_DEEP_ELF_SORCERER,
                                          1, MONS_DEEP_ELF_DEATH_MAGE,
                                          0);
        break;

    case BAND_HELL_KNIGHTS:
        mon_type = MONS_HELL_KNIGHT;
        if (one_chance_in(4))
            mon_type = MONS_NECROMANCER;
        break;

    case BAND_OGRE_MAGE_EXTERN:
        if (which == 1)
        {
            mon_type = MONS_OGRE_MAGE;
            break;
        }
        // Deliberate fallthrough
    case BAND_OGRE_MAGE:
        mon_type = MONS_OGRE;
        if (one_chance_in(3))
            mon_type = MONS_TWO_HEADED_OGRE;
        break;                  // ogre mage

    case BAND_KOBOLD_DEMONOLOGIST:
        mon_type = random_choose_weighted(8, MONS_KOBOLD,
                                          4, MONS_BIG_KOBOLD,
                                          1, MONS_KOBOLD_DEMONOLOGIST,
                                          0);
        break;

    case BAND_NAGAS:
        mon_type = MONS_NAGA;
        break;
    case BAND_WAR_DOGS:
        mon_type = MONS_WAR_DOG;
        break;
    case BAND_GREEN_RATS:
        mon_type = MONS_GREEN_RAT;
        break;
    case BAND_ORANGE_RATS:
        mon_type = MONS_ORANGE_RAT;
        break;
    case BAND_SHEEP:
        mon_type = MONS_SHEEP;
        break;
    case BAND_GHOULS:
        mon_type = coinflip() ? MONS_GHOUL : MONS_NECROPHAGE;
        break;
    case BAND_DEEP_TROLLS:
        mon_type = MONS_DEEP_TROLL;
        if (one_chance_in(3))
            mon_type = random_choose(MONS_DEEP_TROLL_EARTH_MAGE,
                                     MONS_DEEP_TROLL_SHAMAN,
                                     -1);
        break;
    case BAND_HOGS:
        mon_type = MONS_HOG;
        break;
    case BAND_HELL_HOGS:
        mon_type = MONS_HELL_HOG;
        break;
    case BAND_VAMPIRE_MOSQUITOES:
        mon_type = MONS_VAMPIRE_MOSQUITO;
        break;
    case BAND_FIRE_BATS:
        mon_type = MONS_FIRE_BAT;
        break;
    case BAND_BOGGARTS:
        mon_type = MONS_BOGGART;
        break;
    case BAND_BLINK_FROGS:
        mon_type = MONS_BLINK_FROG;
        break;
    case BAND_WIGHTS:
        mon_type = MONS_WIGHT;
        break;
    case BAND_SKELETAL_WARRIORS:
        mon_type = MONS_SKELETAL_WARRIOR;
        break;

    case BAND_DRACONIAN:
        temp_rand = random2((env.absdepth0 < 24) ? 27 : 40);
        mon_type =
                ((temp_rand > 38) ? MONS_DRACONIAN_CALLER :     // 1
                 (temp_rand > 36) ? MONS_DRACONIAN_KNIGHT :     // 2
                 (temp_rand > 34) ? MONS_DRACONIAN_MONK :       // 2
                 (temp_rand > 32) ? MONS_DRACONIAN_SHIFTER :    // 2
                 (temp_rand > 30) ? MONS_DRACONIAN_ANNIHILATOR :// 2
                 (temp_rand > 28) ? MONS_DRACONIAN_SCORCHER :   // 2
                 (temp_rand > 26) ? MONS_DRACONIAN_ZEALOT :     // 2
                 (temp_rand > 23) ? MONS_GREY_DRACONIAN :       // 3
                 (temp_rand > 20) ? MONS_YELLOW_DRACONIAN :     // 3
                 (temp_rand > 17) ? MONS_GREEN_DRACONIAN :      // 3
                 (temp_rand > 14) ? MONS_BLACK_DRACONIAN :      // 3
                 (temp_rand > 11) ? MONS_WHITE_DRACONIAN :      // 3
                 (temp_rand >  8) ? MONS_PALE_DRACONIAN :       // 3
                 (temp_rand >  5) ? MONS_PURPLE_DRACONIAN :     // 3
                 (temp_rand >  2) ? MONS_MOTTLED_DRACONIAN :    // 3
                                    MONS_RED_DRACONIAN);        // 3
        break;

    case BAND_ILSUIW:
        mon_type = random_choose_weighted(30, MONS_MERMAID,
                                          15, MONS_MERFOLK,
                                          10, MONS_MERFOLK_JAVELINEER,
                                          10, MONS_MERFOLK_IMPALER,
                                           0);
        break;

    case BAND_AZRAEL:
        mon_type = coinflip() ? MONS_FIRE_ELEMENTAL : MONS_HELL_HOUND;
        break;

    case BAND_DUVESSA:
        mon_type = MONS_DOWAN;
        break;

    case BAND_ALLIGATOR:
        mon_type = MONS_BABY_ALLIGATOR;
        break;

    case BAND_KHUFU:
        mon_type = coinflip() ? MONS_GREATER_MUMMY : MONS_MUMMY;
        break;

    case BAND_GOLDEN_EYE:
        mon_type = MONS_GOLDEN_EYE;
        break;

    case BAND_PIKEL:
        mon_type = MONS_SLAVE;
        break;

    case BAND_MERFOLK_AQUAMANCER:
        mon_type = random_choose_weighted( 8, MONS_MERFOLK,
                                          10, MONS_ICE_BEAST,
                                           0);
        break;

    case BAND_MERFOLK_IMPALER:
    case BAND_MERFOLK_JAVELINEER:
        mon_type = MONS_MERFOLK;
        break;

    case BAND_ELEPHANT:
        mon_type = MONS_ELEPHANT;
        break;

    case BAND_SHEDU:
        mon_type = MONS_SHEDU;
        break;

    case BAND_REDBACK:
        // Total weight 40
        mon_type = random_choose_weighted(30, MONS_REDBACK,
                                           5, MONS_TARANTELLA,
                                           5, MONS_JUMPING_SPIDER,
                                           0);
        break;

    case BAND_SPIDER:
        mon_type = MONS_SPIDER;
        break;

    case BAND_JUMPING_SPIDER:
        // Total weight 40
        mon_type = random_choose_weighted(12, MONS_JUMPING_SPIDER,
                                           8, MONS_WOLF_SPIDER,
                                           7, MONS_ORB_SPIDER,
                                           6, MONS_SPIDER,
                                           5, MONS_REDBACK,
                                           2, MONS_DEMONIC_CRAWLER,
                                           0);
        break;

    case BAND_TARANTELLA:
        // Total weight 40
        mon_type = random_choose_weighted(10, MONS_TARANTELLA,
                                           7, MONS_WOLF_SPIDER,
                                           3, MONS_ORB_SPIDER,
                                           8, MONS_REDBACK,
                                          10, MONS_SPIDER,
                                           2, MONS_DEMONIC_CRAWLER,
                                           0);
        break;

    case BAND_LAMIA:
        if (which <= 2)
            mon_type = MONS_GREATER_NAGA;
        else // Total weight 40
            mon_type = random_choose_weighted( 8, MONS_NAGA_WARRIOR,
                                              16, MONS_NAGA_MAGE,
                                              24, MONS_NAGA,
                                               0);
        break;

    case BAND_VAULT_WARDEN:
        if (which == 1 || which == 2 && coinflip())
            mon_type = random_choose_weighted( 8, MONS_VAULT_SENTINEL,
                                              12, MONS_IRONBRAND_CONVOKER,
                                              10, MONS_IRONHEART_PRESERVER,
                                               0);
        else
            mon_type = MONS_VAULT_GUARD;
        break;

    default:
        break;
    }

    return mon_type;
}

void mark_interesting_monst(monster* mons, beh_type behaviour)
{
    if (crawl_state.game_is_arena())
        return;

    bool interesting = false;

    // Unique monsters are always interesting
    if (mons_is_unique(mons->type))
        interesting = true;
    // If it's never going to attack us, then not interesting
    else if (behaviour == BEH_FRIENDLY)
        interesting = false;
    // Jellies are never interesting to Jiyva.
    else if (mons->type == MONS_JELLY && you.religion == GOD_JIYVA)
        interesting = false;
    else if (mons_threat_level(mons) == MTHRT_NASTY)
        interesting = true;
    // Don't waste time on moname() if user isn't using this option
    else if (!Options.note_monsters.empty())
    {
        const string iname = mons_type_name(mons->type, DESC_A);
        for (unsigned i = 0; i < Options.note_monsters.size(); ++i)
        {
            if (Options.note_monsters[i].matches(iname))
            {
                interesting = true;
                break;
            }
        }
    }

    if (interesting)
        mons->flags |= MF_INTERESTING;
}

// PUBLIC FUNCTION -- mons_place().

static monster_type _pick_zot_exit_defender()
{
    if (one_chance_in(11))
    {
#ifdef DEBUG_MON_CREATION
        mpr("Create a pandemonium lord!", MSGCH_DIAGNOSTICS);
#endif
        for (int i = 0; i < 4; i++)
        {
            // Sometimes pick an unique lord whose rune you've stolen.
            //
            if (you.runes[RUNE_MNOLEG + i]
                && !you.unique_creatures[MONS_MNOLEG + i]
                && one_chance_in(10))
            {
                return static_cast<monster_type>(MONS_MNOLEG + i);
            }
        }
        return MONS_PANDEMONIUM_LORD;
    }

    const int temp_rand = random2(276);
    const monster_type mon_type =
        ((temp_rand > 184) ? summon_any_demon(RANDOM_DEMON_COMMON) : // 33.33%
         (temp_rand > 104) ? summon_any_demon(RANDOM_DEMON) : // 28.99%
         (temp_rand > 78)  ? MONS_HELL_HOUND :                //  9.06%
         (temp_rand > 54)  ? MONS_ABOMINATION_LARGE :         //  8.70%
         (temp_rand > 33)  ? MONS_ABOMINATION_SMALL :         //  7.61%
         (temp_rand > 13)  ? MONS_RED_DEVIL                   //  7.25%
                           : MONS_HELL_SENTINEL);             //  5.07%

    return mon_type;
}

monster* mons_place(mgen_data mg)
{
#ifdef DEBUG_MON_CREATION
    mpr("in mons_place()", MSGCH_DIAGNOSTICS);
#endif
    int mon_count = 0;
    for (int il = 0; il < MAX_MONSTERS; il++)
        if (menv[il].type != MONS_NO_MONSTER)
            mon_count++;

    if (mg.cls == WANDERING_MONSTER)
    {
        if (mon_count > MAX_MONSTERS - 50)
            return 0;

#ifdef DEBUG_MON_CREATION
        mpr("Set class RANDOM_MONSTER", MSGCH_DIAGNOSTICS);
#endif
        mg.cls = RANDOM_MONSTER;
    }

    // All monsters have been assigned? {dlb}
    if (mon_count >= MAX_MONSTERS - 1)
        return 0;

    // This gives a slight challenge to the player as they ascend the
    // dungeon with the Orb.
    if (you.char_direction == GDT_ASCENDING && _is_random_monster(mg.cls)
        && player_in_connected_branch() && !mg.summoned())
    {
#ifdef DEBUG_MON_CREATION
        mpr("Call _pick_zot_exit_defender()", MSGCH_DIAGNOSTICS);
#endif
        mg.cls    = _pick_zot_exit_defender();
        mg.flags |= MG_PERMIT_BANDS;
    }
    else if (_is_random_monster(mg.cls))
        mg.flags |= MG_PERMIT_BANDS;

    if (crawl_state.game_is_zotdef()) // check if emulation of old mg.power is there
        ASSERT(mg.place.is_valid());

    if (mg.behaviour == BEH_COPY)
    {
        mg.behaviour = (mg.summoner && mg.summoner->is_player())
                        ? BEH_FRIENDLY
                        : SAME_ATTITUDE((&menv[mg.summoner->mindex()]));
    }

    monster* creation = place_monster(mg);
    if (!creation)
        return 0;

    dprf(DIAG_MONPLACE, "Created %s.", creation->base_name(DESC_A, true).c_str());

    // Look at special cases: CHARMED, FRIENDLY, NEUTRAL, GOOD_NEUTRAL,
    // HOSTILE.
    if (mg.behaviour > NUM_BEHAVIOURS)
    {
        if (mg.behaviour == BEH_FRIENDLY)
            creation->flags |= MF_NO_REWARD;

        if (mg.behaviour == BEH_NEUTRAL || mg.behaviour == BEH_GOOD_NEUTRAL
            || mg.behaviour == BEH_STRICT_NEUTRAL)
        {
            creation->flags |= MF_WAS_NEUTRAL;
        }

        if (mg.behaviour == BEH_CHARMED)
        {
            creation->attitude = ATT_HOSTILE;
            creation->add_ench(ENCH_CHARM);
        }

        if (creation->type == MONS_RAKSHASA_FAKE && !one_chance_in(3))
            creation->add_ench(ENCH_INVIS);

        if (!(mg.flags & MG_FORCE_BEH) && !crawl_state.game_is_arena())
            player_angers_monster(creation);

        behaviour_event(creation, ME_EVAL);
    }

    return creation;
}

static dungeon_feature_type _monster_primary_habitat_feature(monster_type mc)
{
    if (_is_random_monster(mc))
        return DNGN_FLOOR;
    return habitat2grid(mons_class_primary_habitat(mc));
}

static dungeon_feature_type _monster_secondary_habitat_feature(monster_type mc)
{
    if (_is_random_monster(mc))
        return DNGN_FLOOR;
    return habitat2grid(mons_class_secondary_habitat(mc));
}

static bool _valid_spot(coord_def pos)
{
    if (actor_at(pos))
        return false;
    if (env.level_map_mask(pos) & MMT_NO_MONS)
        return false;
    return true;
}

class newmons_square_find : public travel_pathfind
{
private:
    dungeon_feature_type feat_wanted;
    coord_def start;
    int maxdistance;

    int best_distance;
    int nfound;
public:
    // Terrain that we can't spawn on, but that we can skip through.
    set<dungeon_feature_type> passable;
public:
    newmons_square_find(dungeon_feature_type grdw,
                        const coord_def &pos,
                        int maxdist = 0)
        :  feat_wanted(grdw), start(pos), maxdistance(maxdist),
           best_distance(0), nfound(0)
    {
    }

    coord_def pathfind()
    {
        set_floodseed(start);
        return travel_pathfind::pathfind(RMODE_EXPLORE);
    }

    bool path_flood(const coord_def &c, const coord_def &dc)
    {
        if (best_distance && traveled_distance > best_distance)
            return true;

        if (!in_bounds(dc)
            || (maxdistance > 0 && traveled_distance > maxdistance))
        {
            return false;
        }
        if (!feat_compatible(feat_wanted, grd(dc)))
        {
            if (passable.find(grd(dc)) != passable.end())
                good_square(dc);
            return false;
        }
        if (_valid_spot(dc) && one_chance_in(++nfound))
        {
            greedy_dist = traveled_distance;
            greedy_place = dc;
            best_distance = traveled_distance;
        }
        else
            good_square(dc);
        return false;
    }
};

// Finds a square for a monster of the given class, pathfinding
// through only contiguous squares of habitable terrain.
coord_def find_newmons_square_contiguous(monster_type mons_class,
                                         const coord_def &start,
                                         int distance)
{
    coord_def p;

    const dungeon_feature_type feat_preferred =
        _monster_primary_habitat_feature(mons_class);
    const dungeon_feature_type feat_nonpreferred =
        _monster_secondary_habitat_feature(mons_class);

    newmons_square_find nmpfind(feat_preferred, start, distance);
    const coord_def pp = nmpfind.pathfind();
    p = pp;

    if (feat_nonpreferred != feat_preferred && !in_bounds(pp))
    {
        newmons_square_find nmsfind(feat_nonpreferred, start, distance);
        const coord_def ps = nmsfind.pathfind();
        p = ps;
    }

    return (in_bounds(p) ? p : coord_def(-1, -1));
}

coord_def find_newmons_square(monster_type mons_class, const coord_def &p)
{
    coord_def empty;
    coord_def pos(-1, -1);

    if (mons_class == WANDERING_MONSTER)
        mons_class = RANDOM_MONSTER;

    const dungeon_feature_type feat_preferred =
        _monster_primary_habitat_feature(mons_class);
    const dungeon_feature_type feat_nonpreferred =
        _monster_secondary_habitat_feature(mons_class);

    // Might be better if we chose a space and tried to match the monster
    // to it in the case of RANDOM_MONSTER, that way if the target square
    // is surrounded by water or lava this function would work.  -- bwr
    if (empty_surrounds(p, feat_preferred, 2, true, empty))
        pos = empty;

    if (feat_nonpreferred != feat_preferred && !in_bounds(pos)
        && empty_surrounds(p, feat_nonpreferred, 2, true, empty))
    {
        pos = empty;
    }

    return pos;
}

bool can_spawn_mushrooms(coord_def where)
{
    int cl = env.cgrid(where);
    if (cl == EMPTY_CLOUD)
        return true;

    cloud_struct &cloud = env.cloud[env.cgrid(where)];
    if (you.religion == GOD_FEDHAS
        && (cloud.whose == KC_YOU || cloud.whose == KC_FRIENDLY))
    {
        return true;
    }

    return is_harmless_cloud(cloud.type);
}

conduct_type player_will_anger_monster(monster_type type)
{
    monster dummy;
    dummy.type = type;

    return player_will_anger_monster(&dummy);
}

conduct_type player_will_anger_monster(monster* mon)
{
    if (is_good_god(you.religion) && mon->is_unholy())
        return DID_UNHOLY;
    if (is_good_god(you.religion) && mon->is_evil())
        return DID_NECROMANCY;
    if (you.religion == GOD_FEDHAS && mon->holiness() == MH_UNDEAD
        && !mon->is_insubstantial())
    {
        return DID_CORPSE_VIOLATION;
    }
    if (is_evil_god(you.religion) && mon->is_holy())
        return DID_HOLY;
    if (you.religion == GOD_ZIN)
    {
        if (mon->is_unclean())
            return DID_UNCLEAN;
        if (mon->is_chaotic())
            return DID_CHAOS;
    }
    if (you.religion == GOD_TROG && mon->is_actual_spellcaster())
        return DID_SPELL_CASTING;

    return DID_NOTHING;
}

bool player_angers_monster(monster* mon)
{
    // Get the drawbacks, not the benefits... (to prevent e.g. demon-scumming).
    conduct_type why = player_will_anger_monster(mon);
    if (why && mon->wont_attack())
    {
        mon->attitude = ATT_HOSTILE;
        mon->del_ench(ENCH_CHARM);
        behaviour_event(mon, ME_ALERT, &you);

        if (you.can_see(mon))
        {
            const string mname = mon->name(DESC_THE).c_str();

            switch (why)
            {
            case DID_UNHOLY:
            case DID_NECROMANCY:
                mprf("%s is enraged by your holy aura!", mname.c_str());
                break;
            case DID_CORPSE_VIOLATION:
                mprf("%s is revulsed by your support of nature!", mname.c_str());
                break;
            case DID_HOLY:
                mprf("%s is enraged by your evilness!", mname.c_str());
                break;
            case DID_UNCLEAN:
            case DID_CHAOS:
                mprf("%s is enraged by your lawfulness!", mname.c_str());
                break;
            case DID_SPELL_CASTING:
                mprf("%s is enraged by your antimagic god!", mname.c_str());
                break;
            default:
                mprf("%s is enraged by a buggy thing about you!", mname.c_str());
                break;
            }
        }

        // Anger a shedu's mate.  This won't be an infinite recursion
        // because the original is already hostile.
        if (mons_is_shedu(mon) && shedu_pair_alive(mon))
            player_angers_monster(get_shedu_pair(mon));

        return true;
    }

    return false;
}

monster* create_monster(mgen_data mg, bool fail_msg)
{
    const monster_type montype = mons_class_is_zombified(mg.cls) ? mg.base_type
                                                                 : mg.cls;

    monster *summd = 0;

    if (!mg.force_place()
        || !in_bounds(mg.pos)
        || monster_at(mg.pos)
        || you.pos() == mg.pos && !fedhas_passthrough_class(mg.cls)
        || !mons_class_can_pass(montype, grd(mg.pos)))
    {
        mg.pos = find_newmons_square(montype, mg.pos);

        // Gods other than Xom will try to avoid placing their monsters
        // directly in harm's way.
        if (mg.god != GOD_NO_GOD && mg.god != GOD_XOM)
        {
            monster dummy;
            const monster_type resistless_mon = MONS_HUMAN;
            // If the type isn't known yet assume no resists or anything.
            dummy.type         = _is_random_monster(mg.cls) ? resistless_mon
                                                            : mg.cls;
            dummy.base_monster = mg.base_type;
            dummy.god          = mg.god;
            dummy.behaviour    = mg.behaviour;

            // Monsters that have resistance info in the ghost
            // structure cannot be handled as dummies, so treat them
            // as a known no-resist monster. mons_avoids_cloud() will
            // crash for dummy monsters which should have a
            // ghost_demon setup.
            if (mons_is_ghost_demon(dummy.type))
                dummy.type = resistless_mon;

            int tries = 0;
            while (tries++ < 50
                   && (!in_bounds(mg.pos)
                       || mons_avoids_cloud(&dummy, env.cgrid(mg.pos), true)))
            {
                mg.pos = find_newmons_square(montype, mg.pos);
            }
            if (!in_bounds(mg.pos))
                return 0;

            const int cloud_num = env.cgrid(mg.pos);
            // Don't place friendly god gift in a damaging cloud created by
            // you if that would anger the god.
            if (mons_avoids_cloud(&dummy, cloud_num, true)
                && mg.behaviour == BEH_FRIENDLY
                && god_hates_attacking_friend(you.religion, &dummy)
                && YOU_KILL(env.cloud[cloud_num].killer))
            {
                return 0;
            }
        }
    }

    if (in_bounds(mg.pos))
    {
        summd = mons_place(mg);
        // If the arena vetoed the placement then give no fail message.
        if (crawl_state.game_is_arena())
            fail_msg = false;
    }

    if (!summd && fail_msg && you.see_cell(mg.pos))
        mpr("You see a puff of smoke.");

    return summd;
}

bool empty_surrounds(const coord_def& where, dungeon_feature_type spc_wanted,
                     int radius, bool allow_centre, coord_def& empty)
{
    // XXX: A lot of hacks that could be avoided by passing the
    //      monster generation data through.

    int good_count = 0;

    for (radius_iterator ri(where, radius, C_ROUND, NULL, !allow_centre);
         ri; ++ri)
    {
        bool success = false;

        if (actor_at(*ri))
            continue;

        if (!cell_see_cell(where, *ri, LOS_NO_TRANS))
            continue;

        success =
            (grd(*ri) == spc_wanted) || feat_compatible(spc_wanted, grd(*ri));

        if (success && one_chance_in(++good_count))
            empty = *ri;
    }

    return (good_count > 0);
}

monster_type summon_any_demon(monster_type dct)
{
    if (dct == RANDOM_DEMON)
        dct = static_cast<monster_type>(RANDOM_DEMON_LESSER + random2(3));

    switch (dct)
    {
    case RANDOM_DEMON_LESSER:
        // tier 5
        return random_choose_weighted(
            1, MONS_CRIMSON_IMP,
            1, MONS_QUASIT,
            1, MONS_WHITE_IMP,
            1, MONS_LEMURE,
            1, MONS_UFETUBUS,
            1, MONS_IRON_IMP,
            1, MONS_SHADOW_IMP,
            0);

    case RANDOM_DEMON_COMMON:
        if (x_chance_in_y(6, 10))
        {
            // tier 4
            return random_choose_weighted(
                1, MONS_BLUE_DEVIL,
                1, MONS_IRON_DEVIL,
                1, MONS_ORANGE_DEMON,
                1, MONS_RED_DEVIL,
                1, MONS_ROTTING_DEVIL,
                1, MONS_SIXFIRHY,
                1, MONS_HELLWING,
                0);
        }
        else
        {
            // tier 3
            return random_choose_weighted(
                1, MONS_SUN_DEMON,
                1, MONS_SOUL_EATER,
                1, MONS_ICE_DEVIL,
                1, MONS_SMOKE_DEMON,
                1, MONS_NEQOXEC,
                1, MONS_YNOXINUL,
                1, MONS_CHAOS_SPAWN,
                0);
        }

    case RANDOM_DEMON_GREATER:
        if (x_chance_in_y(6, 10))
        {
            // tier 2
            return random_choose_weighted(
                1, MONS_GREEN_DEATH,
                1, MONS_BLIZZARD_DEMON,
                1, MONS_BALRUG,
                1, MONS_CACODEMON,
                1, MONS_HELL_BEAST,
                1, MONS_HELLION,
                1, MONS_REAPER,
                1, MONS_LOROCYPROCA,
                1, MONS_TORMENTOR,
                1, MONS_SHADOW_DEMON,
                0);
        }
        else
        {
            // tier 1
            return random_choose_weighted(
                1, MONS_BRIMSTONE_FIEND,
                1, MONS_ICE_FIEND,
                1, MONS_SHADOW_FIEND,
                1, MONS_HELL_SENTINEL,
                1, MONS_EXECUTIONER,
                0);
        }

    default:
        return dct;
    }
}

monster_type summon_any_dragon(dragon_class_type dct)
{
    monster_type mon = MONS_PROGRAM_BUG;

    switch (dct)
    {
    case DRAGON_LIZARD:
        mon = random_choose_weighted(
            5, MONS_SWAMP_DRAKE,
            5, MONS_KOMODO_DRAGON,
            6, MONS_FIRE_DRAKE,
            6, MONS_DEATH_DRAKE,
            3, MONS_DRAGON,
            0);
        break;

    case DRAGON_DRACONIAN:
        mon = random_draconian_monster_species();
        break;

    case DRAGON_DRAGON:
        mon = random_choose_weighted(
            1, MONS_MOTTLED_DRAGON,
            1, MONS_LINDWURM,
            1, MONS_STORM_DRAGON,
            1, MONS_STEAM_DRAGON,
            1, MONS_DRAGON,
            1, MONS_ICE_DRAGON,
            1, MONS_SWAMP_DRAGON,
            1, MONS_SHADOW_DRAGON,
            0);
        break;

    default:
        break;
    }

    return mon;
}

/////////////////////////////////////////////////////////////////////////////
//
// Random monsters for portal vaults.
//
/////////////////////////////////////////////////////////////////////////////

void set_vault_mon_list(const vector<mons_spec> &list)
{
    CrawlHashTable &props = env.properties;

    props.erase(VAULT_MON_TYPES_KEY);
    props.erase(VAULT_MON_BASES_KEY);
    props.erase(VAULT_MON_WEIGHTS_KEY);
    props.erase(VAULT_MON_BANDS_KEY);

    unsigned int size = list.size();
    if (size == 0)
    {
        setup_vault_mon_list();
        return;
    }

    props[VAULT_MON_TYPES_KEY].new_vector(SV_INT).resize(size);
    props[VAULT_MON_BASES_KEY].new_vector(SV_INT).resize(size);
    props[VAULT_MON_WEIGHTS_KEY].new_vector(SV_INT).resize(size);
    props[VAULT_MON_BANDS_KEY].new_vector(SV_BOOL).resize(size);

    CrawlVector &type_vec   = props[VAULT_MON_TYPES_KEY].get_vector();
    CrawlVector &base_vec   = props[VAULT_MON_BASES_KEY].get_vector();
    CrawlVector &weight_vec = props[VAULT_MON_WEIGHTS_KEY].get_vector();
    CrawlVector &band_vec   = props[VAULT_MON_BANDS_KEY].get_vector();

    for (unsigned int i = 0; i < size; i++)
    {
        const mons_spec &spec = list[i];

        if (spec.place.is_valid())
        {
            ASSERT(branch_has_monsters(spec.place.branch));
            type_vec[i] = -1;
            base_vec[i] = spec.place.packed_place();
        }
        else
        {
            ASSERT(!_is_random_monster(spec.type)
                   && !_is_random_monster(spec.monbase));
            type_vec[i] = spec.type;
            base_vec[i] = spec.monbase;
            band_vec[i] = spec.band;
        }
        weight_vec[i] = spec.genweight;
    }

    setup_vault_mon_list();
}

static void _get_vault_mon_list(vector<mons_spec> &list)
{
    list.clear();

    CrawlHashTable &props = env.properties;

    if (!props.exists(VAULT_MON_TYPES_KEY))
        return;

    ASSERT(props.exists(VAULT_MON_BASES_KEY));
    ASSERT(props.exists(VAULT_MON_WEIGHTS_KEY));
    ASSERT(props.exists(VAULT_MON_BANDS_KEY));

    CrawlVector &type_vec   = props[VAULT_MON_TYPES_KEY].get_vector();
    CrawlVector &base_vec   = props[VAULT_MON_BASES_KEY].get_vector();
    CrawlVector &weight_vec = props[VAULT_MON_WEIGHTS_KEY].get_vector();
    CrawlVector &band_vec   = props[VAULT_MON_BANDS_KEY].get_vector();

    ASSERT(type_vec.size() == base_vec.size());
    ASSERT(type_vec.size() == weight_vec.size());
    ASSERT(type_vec.size() == band_vec.size());

    unsigned int size = type_vec.size();
    for (unsigned int i = 0; i < size; i++)
    {
        monster_type type = static_cast<monster_type>(static_cast<int>(type_vec[i]));
        monster_type base = static_cast<monster_type>(static_cast<int>(base_vec[i]));

        mons_spec spec;

#if TAG_MAJOR_VERSION == 34
        if (type == -1)
            type = MONS_NO_MONSTER;
#endif
        if (type == MONS_NO_MONSTER)
        {
            spec.place = level_id::from_packed_place(base);
            ASSERT(spec.place.is_valid());
            ASSERT(branch_has_monsters(spec.place.branch));
        }
        else
        {
            spec.type    = type;
            spec.monbase = base;
            ASSERT(!_is_random_monster(spec.type)
                   && !_is_random_monster(spec.monbase));
        }
        spec.genweight = weight_vec[i];
        spec.band = band_vec[i];

        list.push_back(spec);
    }
}

void setup_vault_mon_list()
{
    vault_mon_types.clear();
    vault_mon_bases.clear();
    vault_mon_weights.clear();
    vault_mon_bands.clear();

    vector<mons_spec> list;
    _get_vault_mon_list(list);

    unsigned int size = list.size();

    vault_mon_types.resize(size);
    vault_mon_bases.resize(size);
    vault_mon_weights.resize(size);
    vault_mon_bands.resize(size);

    for (unsigned int i = 0; i < size; i++)
    {
        if (list[i].place.is_valid())
        {
            vault_mon_types[i] = -1;
            vault_mon_bases[i] = list[i].place.packed_place();
        }
        else
        {
            vault_mon_types[i] = list[i].type;
            vault_mon_bases[i] = list[i].monbase;
            // hack for Pandemonium
            if (i < 10)
                env.mons_alloc[i] = (monster_type)list[i].type;
        }
        vault_mon_bands[i] = list[i].band;
        vault_mon_weights[i] = list[i].genweight;
    }
    if (size)
        dprf("Level has a custom monster set.");
}<|MERGE_RESOLUTION|>--- conflicted
+++ resolved
@@ -449,6 +449,11 @@
     return !mons_zombie_size(mt);
 }
 
+static bool _has_big_aura(monster_type mt)
+{
+    return mt == MONS_MOTH_OF_SUPPRESSION || mt == MONS_SILENT_SPECTRE;
+}
+
 // Caller must use !invalid_monster_type to check if the return value
 // is a real monster.
 monster_type pick_random_monster(level_id place,
@@ -469,81 +474,16 @@
     if (final_place)
         *final_place = place;
 
-<<<<<<< HEAD
-    if (valid_monster_types.empty())
-        return MONS_PROGRAM_BUG;
-
-    while (monster_pick_tries-- > 0)
-    {
-        mon_type = valid_monster_types[random2(valid_monster_types.size())];
-
-        if (crawl_state.game_is_arena() && arena_veto_random_monster(mon_type)
-            || force_mobile && mons_class_is_stationary(mon_type)
-            || (crawl_state.game_is_sprint() && (mon_type == MONS_MOTH_OF_SUPPRESSION
-                || mon_type == MONS_SILENT_SPECTRE)))
-        {
-            continue;
-        }
-
-        level = mons_level(mon_type, place) + absdungeon_depth(place.branch, 0);
-        diff = level - lev_mons;
-#ifdef ASSERTS
-        if (diff && branches[place.branch].numlevels <= 1)
-        {
-            die("Requested a monster for %s:%d (got: %s)",
-                branches[place.branch].abbrevname,
-                1 + lev_mons - absdungeon_depth(place.branch, 0),
-                mons_class_name(mon_type));
-        }
-#endif
-
-        // If we're running low on tries, ignore level differences.
-        if (monster_pick_tries < n_relax_margin)
-            diff = 0;
-
-        chance = mons_rarity(mon_type, place) - (diff * diff);
-
-        // If we're running low on tries, remove level restrictions.
-        if ((monster_pick_tries < n_relax_margin || abs(lev_mons - level) <= 5)
-            && random2avg(100, 2) <= chance)
-        {
-            break;
-        }
-    }
-
-    if (monster_pick_tries <= 0)
-        return MONS_PROGRAM_BUG;
-
-    if (level > original_level + 5)
-        *isood = true;
-
-    if (lev_mons > original_level)
-        dprf("Orginal level: %d, Final level: %d, Monster: %s, OOD: %s",
-             original_level, lev_mons,
-             mon_type == MONS_NO_MONSTER || mon_type == MONS_PROGRAM_BUG ?
-             "NONE" : get_monster_data(mon_type)->name,
-             *isood? "YES" : "no");
-
-    return mon_type;
-}
-
-// Caller must use !invalid_monster_type to check if the return value
-// is a real monster.
-monster_type pick_random_monster(const level_id &place,
-                                 bool *chose_ood_monster)
-{
-    int level = place.absdepth();
-    return _pick_random_monster(place, level, level, chose_ood_monster);
-=======
     if (crawl_state.game_is_arena())
         return pick_monster(place, arena_veto_random_monster);
     else if (kind == RANDOM_MOBILE_MONSTER)
         return pick_monster(place, mons_class_is_stationary);
     else if (mons_class_is_zombified(kind))
         return pick_monster(place, _is_not_zombifiable);
+    else if (crawl_state.game_is_sprint())
+        return pick_monster(place, _has_big_aura);
     else
         return pick_monster(place);
->>>>>>> 6a66c87f
 }
 
 bool can_place_on_trap(monster_type mon_type, trap_type trap)
