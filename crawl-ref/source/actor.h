--- conflicted
+++ resolved
@@ -86,13 +86,8 @@
     virtual int       total_weight() const = 0;
 
     virtual brand_type damage_brand(int which_attack = -1) = 0;
-<<<<<<< HEAD
     virtual int       damage_type(int which_attack = -1) = 0;
     virtual item_def *weapon(int which_attack = -1) = 0;
-=======
-    virtual int        damage_type(int which_attack = -1) = 0;
-    virtual item_def  *weapon(int which_attack = -1) = 0;
->>>>>>> fdc3c9bb
     // Yay for broken overloading.
     const item_def *primary_weapon() const
     {
