--- conflicted
+++ resolved
@@ -626,11 +626,8 @@
         DUR_TORNADO_COOLDOWN,
         STATUS_BACKLIT,
         STATUS_UMBRA,
-<<<<<<< HEAD
+        STATUS_CONSTRICTED,
         DUR_DIVINE_STAMINA,
-=======
-        STATUS_CONSTRICTED,
->>>>>>> 570a689e
     };
 
     status_info inf;
