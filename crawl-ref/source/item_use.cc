--- conflicted
+++ resolved
@@ -2325,19 +2325,6 @@
 
     // Get item name now before changing enchantment.
     string iname = wpn.name(DESC_YOUR);
-<<<<<<< HEAD
-    const char *s = wpn.quantity == 1 ? "s" : "";
-
-    const int acc_dam_sum = acc + dam;
-
-    // Blowguns only have one stat.
-    if (wpn.base_type == OBJ_WEAPONS && wpn.sub_type == WPN_BLOWGUN)
-    {
-        acc = acc + dam;
-        dam = 0;
-    }
-=======
->>>>>>> 3c45d0db
 
     if (is_weapon(wpn))
     {
@@ -2345,35 +2332,10 @@
             && wpn.base_type == OBJ_WEAPONS
             && wpn.plus < MAX_WPN_ENCHANT)
         {
-<<<<<<< HEAD
-            while (acc--)
-            {
-                if (wpn.plus < 4
-                    || you_worship(GOD_IGNI_IPTHES)
-                       && wpn.plus < MAX_WPN_ENCHANT
-                    || !x_chance_in_y(wpn.plus, MAX_WPN_ENCHANT))
-                {
-                    wpn.plus++, success = true;
-                }
-            }
-            while (dam--)
-            {
-                if (wpn.plus2 < 4
-                    || you_worship(GOD_IGNI_IPTHES)
-                       && wpn.plus2 < MAX_WPN_ENCHANT
-                    || !x_chance_in_y(wpn.plus2, MAX_WPN_ENCHANT))
-                {
-                    wpn.plus2++, success = true;
-                }
-            }
-            if (success && colour)
-                mprf("%s glow%s %s for a moment.", iname.c_str(), s, colour);
-=======
             wpn.plus++;
             success = true;
             if (!quiet)
                 mprf("%s glows red for a moment.", iname.c_str());
->>>>>>> 3c45d0db
         }
 
         if (wpn.cursed())
@@ -2391,7 +2353,7 @@
     if (success)
         you.wield_change = true;
 
-    did_god_conduct(DID_ENCHANT_GEAR, max(1, acc_dam_sum));
+    did_god_conduct(DID_ENCHANT_GEAR, 1);
 
     return success;
 }
