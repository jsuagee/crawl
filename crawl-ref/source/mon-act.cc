/**
 * @file
 * @brief Monsters doing stuff (monsters acting).
**/

#include "AppHdr.h"
#include "mon-act.h"

#include "areas.h"
#include "arena.h"
#include "artefact.h"
#include "attitude-change.h"
#include "beam.h"
#include "cloud.h"
#include "coordit.h"
#include "dbg-scan.h"
#include "delay.h"
#include "dungeon.h"
#include "effects.h"
#include "env.h"
#include "food.h"
#include "fight.h"
#include "fineff.h"
#include "godpassive.h"
#include "godprayer.h"
#include "itemname.h"
#include "itemprop.h"
#include "items.h"
#include "item_use.h"
#include "libutil.h"
#include "map_knowledge.h"
#include "mapmark.h"
#include "message.h"
#include "misc.h"
#include "mon-abil.h"
#include "mon-behv.h"
#include "mon-cast.h"
#include "mon-death.h"
#include "mon-iter.h"
#include "mon-place.h"
#include "mon-project.h"
#include "mgen_data.h"
#include "mon-stuff.h"
#include "mon-util.h"
#include "notes.h"
#include "player.h"
#include "random.h"
#include "religion.h"
#include "shopping.h" // for item values
#include "spl-book.h"
#include "spl-damage.h"
#include "spl-summoning.h"
#include "spl-util.h"
#include "state.h"
#include "stuff.h"
#include "target.h"
#include "teleport.h"
#include "terrain.h"
#include "throw.h"
#include "traps.h"
#include "hints.h"
#include "view.h"
#include "shout.h"

static bool _handle_pickup(monster* mons);
static void _mons_in_cloud(monster* mons);
static void _heated_area(monster* mons);
static bool _is_trap_safe(const monster* mons, const coord_def& where,
                          bool just_check = false);
static bool _monster_move(monster* mons);
static spell_type _map_wand_to_mspell(wand_type kind);
static void _shedu_movement_clamp(monster* mons);

// [dshaligram] Doesn't need to be extern.
static coord_def mmov;

static const coord_def mon_compass[8] = {
    coord_def(-1,-1), coord_def(0,-1), coord_def(1,-1), coord_def(1,0),
    coord_def(1, 1), coord_def(0, 1), coord_def(-1,1), coord_def(-1,0)
};

static int _compass_idx(const coord_def& mov)
{
    for (int i = 0; i < 8; i++)
        if (mon_compass[i] == mov)
            return i;
    return -1;
}

static inline bool _mons_natural_regen_roll(monster* mons)
{
    const int regen_rate = mons_natural_regen_rate(mons);
    return x_chance_in_y(regen_rate, 25);
}

// Do natural regeneration for monster.
static void _monster_regenerate(monster* mons)
{
    if (crawl_state.disables[DIS_MON_REGEN])
        return;

    if (mons->has_ench(ENCH_SICK) || mons->has_ench(ENCH_DEATHS_DOOR) ||
        (!mons_can_regenerate(mons) && !(mons->has_ench(ENCH_REGENERATION))))
    {
        return;
    }

    // Non-land creatures out of their element cannot regenerate.
    if (mons_primary_habitat(mons) != HT_LAND
        && !monster_habitable_grid(mons, grd(mons->pos())))
    {
        return;
    }

    if (monster_descriptor(mons->type, MDSC_REGENERATES)
        || (mons->type == MONS_FIRE_ELEMENTAL
            && (grd(mons->pos()) == DNGN_LAVA
                || cloud_type_at(mons->pos()) == CLOUD_FIRE))

        || (mons->type == MONS_WATER_ELEMENTAL
            && feat_is_watery(grd(mons->pos())))

        || (mons->type == MONS_AIR_ELEMENTAL
            && env.cgrid(mons->pos()) == EMPTY_CLOUD
            && one_chance_in(3))

        || mons->has_ench(ENCH_REGENERATION)

        || mons->has_ench(ENCH_WITHDRAWN)

        || _mons_natural_regen_roll(mons))
    {
        mons->heal(1);
    }
}

static void _escape_water_hold(monster* mons)
{
    if (mons->has_ench(ENCH_WATER_HOLD))
    {
        if (mons_habitat(mons) != HT_AMPHIBIOUS
            && mons_habitat(mons) != HT_WATER)
        {
            mons->speed_increment -= 5;
        }
        simple_monster_message(mons, " pulls free of the water.");
        mons->del_ench(ENCH_WATER_HOLD);
    }
}

static bool _swap_monsters(monster* mover, monster* moved)
{
    // Can't swap with a stationary monster.
    // Although nominally stationary kraken tentacles can be swapped
    // with the main body.
    if (mons_is_stationary(moved)
        && !moved->is_child_tentacle())
    {
        return false;
    }

    // If the target monster is constricted it is stuck
    // and not eligible to be swapped with
    if (moved->is_constricted())
    {
        dprf("%s fails to swap with %s, constricted.",
            mover->name(DESC_THE).c_str(),
            moved->name(DESC_THE).c_str());
            return false;
    }

    // Swapping is a purposeful action.
    if (mover->confused())
        return false;

    // Right now just happens in sanctuary.
    if (!is_sanctuary(mover->pos()) || !is_sanctuary(moved->pos()))
        return false;

    // A friendly or good-neutral monster moving past a fleeing hostile
    // or neutral monster, or vice versa.
    if (mover->wont_attack() == moved->wont_attack()
        || mons_is_retreating(mover) == mons_is_retreating(moved))
    {
        return false;
    }

    // Don't swap places if the player explicitly ordered their pet to
    // attack monsters.
    if ((mover->friendly() || moved->friendly())
        && you.pet_target != MHITYOU && you.pet_target != MHITNOT)
    {
        return false;
    }

    if (!mover->can_pass_through(moved->pos())
        || !moved->can_pass_through(mover->pos()))
    {
        return false;
    }

    if (!monster_habitable_grid(mover, grd(moved->pos()))
            && !mover->can_cling_to(moved->pos())
        || !monster_habitable_grid(moved, grd(mover->pos()))
            && !moved->can_cling_to(mover->pos()))
    {
        return false;
    }

    // Okay, we can do the swap.
    const coord_def mover_pos = mover->pos();
    const coord_def moved_pos = moved->pos();

    mover->set_position(moved_pos);
    moved->set_position(mover_pos);

    mover->clear_far_constrictions();
    moved->clear_far_constrictions();

    mover->check_clinging(true);
    moved->check_clinging(true);

    mgrd(mover->pos()) = mover->mindex();
    mgrd(moved->pos()) = moved->mindex();

    if (you.can_see(mover) && you.can_see(moved))
    {
        mprf("%s and %s swap places.", mover->name(DESC_THE).c_str(),
             moved->name(DESC_THE).c_str());
    }

    _escape_water_hold(mover);

    return true;
}

static bool _do_mon_spell(monster* mons, bolt &beem)
{
    // Shapeshifters don't get spells.
    if (!mons->is_shapeshifter() || !mons->is_actual_spellcaster())
    {
        if (handle_mon_spell(mons, beem))
        {
            // If a Pan lord/pghost is known to be a spellcaster, it's safer
            // to assume it has ranged spells too.  For others, it'd just
            // lead to unnecessary false positives.
            if (mons_is_ghost_demon(mons->type))
                mons->flags |= MF_SEEN_RANGED;

            mmov.reset();
            return true;
        }
    }

    return false;
}

static void _swim_or_move_energy(monster* mon, bool diag = false)
{
    const dungeon_feature_type feat = grd(mon->pos());

    // FIXME: Replace check with mons_is_swimming()?
    mon->lose_energy((feat >= DNGN_LAVA && feat <= DNGN_SHALLOW_WATER
                      && mon->ground_level()) ? EUT_SWIM : EUT_MOVE,
                      diag ? 10 : 1, diag ? 14 : 1);
}

// Check up to eight grids in the given direction for whether there's a
// monster of the same alignment as the given monster that happens to
// have a ranged attack. If this is true for the first monster encountered,
// returns true. Otherwise returns false.
static bool _ranged_allied_monster_in_dir(monster* mon, coord_def p)
{
    coord_def pos = mon->pos();

    for (int i = 1; i <= LOS_RADIUS; i++)
    {
        pos += p;
        if (!in_bounds(pos))
            break;

        const monster* ally = monster_at(pos);
        if (ally == NULL)
            continue;

        if (mons_aligned(mon, ally))
        {
            // Hostile monsters of normal intelligence only move aside for
            // monsters of the same type.
            if (mons_intel(mon) <= I_NORMAL && !mon->wont_attack()
                && mons_genus(mon->type) != mons_genus(ally->type))
            {
                return false;
            }

            if (mons_has_ranged_attack(ally))
                return true;
        }
        break;
    }
    return false;
}

// Check whether there's a monster of the same type and alignment adjacent
// to the given monster in at least one of three given directions (relative to
// the monster position).
static bool _allied_monster_at(monster* mon, coord_def a, coord_def b,
                               coord_def c)
{
    vector<coord_def> pos;
    pos.push_back(mon->pos() + a);
    pos.push_back(mon->pos() + b);
    pos.push_back(mon->pos() + c);

    for (unsigned int i = 0; i < pos.size(); i++)
    {
        if (!in_bounds(pos[i]))
            continue;

        const monster* ally = monster_at(pos[i]);
        if (ally == NULL)
            continue;

        if (mons_is_stationary(ally) || ally->reach_range() > REACH_NONE)
            continue;

        // Hostile monsters of normal intelligence only move aside for
        // monsters of the same genus.
        if (mons_intel(mon) <= I_NORMAL && !mon->wont_attack()
            && mons_genus(mon->type) != mons_genus(ally->type))
        {
            continue;
        }

        if (mons_aligned(mon, ally))
            return true;
    }

    return false;
}

// Altars as well as branch entrances are considered interesting for
// some monster types.
static bool _mon_on_interesting_grid(monster* mon)
{
    // Patrolling shouldn't happen all the time.
    if (one_chance_in(4))
        return false;

    const dungeon_feature_type feat = grd(mon->pos());

    switch (feat)
    {
    // Holy beings will tend to patrol around altars to the good gods.
    case DNGN_ALTAR_ELYVILON:
        if (!one_chance_in(3))
            return false;
        // else fall through
    case DNGN_ALTAR_ZIN:
    case DNGN_ALTAR_SHINING_ONE:
        return mon->is_holy();

    // Orcs will tend to patrol around altars to Beogh, and guard the
    // stairway from and to the Orcish Mines.
    case DNGN_ALTAR_BEOGH:
    case DNGN_ENTER_ORCISH_MINES:
    case DNGN_RETURN_FROM_ORCISH_MINES:
        return mons_is_native_in_branch(mon, BRANCH_ORCISH_MINES);

    // Same for elves and the Elven Halls.
    case DNGN_ENTER_ELVEN_HALLS:
    case DNGN_RETURN_FROM_ELVEN_HALLS:
        return mons_is_native_in_branch(mon, BRANCH_ELVEN_HALLS);

    // Same for dwarves and the Dwarven Hall.
    case DNGN_ENTER_DWARVEN_HALL:
    case DNGN_RETURN_FROM_DWARVEN_HALL:
        return mons_is_native_in_branch(mon, BRANCH_DWARVEN_HALL);

    // Spiders...
    case DNGN_ENTER_SPIDER_NEST:
        return mons_is_native_in_branch(mon, BRANCH_SPIDER_NEST);

    // And spriggans.
    case DNGN_ENTER_FOREST:
        return mons_is_native_in_branch(mon, BRANCH_FOREST);

    default:
        return false;
    }
}

// If a hostile monster finds itself on a grid of an "interesting" feature,
// while unoccupied, it will remain in that area, and try to return to it
// if it left it for fighting, seeking etc.
static void _maybe_set_patrol_route(monster* mons)
{
    if (mons_is_wandering(mons)
        && !mons->friendly()
        && !mons->is_patrolling()
        && _mon_on_interesting_grid(mons))
    {
        mons->patrol_point = mons->pos();
    }
}

static bool _mons_can_cast_dig(const monster* mons, bool random)
{
    return (mons->foe != MHITNOT
            && mons->can_use_spells()
            && mons->has_spell(SPELL_DIG)
            && !mons->confused()
            && !(silenced(mons->pos()) || mons->has_ench(ENCH_MUTE))
            && (!mons->has_ench(ENCH_ANTIMAGIC)
                || (random
                    && x_chance_in_y(mons->hit_dice * BASELINE_DELAY,
                                     mons->hit_dice * BASELINE_DELAY
                                     + mons->get_ench(ENCH_ANTIMAGIC).duration)
                   || (!random
                       && mons->hit_dice * BASELINE_DELAY
                          < mons->get_ench(ENCH_ANTIMAGIC).duration))));
}

static bool _mons_can_zap_dig(const monster* mons)
{
    return (mons->foe != MHITNOT
            && !mons->asleep()
            && !mons->confused() // they don't get here anyway
            && !mons->submerged()
            && mons_itemuse(mons) >= MONUSE_STARTING_EQUIPMENT
            && mons->inv[MSLOT_WAND] != NON_ITEM
            && mitm[mons->inv[MSLOT_WAND]].base_type == OBJ_WANDS
            && mitm[mons->inv[MSLOT_WAND]].sub_type == WAND_DIGGING
            && mitm[mons->inv[MSLOT_WAND]].plus > 0);
}

static void _set_mons_move_dir(const monster* mons,
                               coord_def* dir, coord_def* delta)
{
    ASSERT(dir);
    ASSERT(delta);

    // Some calculations.
    if ((mons_class_flag(mons->type, M_BURROWS)
         || _mons_can_cast_dig(mons, false))
        && mons->foe == MHITYOU)
    {
        // Boring beetles always move in a straight line in your
        // direction.
        *delta = you.pos() - mons->pos();
    }
    else
    {
        *delta = (mons->firing_pos.zero() ? mons->target : mons->firing_pos)
                 - mons->pos();
    }

    // Move the monster.
    *dir = delta->sgn();

    if (mons_is_retreating(mons) && mons->travel_target != MTRAV_WALL
        && (!mons->friendly() || mons->target != you.pos()))
    {
        *dir *= -1;
    }
}

static void _tweak_wall_mmov(const coord_def& monpos)
{
    // The rock worm will try to move along through rock for as long as
    // possible. If the player is walking through a corridor, for example,
    // moving along in the wall beside him is much preferable to actually
    // leaving the wall.
    // This might cause the rock worm to take detours but it still
    // comes off as smarter than otherwise.

    int dir = _compass_idx(mmov);
    ASSERT(dir != -1);

    int count = 0;
    int choice = dir; // stick with mmov if none are good
    for (int i = -1; i <= 1; ++i)
    {
        const int altdir = (dir + i + 8) % 8;
        const coord_def t = monpos + mon_compass[altdir];
        const bool good = in_bounds(t) && feat_is_rock(grd(t))
                          && !feat_is_permarock(grd(t));
        if (good && one_chance_in(++count))
            choice = altdir;
    }
    mmov = mon_compass[choice];
}

typedef FixedArray< bool, 3, 3 > move_array;

static void _fill_good_move(const monster* mons, move_array* good_move)
{
    for (int count_x = 0; count_x < 3; count_x++)
        for (int count_y = 0; count_y < 3; count_y++)
        {
            const int targ_x = mons->pos().x + count_x - 1;
            const int targ_y = mons->pos().y + count_y - 1;

            // Bounds check: don't consider moving out of grid!
            if (!in_bounds(targ_x, targ_y))
            {
                (*good_move)[count_x][count_y] = false;
                continue;
            }

            (*good_move)[count_x][count_y] =
                mon_can_move_to_pos(mons, coord_def(count_x-1, count_y-1));
        }
}

// This only tracks movement, not whether hitting an
// adjacent monster is a possible move.
bool mons_can_move_towards_target(const monster* mon)
{
    coord_def mov, delta;
    _set_mons_move_dir(mon, &mov, &delta);

    move_array good_move;
    _fill_good_move(mon, &good_move);

    int dir = _compass_idx(mov);
    for (int i = -1; i <= 1; ++i)
    {
        const int altdir = (dir + i + 8) % 8;
        const coord_def p = mon_compass[altdir] + coord_def(1, 1);
        if (good_move(p))
            return true;
    }

    return false;
}


//---------------------------------------------------------------
//
// handle_movement
//
// Move the monster closer to its target square.
//
//---------------------------------------------------------------
static void _handle_movement(monster* mons)
{
    _maybe_set_patrol_route(mons);

    // Monsters will try to flee out of a sanctuary.
    if (is_sanctuary(mons->pos())
        && mons_is_influenced_by_sanctuary(mons)
        && !mons_is_fleeing_sanctuary(mons))
    {
        mons_start_fleeing_from_sanctuary(mons);
    }
    else if (mons_is_fleeing_sanctuary(mons)
             && !is_sanctuary(mons->pos()))
    {
        // Once outside there's a chance they'll regain their courage.
        // Nonliving and berserking monsters always stop immediately,
        // since they're only being forced out rather than actually
        // scared.
        if (mons->holiness() == MH_NONLIVING
            || mons->berserk()
            || x_chance_in_y(2, 5))
        {
            mons_stop_fleeing_from_sanctuary(mons);
        }
    }

    coord_def delta;
    _set_mons_move_dir(mons, &mmov, &delta);

    // Don't allow monsters to enter a sanctuary or attack you inside a
    // sanctuary, even if you're right next to them.
    if (is_sanctuary(mons->pos() + mmov)
        && (!is_sanctuary(mons->pos())
            || mons->pos() + mmov == you.pos()))
    {
        mmov.reset();
    }

    // Bounds check: don't let fleeing monsters try to run off the grid.
    const coord_def s = mons->pos() + mmov;
    if (!in_bounds_x(s.x))
        mmov.x = 0;
    if (!in_bounds_y(s.y))
        mmov.y = 0;

    if (delta.rdist() > 3)
    {
        // Reproduced here is some semi-legacy code that makes monsters
        // move somewhat randomly along oblique paths.  It is an
        // exceedingly good idea, given crawl's unique line of sight
        // properties.
        //
        // Added a check so that oblique movement paths aren't used when
        // close to the target square. -- bwr

        // Sometimes we'll just move parallel the x axis.
        if (abs(delta.x) > abs(delta.y) && coinflip())
            mmov.y = 0;

        // Sometimes we'll just move parallel the y axis.
        if (abs(delta.y) > abs(delta.x) && coinflip())
            mmov.x = 0;
    }

    // Now quit if we can't move.
    if (mmov.origin())
        return;

    const coord_def newpos(mons->pos() + mmov);

    move_array good_move;
    _fill_good_move(mons, &good_move);

    // Make rock worms prefer wall.
    if (mons_wall_shielded(mons) && mons->target != mons->pos() + mmov)
        _tweak_wall_mmov(mons->pos());

    // If the monster is moving in your direction, whether to attack or
    // protect you, or towards a monster it intends to attack, check
    // whether we first need to take a step to the side to make sure the
    // reinforcement can follow through. Only do this with 50% chance,
    // though, so it's not completely predictable.

    // First, check whether the monster is smart enough to even consider
    // this.
    if ((newpos == you.pos()
           || monster_at(newpos) && mons->foe == mgrd(newpos))
        && mons_intel(mons) >= I_ANIMAL
        && coinflip()
        && !mons_is_confused(mons) && !mons->caught()
        && !mons->berserk())
    {
        // If the monster is moving parallel to the x or y axis, check
        // whether
        //
        // a) the neighbouring grids are blocked
        // b) there are other unblocked grids adjacent to the target
        // c) there's at least one allied monster waiting behind us.
        //
        // (For really smart monsters, also check whether there's a
        // monster farther back in the corridor that has some kind of
        // ranged attack.)
        if (mmov.y == 0)
        {
            if (!good_move[1][0] && !good_move[1][2]
                && (good_move[mmov.x+1][0] || good_move[mmov.x+1][2])
                && (_allied_monster_at(mons, coord_def(-mmov.x, -1),
                                       coord_def(-mmov.x, 0),
                                       coord_def(-mmov.x, 1))
                    || mons_intel(mons) >= I_NORMAL
                       && !mons->wont_attack()
                       && _ranged_allied_monster_in_dir(mons,
                                                        coord_def(-mmov.x, 0))))
            {
                if (good_move[mmov.x+1][0])
                    mmov.y = -1;
                if (good_move[mmov.x+1][2] && (mmov.y == 0 || coinflip()))
                    mmov.y = 1;
            }
        }
        else if (mmov.x == 0)
        {
            if (!good_move[0][1] && !good_move[2][1]
                && (good_move[0][mmov.y+1] || good_move[2][mmov.y+1])
                && (_allied_monster_at(mons, coord_def(-1, -mmov.y),
                                       coord_def(0, -mmov.y),
                                       coord_def(1, -mmov.y))
                    || mons_intel(mons) >= I_NORMAL
                       && !mons->wont_attack()
                       && _ranged_allied_monster_in_dir(mons,
                                                        coord_def(0, -mmov.y))))
            {
                if (good_move[0][mmov.y+1])
                    mmov.x = -1;
                if (good_move[2][mmov.y+1] && (mmov.x == 0 || coinflip()))
                    mmov.x = 1;
            }
        }
        else // We're moving diagonally.
        {
            if (good_move[mmov.x+1][1])
            {
                if (!good_move[1][mmov.y+1]
                    && (_allied_monster_at(mons, coord_def(-mmov.x, -1),
                                           coord_def(-mmov.x, 0),
                                           coord_def(-mmov.x, 1))
                        || mons_intel(mons) >= I_NORMAL
                           && !mons->wont_attack()
                           && _ranged_allied_monster_in_dir(mons,
                                                coord_def(-mmov.x, -mmov.y))))
                {
                    mmov.y = 0;
                }
            }
            else if (good_move[1][mmov.y+1]
                     && (_allied_monster_at(mons, coord_def(-1, -mmov.y),
                                            coord_def(0, -mmov.y),
                                            coord_def(1, -mmov.y))
                         || mons_intel(mons) >= I_NORMAL
                            && !mons->wont_attack()
                            && _ranged_allied_monster_in_dir(mons,
                                                coord_def(-mmov.x, -mmov.y))))
            {
                mmov.x = 0;
            }
        }
    }

    // Now quit if we can't move.
    if (mmov.origin())
        return;

    // Try to stay in sight of the player if we're moving towards
    // him/her, in order to avoid the monster coming into view,
    // shouting, and then taking a step in a path to the player which
    // temporarily takes it out of view, which can lead to the player
    // getting "comes into view" and shout messages with no monster in
    // view.

    // Doesn't matter for arena mode.
    if (crawl_state.game_is_arena())
        return;

    // Did we just come into view?
    // TODO: This doesn't seem to work right. Fix, or remove?

    if (mons->seen_context != SC_JUST_SEEN)
        return;
    if (testbits(mons->flags, MF_WAS_IN_VIEW))
        return;

    const coord_def old_pos  = mons->pos();
    const int       old_dist = grid_distance(you.pos(), old_pos);

    // We're already staying in the player's LOS.
    if (you.see_cell(old_pos + mmov))
        return;

    // We're not moving towards the player.
    if (grid_distance(you.pos(), old_pos + mmov) >= old_dist)
    {
        // Instead of moving out of view, we stay put.
        if (you.see_cell(old_pos))
            mmov.reset();
        return;
    }

    // Try to find a move that brings us closer to the player while
    // keeping us in view.
    int matches = 0;
    for (int i = 0; i < 3; i++)
        for (int j = 0; j < 3; j++)
        {
            if (i == 0 && j == 0)
                continue;

            if (!good_move[i][j])
                continue;

            coord_def d(i - 1, j - 1);
            coord_def tmp = old_pos + d;

            if (grid_distance(you.pos(), tmp) < old_dist && you.see_cell(tmp))
            {
                if (one_chance_in(++matches))
                    mmov = d;
                break;
            }
        }

    // We haven't been able to find a visible cell to move to. If previous
    // position was visible, we stay put.
    if (you.see_cell(old_pos) && !you.see_cell(old_pos + mmov))
        mmov.reset();
}

//---------------------------------------------------------------
//
// _handle_potion
//
// Give the monster a chance to quaff a potion. Returns true if
// the monster imbibed.
//
//---------------------------------------------------------------
static bool _handle_potion(monster* mons, bolt & beem)
{
    if (mons->asleep()
        || mons->inv[MSLOT_POTION] == NON_ITEM
        || !one_chance_in(3))
    {
        return false;
    }

    if (mons_itemuse(mons) < MONUSE_STARTING_EQUIPMENT)
        return false;

    // Make sure the item actually is a potion.
    if (mitm[mons->inv[MSLOT_POTION]].base_type != OBJ_POTIONS)
        return false;

    bool rc = false;

    const int potion_idx = mons->inv[MSLOT_POTION];
    item_def& potion = mitm[potion_idx];
    const potion_type ptype = static_cast<potion_type>(potion.sub_type);

    if (mons->can_drink_potion(ptype) && mons->should_drink_potion(ptype))
    {
        const bool was_visible = you.can_see(mons);

        // Drink the potion.
        const item_type_id_state_type id = mons->drink_potion_effect(ptype);

        // Give ID if necessary.
        if (was_visible && id != ID_UNKNOWN_TYPE)
            set_ident_type(OBJ_POTIONS, ptype, id);

        // Remove it from inventory.
        if (dec_mitm_item_quantity(potion_idx, 1))
            mons->inv[MSLOT_POTION] = NON_ITEM;
        else if (is_blood_potion(potion))
            remove_oldest_blood_potion(potion);

        mons->lose_energy(EUT_ITEM);
        rc = true;
    }

    return rc;
}

static bool _handle_evoke_equipment(monster* mons, bolt & beem)
{
    // TODO: check non-ring, non-amulet equipment
    if (mons->asleep()
        || mons->inv[MSLOT_JEWELLERY] == NON_ITEM
        || !one_chance_in(3))
    {
        return false;
    }

    if (mons_itemuse(mons) < MONUSE_STARTING_EQUIPMENT)
        return false;

    // Make sure the item actually is a ring or amulet.
    if (mitm[mons->inv[MSLOT_JEWELLERY]].base_type != OBJ_JEWELLERY)
        return false;

    bool rc = false;

    const int jewellery_idx = mons->inv[MSLOT_JEWELLERY];
    item_def& jewellery = mitm[jewellery_idx];
    const jewellery_type jtype =
        static_cast<jewellery_type>(jewellery.sub_type);

    if (mons->can_evoke_jewellery(jtype) &&
        mons->should_evoke_jewellery(jtype))
    {
        const bool was_visible = you.can_see(mons);

        // Drink the potion.
        const item_type_id_state_type id = mons->evoke_jewellery_effect(jtype);

        // Give ID if necessary.
        if (was_visible && id != ID_UNKNOWN_TYPE)
            set_ident_type(OBJ_JEWELLERY, jtype, id);

        mons->lose_energy(EUT_ITEM);
        rc = true;
    }

    return rc;
}

static bool _handle_reaching(monster* mons)
{
    bool       ret = false;
    const reach_type range = mons->reach_range();
    actor *foe = mons->get_foe();

    if (!foe || range <= REACH_NONE)
        return false;

    if (is_sanctuary(mons->pos()) || is_sanctuary(foe->pos()))
        return false;

    if (mons->submerged())
        return false;

    if (mons_aligned(mons, foe))
        return false;

    // Greatly lowered chances if the monster is fleeing or pacified and
    // leaving the level.
    if ((mons_is_fleeing(mons) || mons->pacified()) && !one_chance_in(8))
        return false;

    const coord_def foepos(foe->pos());
    const coord_def delta(foepos - mons->pos());
    const int grid_distance(delta.rdist());
    const coord_def first_middle(mons->pos() + delta / 2);
    const coord_def second_middle(foepos - delta / 2);

    if (grid_distance == 2
        // The monster has to be attacking the correct position.
        && mons->target == foepos
        // With a reaching attack with a large enough range:
        && delta.abs() <= range
        // And with no dungeon furniture in the way of the reaching
        // attack;
        && (feat_is_reachable_past(grd(first_middle))
            || feat_is_reachable_past(grd(second_middle)))
        // The foe should be on the map (not stepped from time).
        && in_bounds(foepos))
    {
        ret = true;

        ASSERT(foe->is_player() || foe->is_monster());

        fight_melee(mons, foe);

        if (mons->alive())
        {
            // Player saw the item reach.
            item_def *wpn = mons->weapon(0);
            if (wpn && !is_artefact(*wpn) && you.can_see(mons)
                // Don't auto-identify polearm brands
                && get_weapon_brand(*wpn) == SPWPN_REACHING)
            {
                set_ident_flags(*wpn, ISFLAG_KNOW_TYPE);
            }
        }
    }

    return ret;
}

//---------------------------------------------------------------
//
// handle_scroll
//
// Give the monster a chance to read a scroll. Returns true if
// the monster read something.
//
//---------------------------------------------------------------
static bool _handle_scroll(monster* mons)
{
    // Yes, there is a logic to this ordering {dlb}:
    if (mons->asleep()
        || mons_is_confused(mons)
        || mons->submerged()
        || mons->inv[MSLOT_SCROLL] == NON_ITEM
        || mons->has_ench(ENCH_BLIND)
        || !one_chance_in(3))
    {
        return false;
    }

    if (mons_itemuse(mons) < MONUSE_STARTING_EQUIPMENT)
        return false;

    if (silenced(mons->pos()))
        return false;

    // Make sure the item actually is a scroll.
    if (mitm[mons->inv[MSLOT_SCROLL]].base_type != OBJ_SCROLLS)
        return false;

    bool                    read        = false;
    item_type_id_state_type ident       = ID_UNKNOWN_TYPE;
    bool                    was_visible = you.can_see(mons);

    // Notice how few cases are actually accounted for here {dlb}:
    const int scroll_type = mitm[mons->inv[MSLOT_SCROLL]].sub_type;
    switch (scroll_type)
    {
    case SCR_TELEPORTATION:
        if (!mons->has_ench(ENCH_TP) && !mons->no_tele(true, false))
        {
            if (mons->caught() || mons_is_fleeing(mons) || mons->pacified())
            {
                simple_monster_message(mons, " reads a scroll.");
                read = true;
                ident = ID_KNOWN_TYPE;
                monster_teleport(mons, false);
            }
        }
        break;

    case SCR_BLINKING:
        if ((mons->caught() || mons_is_fleeing(mons) || mons->pacified())
            && mons_near(mons) && !mons->no_tele(true, false))
        {
            simple_monster_message(mons, " reads a scroll.");
            read = true;
            if (mons->caught())
            {
                ident = ID_KNOWN_TYPE;
                monster_blink(mons);
            }
            else if (blink_away(mons))
                ident = ID_KNOWN_TYPE;
        }
        break;

    case SCR_SUMMONING:
        if (mons_near(mons))
        {
            simple_monster_message(mons, " reads a scroll.");
            mprf("Wisps of shadow swirl around %s.", mons->name(DESC_THE).c_str());
            read = true;
            int count = roll_dice(2, 2);
            for (int i = 0; i < count; ++i)
            {
                create_monster(
                    mgen_data(RANDOM_MOBILE_MONSTER, SAME_ATTITUDE(mons), mons,
                              3, SPELL_SHADOW_CREATURES, mons->pos(), mons->foe,
                              0, GOD_NO_GOD));
            }
            ident = ID_KNOWN_TYPE;
        }
        break;
    }

    if (read)
    {
        if (dec_mitm_item_quantity(mons->inv[MSLOT_SCROLL], 1))
            mons->inv[MSLOT_SCROLL] = NON_ITEM;

        if (ident != ID_UNKNOWN_TYPE && was_visible)
            set_ident_type(OBJ_SCROLLS, scroll_type, ident);

        mons->lose_energy(EUT_ITEM);
    }

    return read;
}

static int _generate_rod_power(monster *mons, int overriding_power = 0)
{
    // power is actually 5 + Evocations + 2d(Evocations)
    // modified by shield and shield skill
    int shield_num = 1;
    int shield_den = 1;
    int shield_base = 1;

    if (mons->inv[MSLOT_SHIELD] != NON_ITEM)
    {
        item_def *shield = mons->mslot_item(MSLOT_SHIELD);
        switch (shield->sub_type)
        {
        case ARM_BUCKLER:
            shield_base += 4;
            break;
        case ARM_SHIELD:
            shield_base += 2;
            break;
        case ARM_LARGE_SHIELD:
            shield_base++;
            break;
        default:
            break;
        }
    }

    const int power_base = mons->skill(SK_EVOCATIONS);
    int power            = 5 + power_base + (2 * random2(power_base));

    if (shield_base > 1)
    {
        const int shield_mod = ((power / shield_base) * shield_num) / shield_den;
        power -= shield_mod;
    }

    if (overriding_power > 0)
        power = overriding_power;

    return power;
}

static bolt& _generate_item_beem(bolt &beem, bolt& from, monster* mons)
{
    beem.name         = from.name;
    beem.beam_source  = mons->mindex();
    beem.source       = mons->pos();
    beem.colour       = from.colour;
    beem.range        = from.range;
    beem.damage       = from.damage;
    beem.ench_power   = from.ench_power;
    beem.hit          = from.hit;
    beem.glyph        = from.glyph;
    beem.flavour      = from.flavour;
    beem.thrower      = from.thrower;
    beem.is_beam      = from.is_beam;
    beem.is_explosion = from.is_explosion;
    return beem;
}

static bool _setup_wand_beam(bolt& beem, monster* mons)
{
    item_def &wand(mitm[mons->inv[MSLOT_WAND]]);

    // map wand type to monster spell type
    const spell_type mzap = _map_wand_to_mspell((wand_type)wand.sub_type);
    if (mzap == SPELL_NO_SPELL)
        return false;

    // set up the beam
    int power         = 30 + mons->hit_dice;
    bolt theBeam      = mons_spell_beam(mons, mzap, power);
    beem = _generate_item_beem(beem, theBeam, mons);

    beem.aux_source =
        wand.name(DESC_QUALNAME, false, true, false, false);

    return true;
}

static void _mons_fire_wand(monster* mons, item_def &wand, bolt &beem,
                            bool was_visible, bool niceWand)
{
    if (!simple_monster_message(mons, " zaps a wand."))
    {
        if (!silenced(you.pos()))
            mpr("You hear a zap.", MSGCH_SOUND);
    }

    // charge expenditure {dlb}
    wand.plus--;
    beem.is_tracer = false;
    beem.fire();

    if (was_visible)
    {
        const int wand_type = wand.sub_type;

        if (niceWand || !beem.is_enchantment() || beem.obvious_effect)
        {
            set_ident_type(OBJ_WANDS, wand_type, ID_KNOWN_TYPE);
            mons->props["wand_known"] = true;
        }
        else
        {
            set_ident_type(OBJ_WANDS, wand_type, ID_MON_TRIED_TYPE);
            mons->props["wand_known"] = false;
        }

        // Increment zap count.
        if (wand.plus2 >= 0)
            wand.plus2++;

        mons->flags |= MF_SEEN_RANGED;
    }

    mons->lose_energy(EUT_ITEM);
}

static void _rod_fired_pre(monster* mons)
{
    make_mons_stop_fleeing(mons);

    if (!simple_monster_message(mons, " zaps a rod.")
        && !silenced(you.pos()))
    {
        mpr("You hear a zap.", MSGCH_SOUND);
    }
}

static bool _rod_fired_post(monster* mons, item_def &rod, int idx, bolt &beem,
    int rate, bool was_visible)
{
    rod.plus -= rate;
    dprf("rod charge: %d, %d", rod.plus, rod.plus2);

    if (was_visible)
    {
        if (!beem.is_enchantment() || beem.obvious_effect)
            set_ident_flags(rod, ISFLAG_KNOW_TYPE);
    }

    mons->lose_energy(EUT_ITEM);
    return true;
}

static bool _get_rod_spell_and_cost(const item_def& rod, spell_type& spell,
                                    int& cost)
{
    bool success = false;

    for (int i = 0; i < SPELLBOOK_SIZE; ++i)
    {
        spell_type s = which_spell_in_book(rod, i);
        int c = spell_difficulty(spell) * ROD_CHARGE_MULT;

        if (s == SPELL_NO_SPELL || rod.plus < c)
            continue;

        success = true;

        spell = s;
        cost = c;

        if (one_chance_in(SPELLBOOK_SIZE - i + 1))
            break;
    }

    return success;
}

static bool _thunderbolt_tracer(monster *caster, int pow, coord_def aim)
{
    coord_def prev;
    if (caster->props.exists("thunderbolt_last")
        && caster->props["thunderbolt_last"].get_int() + 1 == you.num_turns)
    {
        prev = caster->props["thunderbolt_aim"].get_coord();
    }

    targetter_thunderbolt hitfunc(caster, spell_range(SPELL_THUNDERBOLT, pow),
                                  prev);
    hitfunc.set_aim(aim);

    mon_attitude_type castatt = caster->temp_attitude();
    int friendly = 0, enemy = 0;

    for (map<coord_def, aff_type>::const_iterator p = hitfunc.zapped.begin();
         p != hitfunc.zapped.end(); ++p)
    {
        if (p->second <= 0)
            continue;

        const actor *victim = actor_at(p->first);
        if (!victim)
            continue;

        int dam = 4 >> victim->res_elec();
        if (mons_atts_aligned(castatt, victim->temp_attitude()))
            friendly += dam;
        else
            enemy += dam;
    }

    return enemy > friendly;

    return false;
}

// handle_rod
// -- implemented as a dependent to handle_wand currently
// (no wand + rod turns this way)
// notes:
// shamelessly repurposing handle_wand code
// not one word about the name of this function!
static bool _handle_rod(monster *mons, bolt &beem)
{
    const int weapon = mons->inv[MSLOT_WEAPON];
    item_def &rod(mitm[weapon]);

    // Make sure the item actually is a rod.
    ASSERT(rod.base_type == OBJ_RODS);

    // was the player visible when we started?
    bool was_visible = you.can_see(mons);

    bool check_validity   = true;
    bool is_direct_effect = false;
    spell_type mzap       = SPELL_NO_SPELL;
    int rate              = 0;

    if (!_get_rod_spell_and_cost(rod, mzap, rate))
        return false;

    // XXX: There should be a better way to do this than hardcoding
    // monster-castable rod spells!
    switch (mzap)
    {
    case SPELL_BOLT_OF_FIRE:
    case SPELL_BOLT_OF_INACCURACY:
    case SPELL_IRON_SHOT:
    case SPELL_LIGHTNING_BOLT:
    case SPELL_POISON_ARROW:
    case SPELL_THROW_FLAME:
    case SPELL_THROW_FROST:
        break;

    case SPELL_STRIKING:
    case SPELL_FIREBALL:
        if (mons->foe_distance() < 2)
            return false;
        break;

    case SPELL_FREEZING_CLOUD:
    case SPELL_POISONOUS_CLOUD:
        if (mons->foe_distance() <= 2)
            return false;
        break;

    case SPELL_THUNDERBOLT:
        if (mons->props.exists("thunderbolt_last")
            && mons->props["thunderbolt_last"].get_int() + 1 == you.num_turns)
        {
            rate = min(5 * ROD_CHARGE_MULT, (int)rod.plus);
            mons->props["thunderbolt_mana"].get_int() = rate;
        }
        break;

    case SPELL_CALL_IMP:
    case SPELL_CAUSE_FEAR:
    case SPELL_SUMMON_DEMON:
    case SPELL_SUMMON_SWARM:
    case SPELL_OLGREBS_TOXIC_RADIANCE:
        _rod_fired_pre(mons);
        mons_cast(mons, beem, mzap, false);
        _rod_fired_post(mons, rod, weapon, beem, rate, was_visible);
        return true;

    default:
        return false;
    }

    bool zap = false;

    // set up the beam
    const int power = max(_generate_rod_power(mons), 1);

    dprf("using rod with power %d", power);

    bolt theBeam = mons_spell_beam(mons, mzap, power, check_validity);
    beem         = _generate_item_beem(beem, theBeam, mons);
    beem.aux_source =
        rod.name(DESC_QUALNAME, false, true, false, false);

    if (mons->confused())
    {
        beem.target = dgn_random_point_from(mons->pos(), LOS_RADIUS);
        if (beem.target.origin())
            return false;
        zap = true;
    }
    else if (mzap == SPELL_THUNDERBOLT)
        zap = _thunderbolt_tracer(mons, power, beem.target);
    else
    {
        fire_tracer(mons, beem);
        zap = mons_should_fire(beem);
    }

    if (is_direct_effect)
    {
        actor* foe = mons->get_foe();
        if (!foe)
            return false;
        _rod_fired_pre(mons);
        direct_effect(mons, mzap, beem, foe);
        return _rod_fired_post(mons, rod, weapon, beem, rate, was_visible);
    }
    else if (mzap == SPELL_THUNDERBOLT)
    {
        _rod_fired_pre(mons);
        cast_thunderbolt(mons, power, beem.target);
        return (_rod_fired_post(mons, rod, weapon, beem, rate, was_visible));
    }
    else if (zap)
    {
        _rod_fired_pre(mons);
        beem.is_tracer = false;
        beem.fire();
        return _rod_fired_post(mons, rod, weapon, beem, rate, was_visible);
    }

    return false;
}

//---------------------------------------------------------------
//
// handle_wand
//
// Give the monster a chance to zap a wand or rod. Returns true
// if the monster zapped.
//
//---------------------------------------------------------------
static bool _handle_wand(monster* mons, bolt &beem)
{
    // Yes, there is a logic to this ordering {dlb}:
    // FIXME: monsters should be able to use wands or rods
    //        out of sight of the player [rob]
    if (!mons_near(mons)
        || mons->asleep()
        || mons->has_ench(ENCH_SUBMERGED)
        || coinflip())
    {
        return false;
    }

    if (mons_itemuse(mons) < MONUSE_STARTING_EQUIPMENT)
        return false;

    if (mons->inv[MSLOT_WEAPON] != NON_ITEM
        && mitm[mons->inv[MSLOT_WEAPON]].base_type == OBJ_RODS)
    {
        return _handle_rod(mons, beem);
    }

    if (mons->inv[MSLOT_WAND] == NON_ITEM
        || mitm[mons->inv[MSLOT_WAND]].plus <= 0)
    {
        return false;
    }

    // Make sure the item actually is a wand.
    if (mitm[mons->inv[MSLOT_WAND]].base_type != OBJ_WANDS)
        return false;

    bool niceWand    = false;
    bool zap         = false;
    bool was_visible = you.can_see(mons);

    if (!_setup_wand_beam(beem, mons))
        return false;

    item_def &wand = mitm[mons->inv[MSLOT_WAND]];

    const wand_type kind = (wand_type)wand.sub_type;
    switch (kind)
    {
    case WAND_DISINTEGRATION:
        // Dial down damage from wands of disintegration, since
        // disintegration beams can do large amounts of damage.
        beem.damage.size = beem.damage.size * 2 / 3;
        break;

    case WAND_ENSLAVEMENT:
    case WAND_RANDOM_EFFECTS:
        // These have been deemed "too tricky" at this time {dlb}:
        return false;

    case WAND_DIGGING:
        // This is handled elsewhere.
        return false;

    // These are wands that monsters will aim at themselves {dlb}:
    case WAND_HASTING:
        if (!mons->has_ench(ENCH_HASTE))
        {
            beem.target = mons->pos();
            niceWand = true;
            break;
        }
        return false;

    case WAND_HEAL_WOUNDS:
        if (mons->hit_points <= mons->max_hit_points / 2)
        {
            beem.target = mons->pos();
            niceWand = true;
            break;
        }
        return false;

    case WAND_INVISIBILITY:
        if (!mons->has_ench(ENCH_INVIS)
            && !mons->has_ench(ENCH_SUBMERGED)
            && !mons->glows_naturally()
            && (!mons->friendly() || you.can_see_invisible(false)))
        {
            beem.target = mons->pos();
            niceWand = true;
            break;
        }
        return false;

    case WAND_TELEPORTATION:
        if (mons->hit_points <= mons->max_hit_points / 2
            || mons->caught())
        {
            if (!mons->has_ench(ENCH_TP)
                && !one_chance_in(20))
            {
                beem.target = mons->pos();
                niceWand = true;
                break;
            }
            // This break causes the wand to be tried on the player.
            break;
        }
        return false;

    default:
        break;
    }

    if (mons->confused())
    {
        beem.target = dgn_random_point_from(mons->pos(), LOS_RADIUS);
        if (beem.target.origin())
            return false;
        zap = true;
    }
    else if (!niceWand)
    {
        // Fire tracer, if necessary.
        fire_tracer(mons, beem);

        // Good idea?
        zap = mons_should_fire(beem);
    }

    if (niceWand || zap)
    {
        if (!niceWand)
            make_mons_stop_fleeing(mons);

        _mons_fire_wand(mons, wand, beem, was_visible, niceWand);

        return true;
    }

    return false;
}

static bool _mons_has_launcher(const monster* mons)
{
    for (int i = MSLOT_WEAPON; i <= MSLOT_ALT_WEAPON; ++i)
    {
        if (item_def *item = mons->mslot_item(static_cast<mon_inv_type>(i)))
        {
            if (is_range_weapon(*item))
                return true;
        }
    }
    return false;
}

//---------------------------------------------------------------
//
// handle_throw
//
// Give the monster a chance to throw something. Returns true if
// the monster hurled.
//
//---------------------------------------------------------------
static bool _handle_throw(monster* mons, bolt & beem)
{
    // Yes, there is a logic to this ordering {dlb}:
    if (mons->incapacitated()
        || mons->submerged())
    {
        return false;
    }

    if (mons_itemuse(mons) < MONUSE_STARTING_EQUIPMENT
        && mons->type != MONS_SPECTRAL_THING)
    {
        return false;
    }

    const bool archer = mons->is_archer();

    // Highly-specialised archers are more likely to shoot than talk. (?)
    if (one_chance_in(archer ? 9 : 5))
        return false;

    // Don't allow offscreen throwing for now.
    if (mons->foe == MHITYOU && !mons_near(mons))
        return false;

    // Monsters won't shoot in melee range, largely for balance reasons.
    // Specialist archers are an exception to this rule.
    if (!archer && adjacent(beem.target, mons->pos()))
        return false;

    // If the monster is a spellcaster, don't bother throwing stuff.
    // Exception: Spellcasters that already start out with some kind
    // ranged weapon. Seeing how monsters are disallowed from picking
    // up launchers if they have ranged spells, this will only apply
    // to very few monsters.
    if (mons_has_ranged_spell(mons, true, false)
        && !_mons_has_launcher(mons))
    {
        return false;
    }

    // Greatly lowered chances if the monster is fleeing or pacified and
    // leaving the level.
    if ((mons_is_fleeing(mons) || mons->pacified())
        && !one_chance_in(8))
    {
        return false;
    }

    item_def *launcher = NULL;
    const item_def *weapon = NULL;
    const int mon_item = mons_pick_best_missile(mons, &launcher);

    if (mon_item == NON_ITEM || !mitm[mon_item].defined())
        return false;

    if (player_or_mon_in_sanct(mons))
        return false;

    item_def *missile = &mitm[mon_item];

    const actor *act = actor_at(beem.target);
    if (missile->base_type == OBJ_MISSILES
        && missile->sub_type == MI_THROWING_NET
        && act)
    {
        // Throwing a net at a target that is already caught would be
        // completely useless, so bail out.
        if (act->caught())
            return false;
        // Netting targets that are already permanently stuck in place
        // is similarly useless.
        if (mons_class_is_stationary(act->type))
            return false;
    }

    // If the attack needs a launcher that we can't wield, bail out.
    if (launcher)
    {
        weapon = mons->mslot_item(MSLOT_WEAPON);
        if (weapon && weapon != launcher && weapon->cursed())
            return false;
    }

    // Ok, we'll try it.
    setup_monster_throw_beam(mons, beem);

    // Set fake damage for the tracer.
    beem.damage = dice_def(10, 10);

    // Set item for tracer, even though it probably won't be used
    beem.item = missile;

    // Fire tracer.
    fire_tracer(mons, beem);

    // Clear fake damage (will be set correctly in mons_throw).
    beem.damage = 0;

    // Good idea?
    if (mons_should_fire(beem))
    {
        // Monsters shouldn't shoot if fleeing, so let them "turn to attack".
        make_mons_stop_fleeing(mons);

        if (launcher && launcher != weapon)
            mons->swap_weapons();

        beem.name.clear();
        return mons_throw(mons, beem, mon_item);
    }

    return false;
}

// Give the monster its action energy (aka speed_increment).
static void _monster_add_energy(monster* mons)
{
    if (mons->speed > 0)
    {
        // Randomise to make counting off monster moves harder:
        const int energy_gained =
            max(1, div_rand_round(mons->speed * you.time_taken, 10));
        mons->speed_increment += energy_gained;
    }
}

#ifdef DEBUG
#    define DEBUG_ENERGY_USE(problem) \
    if (mons->speed_increment == old_energy && mons->alive()) \
             mprf(MSGCH_DIAGNOSTICS, \
                  problem " for monster '%s' consumed no energy", \
                  mons->name(DESC_PLAIN).c_str());
#else
#    define DEBUG_ENERGY_USE(problem) ((void) 0)
#endif

static void _confused_move_dir(monster *mons)
{
    mmov.reset();
    int pfound = 0;
    for (adjacent_iterator ai(mons->pos(), false); ai; ++ai)
        if (mons->can_pass_through(*ai))
        {
            // Highly intelligent monsters don't move if they might drown.
            if (mons_intel(mons) == I_HIGH
                && !mons->is_habitable(*ai))
            {
                // Players without a spoiler sheet have no way to know which
                // monsters are I_HIGH, and this behaviour is obscure.
                // Thus, give a message.
                const string where = make_stringf("%s@%d,%d",
                    level_id::current().describe().c_str(),
                    mons->pos().x, mons->pos().y);
                if (!mons->props.exists("no_conf_move")
                    || mons->props["no_conf_move"].get_string() != where)
                {
                    // But don't spam.
                    mons->props["no_conf_move"] = where;
                    simple_monster_message(mons,
                        make_stringf(" stays still, afraid of the %s.",
                        feat_type_name(grd(*ai))).c_str());
                }
                mmov.reset();
                break;
            }
            else if (one_chance_in(++pfound))
                mmov = *ai - mons->pos();
        }
}

static int _tentacle_move_speed(monster_type type)
{
    if (type == MONS_KRAKEN)
        return 10;
    else if (type == MONS_TENTACLED_STARSPAWN)
        return 18;
    else
        return 0;
}

static void _pre_monster_move(monster* mons)
{
    mons->hit_points = min(mons->max_hit_points, mons->hit_points);

    if (mons->type == MONS_SPATIAL_MAELSTROM
        && !player_in_branch(BRANCH_ABYSS)
        && !player_in_branch(BRANCH_ZIGGURAT))
    {
        for (int i = 0; i < you.time_taken; ++i)
        {
            if (one_chance_in(100))
            {
                mons->banish(mons);
                return;
            }
        }
    }

    reset_battlesphere(mons);

    // This seems to need to go here to actually get monsters to slow down.
    // XXX: Replace with a new ENCH_LIQUEFIED_GROUND or something.
    if (mons->liquefied_ground())
    {
        mon_enchant me = mon_enchant(ENCH_SLOW, 0, 0, 20);
        if (mons->has_ench(ENCH_SLOW))
            mons->update_ench(me);
        else
            mons->add_ench(me);
        mons->calc_speed();
    }

    fedhas_neutralise(mons);

    // Monster just summoned (or just took stairs), skip this action.
    if (!mons_is_mimic(mons->type) && testbits(mons->flags, MF_JUST_SUMMONED))
    {
        mons->flags &= ~MF_JUST_SUMMONED;
        return;
    }

    mon_acting mact(mons);

    // Mimics get enough energy to act immediately when revealed.
    if (mons_is_mimic(mons->type) && testbits(mons->flags, MF_JUST_SUMMONED))
    {
        mons->speed_increment = 80;
        mons->flags &= ~MF_JUST_SUMMONED;
    }
    else
        _monster_add_energy(mons);

    // Handle clouds on nonmoving monsters.
    if (mons->speed == 0)
    {
        _mons_in_cloud(mons);

        // Update constriction durations
        mons->accum_has_constricted();

        _heated_area(mons);
    }

    // Apply monster enchantments once for every normal-speed
    // player turn.
    mons->ench_countdown -= you.time_taken;
    while (mons->ench_countdown < 0)
    {
        mons->ench_countdown += 10;
        mons->apply_enchantments();

        // If the monster *merely* died just break from the loop
        // rather than quit altogether, since we have to deal with
        // giant spores and ball lightning exploding at the end of the
        // function, but do return if the monster's data has been
        // reset, since then the monster type is invalid.
        if (mons->type == MONS_NO_MONSTER)
            return;
        else if (mons->hit_points < 1)
            break;
    }

    // Memory is decremented here for a reason -- we only want it
    // decrementing once per monster "move".
    if (mons->foe_memory > 0 && !you.penance[GOD_ASHENZARI])
        mons->foe_memory -= you.time_taken;

    // Otherwise there are potential problems with summonings.
    if (mons->type == MONS_GLOWING_SHAPESHIFTER)
        mons->add_ench(ENCH_GLOWING_SHAPESHIFTER);

    if (mons->type == MONS_SHAPESHIFTER)
        mons->add_ench(ENCH_SHAPESHIFTER);

    // We reset batty monsters from wander to seek here, instead
    // of in handle_behaviour() since that will be called with
    // every single movement, and we want these monsters to
    // hit and run. -- bwr
    if (mons->foe != MHITNOT && mons_is_wandering(mons)
        && mons_is_batty(mons))
    {
        mons->behaviour = BEH_SEEK;
    }

    mons->check_speed();
}

void handle_monster_move(monster* mons)
{
    const monsterentry* entry = get_monster_data(mons->type);
    if (!entry)
        return;

    int old_energy      = mons->speed_increment;
    int non_move_energy = min(entry->energy_usage.move,
                              entry->energy_usage.swim);

#ifdef DEBUG_MONS_SCAN
    bool monster_was_floating = mgrd(mons->pos()) != mons->mindex();
#endif
    coord_def old_pos = mons->pos();

    coord_def kraken_last_update = mons->pos();

    if (!mons->has_action_energy())
        return;

    move_demon_tentacle(mons);

    if (!mons->alive())
        return;

    if (old_pos != mons->pos()
        && mons_is_tentacle_head(mons_base_type(mons)))
    {
        move_child_tentacles(mons);
        kraken_last_update = mons->pos();
    }

    old_pos = mons->pos();

#ifdef DEBUG_MONS_SCAN
    if (!monster_was_floating
        && mgrd(mons->pos()) != mons->mindex())
    {
        mprf(MSGCH_ERROR, "Monster %s became detached from mgrd "
                          "in handle_monster_move() loop",
             mons->name(DESC_PLAIN, true).c_str());
        mpr("[[[[[[[[[[[[[[[[[[", MSGCH_WARN);
        debug_mons_scan();
        mpr("]]]]]]]]]]]]]]]]]]", MSGCH_WARN);
        monster_was_floating = true;
    }
    else if (monster_was_floating
             && mgrd(mons->pos()) == mons->mindex())
    {
        mprf(MSGCH_DIAGNOSTICS, "Monster %s re-attached itself to mgrd "
                                "in handle_monster_move() loop",
             mons->name(DESC_PLAIN, true).c_str());
        monster_was_floating = false;
    }
#endif

    if (mons->is_projectile())
    {
        if (iood_act(*mons))
            return;
        mons->lose_energy(EUT_MOVE);
        return;
    }

    if (mons->type == MONS_BATTLESPHERE)
    {
        if (fire_battlesphere(mons))
            mons->lose_energy(EUT_SPECIAL);
    }

    if (mons->type == MONS_FULMINANT_PRISM)
    {
        ++mons->number;
        if (mons->number == 2)
            mons->suicide();
        else
        {
            if (player_can_hear(mons->pos()))
            {
                if (you.can_see(mons))
                {
                    simple_monster_message(mons, " crackles loudly.",
                                           MSGCH_WARN);
                }
                else
                    mpr("You hear a loud crackle.", MSGCH_SOUND);
            }
            // Done this way to keep the detonation timer predictable
            mons->speed_increment -= 10;
        }
        return;
    }

    mons->shield_blocks = 0;

<<<<<<< HEAD
        _mons_in_cloud(mons);
        _heated_area(mons);

        if (!mons->alive())
            break;
=======
    const int  cloud_num   = env.cgrid(mons->pos());
    const bool avoid_cloud = mons_avoids_cloud(mons, cloud_num);
>>>>>>> 1ef5305b

    _mons_in_cloud(mons);
    if (!mons->alive())
        return;

    slime_wall_damage(mons, speed_to_duration(mons->speed));
    if (!mons->alive())
        return;

    if (mons->type == MONS_TIAMAT && one_chance_in(3))
        draconian_change_colour(mons);

    _monster_regenerate(mons);

    if (mons->cannot_act()
        || mons->type == MONS_SIXFIRHY // these move only 8 of 24 turns
           && ++mons->number / 8 % 3 != 2  // but are not helpless
        || mons->type == MONS_JIANGSHI // similarly, but more irregular (48 of 90)
            && (++mons->number / 6 % 3 == 1 || mons->number / 3 % 5 == 1))
    {
        mons->speed_increment -= non_move_energy;
        return;
    }

    if (mons->has_ench(ENCH_DAZED) && one_chance_in(5))
    {
        simple_monster_message(mons, " is lost in a daze.");
        mons->speed_increment -= non_move_energy;
        return;
    }

    if (crawl_state.disables[DIS_MON_ACT] && !mons->wont_attack())
    {
        mons->speed_increment -= non_move_energy;
        return;
    }

    handle_behaviour(mons);

    // handle_behaviour() could make the monster leave the level.
    if (!mons->alive())
        return;

    ASSERT(!crawl_state.game_is_arena() || mons->foe != MHITYOU);
    ASSERT(in_bounds(mons->target) || mons->target.origin());

    // Submerging monsters will hide from clouds.
    if (avoid_cloud
        && monster_can_submerge(mons, grd(mons->pos()))
        && !mons->caught()
        && !mons->submerged())
    {
        mons->add_ench(ENCH_SUBMERGED);
        mons->speed_increment -= ENERGY_SUBMERGE(entry);
        return;
    }

    if (mons->speed >= 100)
    {
        mons->speed_increment -= non_move_energy;
        return;
    }

    if (igrd(mons->pos()) != NON_ITEM
        && (mons_itemuse(mons) >= MONUSE_WEAPONS_ARMOUR
            || mons_itemeat(mons) != MONEAT_NOTHING))
    {
        // Keep neutral, charmed, summoned monsters from picking up stuff.
        // Same for friendlies if friendly_pickup is set to "none".
        if ((!mons->neutral() && !mons->has_ench(ENCH_CHARM)
             || (you.religion == GOD_JIYVA && mons_is_slime(mons)))
            && !mons->is_summoned() && !mons->is_perm_summoned()
            && (!mons->friendly()
                || you.friendly_pickup != FRIENDLY_PICKUP_NONE))
        {
            if (_handle_pickup(mons))
            {
                DEBUG_ENERGY_USE("handle_pickup()");
                return;
            }
        }
    }

    // Lurking monsters only stop lurking if their target is right
    // next to them, otherwise they just sit there.
    // However, if the monster is involuntarily submerged but
    // still alive (e.g., nonbreathing which had water poured
    // on top of it), this doesn't apply.
    if (mons_is_lurking(mons) || mons->has_ench(ENCH_SUBMERGED))
    {
        if (mons->foe != MHITNOT
            && grid_distance(mons->target, mons->pos()) <= 1)
        {
            if (mons->submerged())
            {
                // Don't unsubmerge if the monster is avoiding the
                // cloud on top of the water.
                if (avoid_cloud)
                {
                    mons->speed_increment -= non_move_energy;
                    return;
                }

                if (!mons->del_ench(ENCH_SUBMERGED))
                {
                    // Couldn't unsubmerge.
                    mons->speed_increment -= non_move_energy;
                    return;
                }
            }
            mons->behaviour = BEH_SEEK;
        }
        else
        {
            mons->speed_increment -= non_move_energy;
            return;
        }
    }

    if (mons->caught())
    {
        // Struggling against the net takes time.
        _swim_or_move_energy(mons);
    }
    else if (!mons->petrified())
    {
        // Calculates mmov based on monster target.
        _handle_movement(mons);
        _shedu_movement_clamp(mons);

        if (mons_is_confused(mons)
            || mons->type == MONS_AIR_ELEMENTAL
               && mons->submerged())
        {
            _confused_move_dir(mons);

            // OK, mmov determined.
            const coord_def newcell = mmov + mons->pos();
            monster* enemy = monster_at(newcell);
            if (enemy
                && newcell != mons->pos()
                && !is_sanctuary(mons->pos()))
            {
                if (fight_melee(mons, enemy))
                {
                    mmov.reset();
                    DEBUG_ENERGY_USE("fight_melee()");
                    return;
                }
                else
                {
                    // FIXME: None of these work!
                    // Instead run away!
                    if (mons->add_ench(mon_enchant(ENCH_FEAR)))
                        behaviour_event(mons, ME_SCARE, 0, newcell);
                    return;
                }
            }
        }
    }
    mon_nearby_ability(mons);

    if (!mons->asleep() && !mons_is_wandering(mons)
        && !mons->withdrawn()
        // Berserking monsters are limited to running up and
        // hitting their foes.
        && !mons->berserk()
            // Slime creatures can split while wandering or resting.
            || mons->type == MONS_SLIME_CREATURE)
    {
        bolt beem;

        beem.source      = mons->pos();
        beem.target      = mons->target;
        beem.beam_source = mons->mindex();

        // Prevents unfriendlies from nuking you from offscreen.
        // How nice!
        const bool friendly_or_near =
            mons->friendly() && mons->foe == MHITYOU || mons->near_foe();
        if (friendly_or_near
            || mons->type == MONS_TEST_SPAWNER
            // Slime creatures can split when offscreen.
            || mons->type == MONS_SLIME_CREATURE
            // Lost souls can flicker away at any time they're isolated
            || mons->type == MONS_LOST_SOUL
            // Let monsters who have Dig use it off-screen.
            || mons->has_spell(SPELL_DIG))
        {
            // [ds] Special abilities shouldn't overwhelm
            // spellcasting in monsters that have both.  This aims
            // to give them both roughly the same weight.
            if (coinflip() ? mon_special_ability(mons, beem)
                             || _do_mon_spell(mons, beem)
                           : _do_mon_spell(mons, beem)
                             || mon_special_ability(mons, beem))
            {
                DEBUG_ENERGY_USE("spell or special");
                mmov.reset();
                return;
            }
        }

        if (friendly_or_near)
        {
            if (_handle_potion(mons, beem))
            {
                DEBUG_ENERGY_USE("_handle_potion()");
                return;
            }

            if (_handle_scroll(mons))
            {
                DEBUG_ENERGY_USE("_handle_scroll()");
                return;
            }

            if (_handle_evoke_equipment(mons, beem))
            {
                DEBUG_ENERGY_USE("_handle_evoke_equipment()");
                return;
            }

            if (_handle_wand(mons, beem))
            {
                DEBUG_ENERGY_USE("_handle_wand()");
                return;
            }

            if (_handle_reaching(mons))
            {
                DEBUG_ENERGY_USE("_handle_reaching()");
                return;
            }
        }

        if (_handle_throw(mons, beem))
        {
            DEBUG_ENERGY_USE("_handle_throw()");
            return;
        }
    }

    if (!mons->caught())
    {
        if (mons->pos() + mmov == you.pos())
        {
            ASSERT(!crawl_state.game_is_arena());

            if (!mons->wont_attack() && !mons->has_ench(ENCH_CHARM)
                && !mons->withdrawn())
            {
                // If it steps into you, cancel other targets.
                mons->foe = MHITYOU;
                mons->target = you.pos();

                fight_melee(mons, &you);

                if (mons_is_batty(mons))
                {
                    mons->behaviour = BEH_WANDER;
                    set_random_target(mons);
                }
                DEBUG_ENERGY_USE("fight_melee()");
                mmov.reset();
                return;
            }
        }

        // See if we move into (and fight) an unfriendly monster.
        monster* targ = monster_at(mons->pos() + mmov);

        //If a tentacle owner is attempting to move into an adjacent
        //segment, kill the segment and adjust connectivity data.
        if (targ && mons_tentacle_adjacent(mons, targ))
        {
            bool basis = targ->props.exists("outwards");
            int out_idx = basis ? targ->props["outwards"].get_int() : -1;
            if (out_idx != -1)
                menv[out_idx].props["inwards"].get_int() = mons->mindex();

            monster_die(targ,
                        KILL_MISC, NON_MONSTER, true);
            targ = NULL;
        }

        if (targ
            && targ != mons
            && mons->behaviour != BEH_WITHDRAW
            && !mons_aligned(mons, targ)
            && monster_can_hit_monster(mons, targ))
        {
            // Maybe they can swap places?
            if (_swap_monsters(mons, targ))
            {
                _swim_or_move_energy(mons);
                return;
            }
            // Figure out if they fight.
            else if ((!mons_is_firewood(targ)
                      || mons->is_child_tentacle())
                          && fight_melee(mons, targ))
            {
                if (mons_is_batty(mons))
                {
                    mons->behaviour = BEH_WANDER;
                    set_random_target(mons);
                    // mons->speed_increment -= mons->speed;
                }

                mmov.reset();
                DEBUG_ENERGY_USE("fight_melee()");
                return;
            }
        }
        else if (mons->behaviour == BEH_WITHDRAW
                 && ((targ && targ != mons && targ->friendly())
                      || (you.pos() == mons->pos() + mmov)))
        {
            // Don't count turns spent blocked by friendly creatures
            // (or the player) as an indication that we're stuck
            mons->props.erase("blocked_deadline");
        }

        if (invalid_monster(mons) || mons_is_stationary(mons))
        {
            if (mons->speed_increment == old_energy)
                mons->speed_increment -= non_move_energy;
            return;
        }

        if (mons->cannot_move() || !_monster_move(mons))
        {
            mons->speed_increment -= non_move_energy;
            mons->check_clinging(false);
        }
    }
    you.update_beholder(mons);
    you.update_fearmonger(mons);

    // Reevaluate behaviour, since the monster's surroundings have
    // changed (it may have moved, or died for that matter).  Don't
    // bother for dead monsters.  :)
    if (mons->alive())
    {
        handle_behaviour(mons);
        ASSERT(in_bounds(mons->target) || mons->target.origin());
    }

    if (mons_is_tentacle_head(mons_base_type(mons)))
    {
        if (mons->pos() != kraken_last_update)
            move_child_tentacles(mons);

        mons->number += (old_energy - mons->speed_increment)
                        * _tentacle_move_speed(mons_base_type(mons));
        while (mons->number >= 100)
        {
            move_child_tentacles(mons);
            mons->number -= 100;
        }
    }
}

static void _post_monster_move(monster* mons)
{
    if (invalid_monster(mons))
        return;

    mons->handle_constriction();

    if (mons->type == MONS_ANCIENT_ZYME)
        ancient_zyme_sicken(mons);

    if  (mons->type == MONS_ASMODEUS
         || mons->type == MONS_CHAOS_BUTTERFLY)
    {
        cloud_type ctype;
        switch (mons->type)
        {
            case MONS_ASMODEUS:         ctype = CLOUD_FIRE;          break;
            case MONS_CHAOS_BUTTERFLY:  ctype = CLOUD_RAIN;          break;
            default:                    ctype = CLOUD_NONE;          break;
        }

        for (adjacent_iterator ai(mons->pos()); ai; ++ai)
            if (!feat_is_solid(grd(*ai))
                && (env.cgrid(*ai) == EMPTY_CLOUD
                    || env.cloud[env.cgrid(*ai)].type == ctype))
            {
                place_cloud(ctype, *ai, 2 + random2(6), mons);
            }
    }

    if (mons->type != MONS_NO_MONSTER && mons->hit_points < 1)
        monster_die(mons, KILL_MISC, NON_MONSTER);
}

//---------------------------------------------------------------
//
// handle_monsters
//
// This is the routine that controls monster AI.
//
//---------------------------------------------------------------
void handle_monsters(bool with_noise)
{
    priority_queue<pair<monster *, int>,
                   vector<pair<monster *, int> >,
                   MonsterActionQueueCompare> monster_queue;

    for (monster_iterator mi; mi; ++mi)
    {
        _pre_monster_move(*mi);
        if (!invalid_monster(*mi) && mi->alive() && mi->has_action_energy())
            monster_queue.push(pair<monster *, int>(*mi, mi->speed_increment));
    }

    int tries = 0; // infinite loop protection, shouldn't be ever needed
    while (!monster_queue.empty())
    {
        if (tries++ > 32767)
        {
            die("infinite handle_monsters() loop, mons[0 of %d] is %s",
                (int)monster_queue.size(),
                monster_queue.top().first->name(DESC_PLAIN, true).c_str());
        }

        monster *mon = monster_queue.top().first;
        const int oldspeed = monster_queue.top().second;
        monster_queue.pop();

        if (invalid_monster(mon) || !mon->alive() || !mon->has_action_energy())
            continue;

        // Only move the monster if nothing else has played with its energy
        // during their turn.
        // This can happen with, e.g., headbutt stuns, cold attacks on cold-
        // -blooded monsters, etc.
        // If something's played with the energy, they get added back to
        // the queue just after this.
        if (oldspeed == mon->speed_increment)
        {
            handle_monster_move(mon);
            _post_monster_move(mon);
            fire_final_effects();
        }

        if (mon->has_action_energy())
        {
            monster_queue.push(
                pair<monster *, int>(mon, mon->speed_increment));
        }

        // If the player got banished, discard pending monster actions.
        if (you.banished)
        {
            // Clear list of mesmerising monsters.
            you.clear_beholders();
            you.clear_fearmongers();
            you.stop_constricting_all();
            you.stop_being_constricted();
            break;
        }
    }

    // Process noises now (before clearing the sleep flag).
    if (with_noise)
        apply_noises();

    // Clear one-turn deep sleep flag.
    // XXX: With the current handling, it would be cleaner to
    //      not treat this as an enchantment.
    // XXX: ENCH_SLEEPY only really works for player-cast
    //      hibernation.
    for (monster_iterator mi; mi; ++mi)
        mi->del_ench(ENCH_SLEEPY);

    // Clear any summoning flags so that lower indiced
    // monsters get their actions in the next round.
    for (int i = 0; i < MAX_MONSTERS; i++)
        menv[i].flags &= ~MF_JUST_SUMMONED;
}

static bool _jelly_divide(monster* parent)
{
    if (!mons_class_flag(parent->type, M_SPLITS))
        return false;

    const int reqd = max(parent->hit_dice * 8, 50);
    if (parent->hit_points < reqd)
        return false;

    monster* child = NULL;
    coord_def child_spot;
    int num_spots = 0;

    // First, find a suitable spot for the child {dlb}:
    for (adjacent_iterator ai(parent->pos()); ai; ++ai)
        if (actor_at(*ai) == NULL && parent->can_pass_through(*ai)
            && one_chance_in(++num_spots))
        {
            child_spot = *ai;
        }

    if (num_spots == 0)
        return false;

    // Now that we have a spot, find a monster slot {dlb}:
    child = get_free_monster();
    if (!child)
        return false;

    // Handle impact of split on parent {dlb}:
    parent->max_hit_points /= 2;

    if (parent->hit_points > parent->max_hit_points)
        parent->hit_points = parent->max_hit_points;

    parent->init_experience();
    parent->experience = parent->experience * 3 / 5 + 1;

    // Create child {dlb}:
    // This is terribly partial and really requires
    // more thought as to generation ... {dlb}
    *child = *parent;
    child->max_hit_points  = child->hit_points;
    child->speed_increment = 70 + random2(5);
    child->moveto(child_spot);
    child->set_new_monster_id();

    mgrd(child->pos()) = child->mindex();

    if (!simple_monster_message(parent, " splits in two!")
        && (player_can_hear(parent->pos()) || player_can_hear(child->pos())))
    {
        mpr("You hear a squelching noise.", MSGCH_SOUND);
    }

    if (crawl_state.game_is_arena())
        arena_placed_monster(child);

    return true;
}

// XXX: This function assumes that only jellies eat items.
static bool _monster_eat_item(monster* mons, bool nearby)
{
    if (!mons_eats_items(mons))
        return false;

    // Friendly jellies won't eat (unless worshipping Jiyva).
    if (mons->friendly() && you.religion != GOD_JIYVA)
        return false;

    // Off-limit squares are off-limit.
    if (testbits(env.pgrid(mons->pos()), FPROP_NO_JIYVA))
        return false;

    int hps_changed = 0;
    // Zotdef jellies are toned down slightly
    int max_eat = roll_dice(1, (crawl_state.game_is_zotdef() ? 8 : 10));
    int eaten = 0;
    bool eaten_net = false;
    bool death_ooze_ate_good = false;
    bool death_ooze_ate_corpse = false;
    bool shown_msg = false;
    piety_gain_t gain = PIETY_NONE;
    int js = JS_NONE;

    // Jellies can swim, so don't check water
    for (stack_iterator si(mons->pos());
         si && eaten < max_eat && hps_changed < 50; ++si)
    {
        if (!is_item_jelly_edible(*si))
            continue;

#if defined(DEBUG_DIAGNOSTICS) || defined(DEBUG_EATERS)
        mprf(MSGCH_DIAGNOSTICS,
             "%s eating %s", mons->name(DESC_PLAIN, true).c_str(),
             si->name(DESC_PLAIN).c_str());
#endif

        int quant = si->quantity;

        death_ooze_ate_good = (mons->type == MONS_DEATH_OOZE
                               && (get_weapon_brand(*si) == SPWPN_HOLY_WRATH
                                   || get_ammo_brand(*si) == SPMSL_SILVER));
        death_ooze_ate_corpse = (mons->type == MONS_DEATH_OOZE
                                 && ((si->base_type == OBJ_CORPSES
                                     && si->sub_type == CORPSE_BODY)
                                 || si->base_type == OBJ_FOOD
                                     && si->sub_type == FOOD_CHUNK));

        if (si->base_type != OBJ_GOLD)
        {
            quant = min(quant, max_eat - eaten);

            hps_changed += (quant * item_mass(*si))
                           / (crawl_state.game_is_zotdef() ? 30 : 20) + quant;
            eaten += quant;

            if (mons->caught()
                && si->base_type == OBJ_MISSILES
                && si->sub_type == MI_THROWING_NET
                && item_is_stationary(*si))
            {
                mons->del_ench(ENCH_HELD, true);
                eaten_net = true;
            }
        }
        else
        {
            // Shouldn't be much trouble to digest a huge pile of gold!
            if (quant > 500)
                quant = 500 + roll_dice(2, (quant - 500) / 2);

            hps_changed += quant / 10 + 1;
            eaten++;
        }

        if (eaten && !shown_msg && player_can_hear(mons->pos()))
        {
            mprf(MSGCH_SOUND, "You hear a%s slurping noise.",
                 nearby ? "" : " distant");
            shown_msg = true;
        }

        if (you.religion == GOD_JIYVA)
        {
            gain = sacrifice_item_stack(*si, &js, quant);
            if (gain > PIETY_NONE)
                simple_god_message(" appreciates your sacrifice.");

            jiyva_slurp_message(js);
        }

        if (quant >= si->quantity)
            item_was_destroyed(*si, mons->mindex());

        if (is_blood_potion(*si))
        {
            for (int i = 0; i < quant; ++i)
                remove_oldest_blood_potion(*si);
        }
        dec_mitm_item_quantity(si.link(), quant);
    }

    if (eaten > 0)
    {
        hps_changed = max(hps_changed, 1);
        hps_changed = min(hps_changed, 50);

        if (death_ooze_ate_good)
            mons->hurt(NULL, hps_changed, BEAM_NONE, false);
        else
        {
            // This is done manually instead of using heal_monster(),
            // because that function doesn't work quite this way. - bwr
            const int base_max = mons_avg_hp(mons->type);
            mons->hit_points += hps_changed;
            mons->hit_points = min(MAX_MONSTER_HP,
                                   min(base_max * 2, mons->hit_points));
            mons->max_hit_points = max(mons->hit_points, mons->max_hit_points);
        }

        if (death_ooze_ate_corpse)
            place_cloud(CLOUD_MIASMA, mons->pos(), 4 + random2(5), mons);

        if (death_ooze_ate_good)
            simple_monster_message(mons, " twists violently!");
        else if (eaten_net)
            simple_monster_message(mons, " devours the net!");
        else
            _jelly_divide(mons);
    }

    return (eaten > 0);
}

static bool _monster_eat_single_corpse(monster* mons, item_def& item,
                                       bool do_heal, bool nearby)
{
    if (item.base_type != OBJ_CORPSES || item.sub_type != CORPSE_BODY)
        return false;

    const monster_type mt = item.mon_type;
    if (do_heal)
    {
        const int base_max = mons_avg_hp(mons->type);
        mons->hit_points += 1 + random2(mons_weight(mt)) / 100;
        mons->hit_points = min(MAX_MONSTER_HP,
                               min(base_max * 2, mons->hit_points));
        mons->max_hit_points = max(mons->hit_points, mons->max_hit_points);
    }

    if (nearby)
    {
        mprf("%s eats %s.", mons->name(DESC_THE).c_str(),
             item.name(DESC_THE).c_str());
    }

    // Butcher the corpse without leaving chunks.
    butcher_corpse(item, MB_MAYBE, false);

    return true;
}

static bool _monster_eat_corpse(monster* mons, bool do_heal, bool nearby)
{
    if (!mons_eats_corpses(mons))
        return false;

    int eaten = 0;

    for (stack_iterator si(mons->pos()); si; ++si)
    {
        if (_monster_eat_single_corpse(mons, *si, do_heal, nearby))
        {
            eaten++;
            break;
        }
    }

    return (eaten > 0);
}

static bool _monster_eat_food(monster* mons, bool nearby)
{
    if (!mons_eats_food(mons))
        return false;

    if (mons_is_fleeing(mons))
        return false;

    int eaten = 0;

    for (stack_iterator si(mons->pos()); si; ++si)
    {
        const bool is_food = (si->base_type == OBJ_FOOD);
        const bool is_corpse = (si->base_type == OBJ_CORPSES
                                   && si->sub_type == CORPSE_BODY);
        const bool free_to_eat = (mons->wont_attack()
                                  || grid_distance(mons->pos(), you.pos()) > 1);

        if (!is_food && !is_corpse)
            continue;

        if (free_to_eat && coinflip())
        {
            if (is_food)
            {
                if (nearby)
                {
                    mprf("%s eats %s.", mons->name(DESC_THE).c_str(),
                         quant_name(*si, 1, DESC_THE).c_str());
                }

                dec_mitm_item_quantity(si.link(), 1);

                eaten++;
                break;
            }
            else
            {
                // Assume that only undead can heal from eating corpses.
                if (_monster_eat_single_corpse(mons, *si,
                                               mons->holiness() == MH_UNDEAD,
                                               nearby))
                {
                    eaten++;
                    break;
                }
            }
        }
    }

    return (eaten > 0);
}

//---------------------------------------------------------------
//
// handle_pickup
//
// Returns false if monster doesn't spend any time picking something up.
//
//---------------------------------------------------------------
static bool _handle_pickup(monster* mons)
{
    if (mons->asleep() || mons->submerged())
        return false;

    // Flying over water doesn't let you pick up stuff.  This is inexact, as
    // a merfolk could be flying, but that's currently impossible except for
    // being tornadoed, and with *that* low life expectancy let's not care.
    dungeon_feature_type feat = grd(mons->pos());

    if ((feat == DNGN_LAVA || feat == DNGN_DEEP_WATER) && mons->flight_mode())
        return false;

    const bool nearby = mons_near(mons);
    int count_pickup = 0;

    if (mons_itemeat(mons) != MONEAT_NOTHING)
    {
        if (mons_eats_items(mons))
        {
            if (_monster_eat_item(mons, nearby))
                return false;
        }
        else if (mons_eats_corpses(mons))
        {
            // Assume that only undead can heal from eating corpses.
            if (_monster_eat_corpse(mons, mons->holiness() == MH_UNDEAD,
                                    nearby))
            {
                return false;
            }
        }
        else if (mons_eats_food(mons))
        {
            if (_monster_eat_food(mons, nearby))
                return false;
        }
    }

    if (mons_itemuse(mons) >= MONUSE_WEAPONS_ARMOUR)
    {
        // Note: Monsters only look at stuff near the top of stacks.
        //
        // XXX: Need to put in something so that monster picks up
        // multiple items (e.g. ammunition) identical to those it's
        // carrying.
        //
        // Monsters may now pick up up to two items in the same turn.
        // (jpeg)
        for (stack_iterator si(mons->pos()); si; ++si)
        {
            if (si->flags & ISFLAG_NO_PICKUP)
                continue;

            if (mons->pickup_item(*si, nearby))
                count_pickup++;

            if (count_pickup > 1 || coinflip())
                break;
        }
    }

    return (count_pickup > 0);
}

// Randomise potential damage.
static int _estimated_trap_damage(trap_type trap)
{
    switch (trap)
    {
        case TRAP_BLADE: return (10 + random2(30));
        case TRAP_DART:  return random2(4);
        case TRAP_ARROW: return random2(7);
        case TRAP_SPEAR: return random2(10);
        case TRAP_BOLT:  return random2(13);
        case TRAP_GAS:   return random2(50);
        default:         return 0;
    }
}

// Check whether a given trap (described by trap position) can be
// regarded as safe.  Takes into account monster intelligence and
// allegiance.
// (just_check is used for intelligent monsters trying to avoid traps.)
static bool _is_trap_safe(const monster* mons, const coord_def& where,
                          bool just_check)
{
    const int intel = mons_intel(mons);

    const trap_def *ptrap = find_trap(where);
    if (!ptrap)
        return true;
    const trap_def& trap = *ptrap;

    const bool player_knows_trap = (trap.is_known(&you));

    // No friendly monsters will ever enter a Zot trap you know.
    if (player_knows_trap && mons->friendly() && trap.type == TRAP_ZOT)
        return false;

    // Dumb monsters don't care at all.
    if (intel == I_PLANT)
        return true;

    // Known shafts are safe. Unknown ones are unknown.
    if (trap.type == TRAP_SHAFT)
        return true;

    // Hostile monsters are not afraid of non-mechanical traps.
    // Allies will try to avoid teleportation and zot traps.
    const bool mechanical = (trap.category() == DNGN_TRAP_MECHANICAL);

    if (trap.is_known(mons))
    {
        if (just_check)
            return false; // Square is blocked.
        else
        {
            // Test for corridor-like environment.
            const int x = where.x - mons->pos().x;
            const int y = where.y - mons->pos().y;

            // The question is whether the monster (m) can easily reach its
            // presumable destination (x) without stepping on the trap. Traps
            // in corridors do not allow this. See e.g
            //  #x#        ##
            //  #^#   or  m^x
            //   m         ##
            //
            // The same problem occurs if paths are blocked by monsters,
            // hostile terrain or other traps rather than walls.
            // What we do is check whether the squares with the relative
            // positions (-1,0)/(+1,0) or (0,-1)/(0,+1) form a "corridor"
            // (relative to the _trap_ position rather than the monster one).
            // If they don't, the trap square is marked as "unsafe" (because
            // there's a good alternative move for the monster to take),
            // otherwise the decision will be made according to later tests
            // (monster hp, trap type, ...)
            // If a monster still gets stuck in a corridor it will usually be
            // because it has less than half its maximum hp.

            if ((mon_can_move_to_pos(mons, coord_def(x-1, y), true)
                 || mon_can_move_to_pos(mons, coord_def(x+1,y), true))
                && (mon_can_move_to_pos(mons, coord_def(x,y-1), true)
                    || mon_can_move_to_pos(mons, coord_def(x,y+1), true)))
            {
                return false;
            }
        }
    }

    // Friendlies will try not to be parted from you.
    if (intelligent_ally(mons) && trap.type == TRAP_TELEPORT
        && player_knows_trap && mons_near(mons))
    {
        return false;
    }

    // Healthy monsters don't mind a little pain.
    if (mechanical && mons->hit_points >= mons->max_hit_points / 2
        && (intel == I_ANIMAL
            || mons->hit_points > _estimated_trap_damage(trap.type)))
    {
        return true;
    }

    // In Zotdef critters will risk death to get to the Orb
    if (crawl_state.game_is_zotdef() && mechanical)
        return true;

    // Friendly and good neutral monsters don't enjoy Zot trap perks;
    // handle accordingly.  In the arena Zot traps affect all monsters.
    if (mons->wont_attack() || crawl_state.game_is_arena())
    {
        return (mechanical ? mons_flies(mons)
                           : !trap.is_known(mons) || trap.type != TRAP_ZOT);
    }
    else
        return (!mechanical || mons_flies(mons) || !trap.is_known(mons));
}

static void _mons_open_door(monster* mons, const coord_def &pos)
{
    const char *adj = "", *noun = "door";

    bool was_seen   = false;

    set<coord_def> all_door = connected_doors(pos);
    get_door_description(all_door.size(), &adj, &noun);

    for (set<coord_def>::iterator i = all_door.begin();
         i != all_door.end(); ++i)
    {
        const coord_def& dc = *i;

        if (you.see_cell(dc))
            was_seen = true;

        grd(dc) = DNGN_OPEN_DOOR;
        set_terrain_changed(dc);
    }

    if (was_seen)
    {
        viewwindow();

        string open_str = "opens the ";
        open_str += adj;
        open_str += noun;
        open_str += ".";

        // Should this be conditionalized on you.can_see(mons?)
        mons->seen_context = (all_door.size() <= 2) ? SC_DOOR : SC_GATE;

        if (!you.can_see(mons))
        {
            mprf("Something unseen %s", open_str.c_str());
            interrupt_activity(AI_FORCE_INTERRUPT);
        }
        else if (!you_are_delayed())
        {
            mprf("%s %s", mons->name(DESC_A).c_str(),
                 open_str.c_str());
        }
    }

    mons->lose_energy(EUT_MOVE);

    dungeon_events.fire_position_event(DET_DOOR_OPENED, pos);
}

static bool _no_habitable_adjacent_grids(const monster* mon)
{
    for (adjacent_iterator ai(mon->pos()); ai; ++ai)
        if (monster_habitable_grid(mon, grd(*ai)))
            return false;

    return true;
}

static bool _same_tentacle_parts(const monster* mpusher,
                               const monster* mpushee)
{
    if (!mons_is_tentacle_head(mons_base_type(mpusher)))
        return false;

    if (mpushee->is_child_tentacle_of(mpusher))
        return true;

    if (mons_tentacle_adjacent(mpusher, mpushee))
        return true;

    return false;
}

static bool _mons_can_displace(const monster* mpusher,
                               const monster* mpushee)
{
    if (invalid_monster(mpusher) || invalid_monster(mpushee))
        return false;

    const int ipushee = mpushee->mindex();
    if (invalid_monster_index(ipushee))
        return false;


    if (!mpushee->has_action_energy()
        && !_same_tentacle_parts(mpusher, mpushee))
    {
        return false;
    }

    // Confused monsters can't be pushed past, sleeping monsters
    // can't push. Note that sleeping monsters can't be pushed
    // past, either, but they may be woken up by a crowd trying to
    // elbow past them, and the wake-up check happens downstream.
    // Monsters caught in a net also can't be pushed past.
    if (mons_is_confused(mpusher) || mons_is_confused(mpushee)
        || mpusher->cannot_move() || mons_is_stationary(mpusher)
        || mpusher->is_constricted() || mpushee->is_constricted()
        || (!_same_tentacle_parts(mpusher, mpushee)
           && (mpushee->cannot_move()
               || mons_is_stationary(mpushee)))
        || mpusher->asleep() || mpushee->caught())
    {
        return false;
    }

    // Batty monsters are unpushable.
    if (mons_is_batty(mpusher) || mons_is_batty(mpushee))
        return false;

    // Anyone can displace a submerged monster (otherwise monsters can
    // get stuck behind a trapdoor spider, giving away its presence).
    if (mpushee->submerged())
        return true;

    if (!monster_shover(mpusher))
        return false;

    // Fleeing monsters of the same type may push past higher ranking ones.
    if (!monster_senior(mpusher, mpushee, mons_is_retreating(mpusher)))
        return false;

    return true;
}

static int _count_adjacent_slime_walls(const coord_def &pos)
{
    int count = 0;
    for (adjacent_iterator ai(pos); ai; ++ai)
        if (env.grid(*ai) == DNGN_SLIMY_WALL)
            count++;

    return count;
}

// Returns true if the monster should try to avoid that position
// because of taking damage from slime walls.
static bool _check_slime_walls(const monster *mon,
                               const coord_def &targ)
{
    if (!player_in_branch(BRANCH_SLIME_PITS) || mons_is_slime(mon)
        || actor_slime_wall_immune(mon) || mons_intel(mon) <= I_INSECT)
    {
        return false;
    }
    const int target_count = _count_adjacent_slime_walls(targ);
    // Entirely safe.
    if (!target_count)
        return false;

    const int current_count = _count_adjacent_slime_walls(mon->pos());
    if (target_count <= current_count)
        return false;

    // The monster needs to have a purpose to risk taking damage.
    if (!mons_is_seeking(mon))
        return true;

    // With enough hit points monsters will consider moving
    // onto more dangerous squares.
    return (mon->hit_points < mon->max_hit_points / 2);
}
// Check whether a monster can move to given square (described by its relative
// coordinates to the current monster position). just_check is true only for
// calls from is_trap_safe when checking the surrounding squares of a trap.
bool mon_can_move_to_pos(const monster* mons, const coord_def& delta,
                         bool just_check)
{
    const coord_def targ = mons->pos() + delta;

    // Bounds check: don't consider moving out of grid!
    if (!in_bounds(targ))
        return false;

    // No monster may enter the open sea.
    if (grd(targ) == DNGN_OPEN_SEA || grd(targ) == DNGN_LAVA_SEA)
        return false;

    // Non-friendly and non-good neutral monsters won't enter
    // sanctuaries.
    if (!mons->wont_attack()
        && is_sanctuary(targ)
        && !is_sanctuary(mons->pos()))
    {
        return false;
    }

    // Inside a sanctuary don't attack anything!
    if (is_sanctuary(mons->pos()) && actor_at(targ))
        return false;

    const dungeon_feature_type target_grid = grd(targ);
    const habitat_type habitat = mons_primary_habitat(mons);

    // The kraken is so large it cannot enter shallow water.
    // Its tentacles can, and will, though.
    if (mons_base_type(mons) == MONS_KRAKEN
        && target_grid == DNGN_SHALLOW_WATER)
    {
        return false;
    }
    bool no_water = false;

    const int targ_cloud_num = env.cgrid(targ);
    if (mons_avoids_cloud(mons, targ_cloud_num))
        return false;

    if (_check_slime_walls(mons, targ))
        return false;

    const bool burrows = mons_class_flag(mons->type, M_BURROWS);
    const bool digs = _mons_can_cast_dig(mons, false)
                      || _mons_can_zap_dig(mons);
    const bool flattens_trees = mons_flattens_trees(mons);
    if (((burrows || digs) && (target_grid == DNGN_ROCK_WALL
                               || target_grid == DNGN_CLEAR_ROCK_WALL))
        || (flattens_trees && feat_is_tree(target_grid)))
    {
        // Don't burrow out of bounds.
        if (!in_bounds(targ))
            return false;
    }
    else if (no_water && feat_is_water(target_grid))
        return false;
    else if (!mons_can_traverse(mons, targ, false)
             && !monster_habitable_grid(mons, target_grid))
    {
        // If the monster somehow ended up in this habitat (and is
        // not dead by now), give it a chance to get out again.
        if (grd(mons->pos()) == target_grid && mons->ground_level()
            && _no_habitable_adjacent_grids(mons))
        {
            return true;
        }

        return false;
    }

    // Wandering mushrooms usually don't move while you are looking.
    if (mons->type == MONS_WANDERING_MUSHROOM
        || (mons->type == MONS_LURKING_HORROR
            && mons->foe_distance() > random2(LOS_RADIUS + 1)))
    {
        if (!mons->wont_attack()
            && is_sanctuary(mons->pos()))
        {
            return true;
        }

        if (!mons->friendly()
                && you.see_cell(targ)
            || mon_enemies_around(mons))
        {
            return false;
        }
    }

    // Fire elementals avoid water and cold.
    if (mons->type == MONS_FIRE_ELEMENTAL && feat_is_watery(target_grid))
        return false;

    // Submerged water creatures avoid the shallows where
    // they would be forced to surface. -- bwr
    // [dshaligram] Monsters now prefer to head for deep water only if
    // they're low on hitpoints. No point in hiding if they want a
    // fight.
    if (habitat == HT_WATER
        && targ != you.pos()
        && target_grid != DNGN_DEEP_WATER
        && grd(mons->pos()) == DNGN_DEEP_WATER
        && mons->hit_points < (mons->max_hit_points * 3) / 4)
    {
        return false;
    }

    // Smacking the player is always a good move if we're
    // hostile (even if we're heading somewhere else).
    // Also friendlies want to keep close to the player
    // so it's okay as well.

    // Smacking another monster is good, if the monsters
    // are aligned differently.
    if (monster* targmonster = monster_at(targ))
    {
        if (just_check)
        {
            if (targ == mons->pos())
                return true;

            return false; // blocks square
        }

        if (!summon_can_attack(mons, targ))
            return false;

        // Cut down plants only when no alternative, or they're
        // our target.
        if (mons_is_firewood(targmonster) && mons->target != targ)
            return false;

        if (mons_aligned(mons, targmonster)
            && !_mons_can_displace(mons, targmonster))
        {
            // In Zotdef hostiles will whack other hostiles if immobile
            // - prevents plugging gaps with hostile oklobs
            if (crawl_state.game_is_zotdef())
            {
                if (!mons_is_stationary(targmonster)
                    || targmonster->attitude != ATT_HOSTILE)
                {
                    return false;
                }
            }
            else
                return false;
        }
        // Prefer to move past enemies instead of hit them, if we're retreating
        else if (!mons_aligned(mons, targmonster)
                 && mons->behaviour == BEH_WITHDRAW)
        {
            return false;
        }
    }

    // Friendlies shouldn't try to move onto the player's
    // location, if they are aiming for some other target.
    if (mons->wont_attack()
        && mons->foe != MHITYOU
        && (mons->foe != MHITNOT || mons->is_patrolling())
        && targ == you.pos())
    {
        return false;
    }

    // Wandering through a trap is OK if we're pretty healthy,
    // really stupid, or immune to the trap.
    if (!_is_trap_safe(mons, targ, just_check))
        return false;

    // If we end up here the monster can safely move.
    return true;
}

// Uses, and updates the global variable mmov.
static void _find_good_alternate_move(monster* mons,
                                      const move_array& good_move)
{
    const coord_def target = mons->firing_pos.zero() ? mons->target
                                                     : mons->firing_pos;
    const int current_distance = distance2(mons->pos(), target);

    int dir = _compass_idx(mmov);

    // Only handle if the original move is to an adjacent square.
    if (dir == -1)
        return;

    int dist[2];

    // First 1 away, then 2 (3 is silly).
    for (int j = 1; j <= 2; j++)
    {
        const int FAR_AWAY = 1000000;

        // Try both directions (but randomise which one is first).
        const int sdir = coinflip() ? j : -j;
        const int inc = -2 * sdir;

        for (int mod = sdir, i = 0; i < 2; mod += inc, i++)
        {
            const int newdir = (dir + 8 + mod) % 8;
            if (good_move[mon_compass[newdir].x+1][mon_compass[newdir].y+1])
                dist[i] = distance2(mons->pos()+mon_compass[newdir], target);
            else
                dist[i] = mons_is_retreating(mons) ? (-FAR_AWAY) : FAR_AWAY;
        }

        const int dir0 = ((dir + 8 + sdir) % 8);
        const int dir1 = ((dir + 8 - sdir) % 8);

        // Now choose.
        if (dist[0] == dist[1] && abs(dist[0]) == FAR_AWAY)
            continue;

        // Which one was better? -- depends on FLEEING or not.
        if (mons_is_retreating(mons))
        {
            if (dist[0] >= dist[1] && dist[0] >= current_distance)
            {
                mmov = mon_compass[dir0];
                break;
            }
            if (dist[1] >= dist[0] && dist[1] >= current_distance)
            {
                mmov = mon_compass[dir1];
                break;
            }
        }
        else
        {
            if (dist[0] <= dist[1] && dist[0] <= current_distance)
            {
                mmov = mon_compass[dir0];
                break;
            }
            if (dist[1] <= dist[0] && dist[1] <= current_distance)
            {
                mmov = mon_compass[dir1];
                break;
            }
        }
    }
}

static void _jelly_grows(monster* mons)
{
    if (player_can_hear(mons->pos()))
    {
        mprf(MSGCH_SOUND, "You hear a%s slurping noise.",
             mons_near(mons) ? "" : " distant");
    }

    mons->hit_points += 5;
    // possible with ridiculous farming on a full level
    mons->hit_points = min(mons->hit_points, MAX_MONSTER_HP);

    // note here, that this makes jellies "grow" {dlb}:
    if (mons->hit_points > mons->max_hit_points)
        mons->max_hit_points = mons->hit_points;

    _jelly_divide(mons);
}

static bool _monster_swaps_places(monster* mon, const coord_def& delta)
{
    if (delta.origin())
        return false;

    monster* const m2 = monster_at(mon->pos() + delta);

    if (!m2)
        return false;

    if (!_mons_can_displace(mon, m2))
        return false;

    if (m2->asleep())
    {
        if (coinflip())
        {
            dprf("Alerting monster %s at (%d,%d)",
                 m2->name(DESC_PLAIN).c_str(), m2->pos().x, m2->pos().y);
            behaviour_event(m2, ME_ALERT);
        }
        return false;
    }

    // Check that both monsters will be happy at their proposed new locations.
    const coord_def c = mon->pos();
    const coord_def n = mon->pos() + delta;

    if (!monster_habitable_grid(mon, grd(n)) && !mon->can_cling_to(n)
        || !monster_habitable_grid(m2, grd(c)) && !m2->can_cling_to(c))
    {
        return false;
    }

    // Okay, do the swap!
#ifdef EUCLIDEAN
    _swim_or_move_energy(mon, delta.abs() == 2);
#else
    _swim_or_move_energy(mon);
#endif

    mon->set_position(n);
    mgrd(n) = mon->mindex();
    m2->set_position(c);

    mon->clear_far_constrictions();
    m2->clear_far_constrictions();

    const int m2i = m2->mindex();
    ASSERT(m2i >= 0);
    ASSERT(m2i < MAX_MONSTERS);
    mgrd(c) = m2i;
    _swim_or_move_energy(m2);

    mon->check_redraw(c, false);
    if (mon->is_wall_clinging())
        mon->check_clinging(true);
    else
        mon->apply_location_effects(c);

    m2->check_redraw(n, false);
    if (m2->is_wall_clinging())
        m2->check_clinging(true);
    else
        m2->apply_location_effects(n);

    // The seen context no longer applies if the monster is moving normally.
    mon->seen_context = SC_NONE;
    m2->seen_context = SC_NONE;

    return false;
}

static bool _do_move_monster(monster* mons, const coord_def& delta)
{
    const coord_def f = mons->pos() + delta;

    if (!in_bounds(f))
        return false;

    if (f == you.pos())
    {
        fight_melee(mons, &you);
        return true;
    }

    // This includes the case where the monster attacks itself.
    if (monster* def = monster_at(f))
    {
        fight_melee(mons, def);
        return true;
    }

    if (mons->is_constricted())
    {
        if (mons->attempt_escape())
            simple_monster_message(mons, " escapes!");
        else
        {
            simple_monster_message(mons, " struggles to escape constriction.");
            _swim_or_move_energy(mons);
            return true;
        }
    }

    if (grd(f) == DNGN_CLOSED_DOOR || grd(f) == DNGN_SEALED_DOOR)
    {
        if (mons_can_open_door(mons, f))
        {
            _mons_open_door(mons, f);
            return true;
        }
        else if (mons_can_eat_door(mons, f))
        {
            grd(f) = DNGN_FLOOR;
            set_terrain_changed(f);

            _jelly_grows(mons);

            if (you.see_cell(f))
            {
                viewwindow();

                if (!you.can_see(mons))
                {
                    mpr("The door mysteriously vanishes.");
                    interrupt_activity(AI_FORCE_INTERRUPT);
                }
                else
                    simple_monster_message(mons, " eats the door!");
            }
        } // done door-eating jellies
    }

    // The monster gave a "comes into view" message and then immediately
    // moved back out of view, leaing the player nothing to see, so give
    // this message to avoid confusion.
    if (mons->seen_context == SC_JUST_SEEN && !you.see_cell(f))
        simple_monster_message(mons, " moves out of view.");
    else if (crawl_state.game_is_hints() && (mons->flags & MF_WAS_IN_VIEW)
             && !you.see_cell(f))
    {
        learned_something_new(HINT_MONSTER_LEFT_LOS, mons->pos());
    }

    // The seen context no longer applies if the monster is moving normally.
    mons->seen_context = SC_NONE;

    // This appears to be the real one, ie where the movement occurs:
#ifdef EUCLIDEAN
    _swim_or_move_energy(mons, delta.abs() == 2);
#else
    _swim_or_move_energy(mons);
#endif

    _escape_water_hold(mons);

    if (grd(mons->pos()) == DNGN_DEEP_WATER && grd(f) != DNGN_DEEP_WATER
        && !monster_habitable_grid(mons, DNGN_DEEP_WATER))
    {
        // er, what?  Seems impossible.
        mons->seen_context = SC_NONSWIMMER_SURFACES_FROM_DEEP;
    }
    mgrd(mons->pos()) = NON_MONSTER;

    coord_def old_pos = mons->pos();

    mons->set_position(f);

    mgrd(mons->pos()) = mons->mindex();

    mons->check_clinging(true);
    ballisto_on_move(mons, old_pos);

    // Let go of all constrictees; only stop *being* constricted if we are now
    // too far away.
    mons->stop_constricting_all(true);
    mons->clear_far_constrictions();

    mons->check_redraw(mons->pos() - delta);
    mons->apply_location_effects(mons->pos() - delta);

    return true;
}

// May mons attack targ if it's in its way, despite
// possibly aligned attitudes?
// The aim of this is to have monsters cut down plants
// to get to the player if necessary.
static bool _may_cutdown(monster* mons, monster* targ)
{
    // Save friendly plants from allies.
    // [ds] I'm deliberately making the alignment checks symmetric here.
    // The previous check involved good-neutrals never attacking friendlies
    // and friendlies never attacking anything other than hostiles.
    if ((mons->friendly() || mons->good_neutral())
         && (targ->friendly() || targ->good_neutral()))
    {
        return false;
    }
    // Outside of that case, can always cut mundane plants.
    if (mons_is_firewood(targ))
        return true;

    // In normal games, that's it.  Gotta keep those butterflies alive...
    if (!crawl_state.game_is_zotdef())
        return false;

    return (mons_is_stationary(targ)
            || mons_class_flag(mons_base_type(targ), M_NO_EXP_GAIN)
               && !mons_is_tentacle_or_tentacle_segment(targ->type));
}

static bool _monster_move(monster* mons)
{
    move_array good_move;

    const habitat_type habitat = mons_primary_habitat(mons);
    bool deep_water_available = false;

    if (mons->type == MONS_TRAPDOOR_SPIDER)
    {
        if (mons->submerged())
            return false;

        // Trapdoor spiders sometime hide if they can't see their foe.
        // (Note that friendly trapdoor spiders will thus hide even
        // if they can see you.)
        const actor *foe = mons->get_foe();
        const bool can_see = foe && mons->can_see(foe);

        if (monster_can_submerge(mons, grd(mons->pos()))
            && !can_see && !mons_is_confused(mons)
            && !mons->caught()
            && !mons->berserk()
            && one_chance_in(5))
        {
            mons->add_ench(ENCH_SUBMERGED);
            mons->behaviour = BEH_LURK;
            return false;
        }
    }

    // Berserking monsters make a lot of racket.
    if (mons->berserk())
    {
        int noise_level = get_shout_noise_level(mons_shouts(mons->type));
        if (noise_level > 0)
        {
            if (you.can_see(mons))
            {
                if (one_chance_in(10))
                {
                    mprf(MSGCH_TALK_VISUAL, "%s rages.",
                         mons->name(DESC_THE).c_str());
                }
                noisy(noise_level, mons->pos(), mons->mindex());
            }
            else if (one_chance_in(5))
                handle_monster_shouts(mons, true);
            else
            {
                // Just be noisy without messaging the player.
                noisy(noise_level, mons->pos(), mons->mindex());
            }
        }
    }

    if (mons->confused())
    {
        if (!mmov.origin() || one_chance_in(15))
        {
            const coord_def newpos = mons->pos() + mmov;
            if (in_bounds(newpos)
                && (habitat == HT_LAND
                    || monster_habitable_grid(mons, grd(newpos))))
            {
                return _do_move_monster(mons, mmov);
            }
        }
        return false;
    }

    // If a water monster is currently flopping around on land, it cannot
    // really control where it wants to move, though there's a 50% chance
    // of flopping into an adjacent water grid.
    if (mons->has_ench(ENCH_AQUATIC_LAND))
    {
        vector<coord_def> adj_water;
        vector<coord_def> adj_move;
        for (adjacent_iterator ai(mons->pos()); ai; ++ai)
        {
            if (!cell_is_solid(*ai))
            {
                adj_move.push_back(*ai);
                if (feat_is_watery(grd(*ai)))
                    adj_water.push_back(*ai);
            }
        }
        if (adj_move.empty())
        {
            simple_monster_message(mons, " flops around on dry land!");
            return false;
        }

        vector<coord_def> moves = adj_water;
        if (adj_water.empty() || coinflip())
            moves = adj_move;

        coord_def newpos = mons->pos();
        int count = 0;
        for (unsigned int i = 0; i < moves.size(); ++i)
            if (one_chance_in(++count))
                newpos = moves[i];

        const monster* mon2 = monster_at(newpos);
        if (newpos == you.pos() && mons->wont_attack()
            || (mon2 && mons->wont_attack() == mon2->wont_attack()))
        {
            simple_monster_message(mons, " flops around on dry land!");
            return false;
        }

        return _do_move_monster(mons, newpos - mons->pos());
    }

    // Let's not even bother with this if mmov is zero.
    if (mmov.origin())
        return false;

    for (int count_x = 0; count_x < 3; count_x++)
        for (int count_y = 0; count_y < 3; count_y++)
        {
            const int targ_x = mons->pos().x + count_x - 1;
            const int targ_y = mons->pos().y + count_y - 1;

            // Bounds check: don't consider moving out of grid!
            if (!in_bounds(targ_x, targ_y))
            {
                good_move[count_x][count_y] = false;
                continue;
            }
            dungeon_feature_type target_grid = grd[targ_x][targ_y];

            if (target_grid == DNGN_DEEP_WATER)
                deep_water_available = true;

            good_move[count_x][count_y] =
                mon_can_move_to_pos(mons, coord_def(count_x-1, count_y-1));
        }

    // Now we know where we _can_ move.

    const coord_def newpos = mons->pos() + mmov;
    // Water creatures have a preference for water they can hide in -- bwr
    // [ds] Weakened the powerful attraction to deep water if the monster
    // is in good health.
    if (habitat == HT_WATER
        && deep_water_available
        && grd(mons->pos()) != DNGN_DEEP_WATER
        && grd(newpos) != DNGN_DEEP_WATER
        && newpos != you.pos()
        && (one_chance_in(3)
            || mons->hit_points <= (mons->max_hit_points * 3) / 4))
    {
        int count = 0;

        for (int cx = 0; cx < 3; cx++)
            for (int cy = 0; cy < 3; cy++)
            {
                if (good_move[cx][cy]
                    && grd[mons->pos().x + cx - 1][mons->pos().y + cy - 1]
                            == DNGN_DEEP_WATER)
                {
                    if (one_chance_in(++count))
                    {
                        mmov.x = cx - 1;
                        mmov.y = cy - 1;
                    }
                }
            }
    }

    // Now, if a monster can't move in its intended direction, try
    // either side.  If they're both good, move in whichever dir
    // gets it closer (farther for fleeing monsters) to its target.
    // If neither does, do nothing.
    if (good_move[mmov.x + 1][mmov.y + 1] == false)
        _find_good_alternate_move(mons, good_move);

    // ------------------------------------------------------------------
    // If we haven't found a good move by this point, we're not going to.
    // ------------------------------------------------------------------

    if (mons->type == MONS_SPATIAL_MAELSTROM)
    {
        const dungeon_feature_type feat = grd(mons->pos() + mmov);
        if (!feat_is_permarock(feat) && feat_is_solid(feat))
        {
            const coord_def target(mons->pos() + mmov);
            create_monster(
                    mgen_data(MONS_SPATIAL_VORTEX, SAME_ATTITUDE(mons), mons,
                          2, MON_SUMM_ANIMATE,
                          target, MHITNOT,
                          0, GOD_LUGONU));
            nuke_wall(target);
        }
    }

    const bool burrows = mons_class_flag(mons->type, M_BURROWS);
    const bool flattens_trees = mons_flattens_trees(mons);
    const bool digs = _mons_can_cast_dig(mons, false)
                      || _mons_can_zap_dig(mons);
    // Take care of beetle burrowing.
    if (burrows || flattens_trees || digs)
    {
        const dungeon_feature_type feat = grd(mons->pos() + mmov);
        if ((feat == DNGN_ROCK_WALL || feat == DNGN_CLEAR_ROCK_WALL)
            && !burrows && digs)
        {
            bolt beem;
            if (_mons_can_cast_dig(mons, true))
            {
                setup_mons_cast(mons, beem, SPELL_DIG);
                beem.target = mons->pos() + mmov;
                mons_cast(mons, beem, SPELL_DIG, true, true);
            }
            else if (_mons_can_zap_dig(mons))
            {
                ASSERT(mons->inv[MSLOT_WAND] != NON_ITEM);
                item_def &wand = mitm[mons->inv[MSLOT_WAND]];
                beem.target = mons->pos() + mmov;
                _setup_wand_beam(beem, mons);
                _mons_fire_wand(mons, wand, beem, you.can_see(mons), false);
            }
            else
                simple_monster_message(mons, " falters for a moment.");
            mons->lose_energy(EUT_SPELL);
            return true;
        }
        else if ((((feat == DNGN_ROCK_WALL || feat == DNGN_CLEAR_ROCK_WALL)
                  && burrows)
                  || (flattens_trees && feat_is_tree(feat)))
                 && good_move[mmov.x + 1][mmov.y + 1] == true)
        {
            const coord_def target(mons->pos() + mmov);
            nuke_wall(target);

            if (flattens_trees)
            {
                // Flattening trees has a movement cost to the monster
                // - 100% over and above its normal move cost.
                _swim_or_move_energy(mons);
                if (you.see_cell(target))
                {
                    const bool actor_visible = you.can_see(mons);
                    mprf("%s knocks down a tree!",
                         actor_visible?
                         mons->name(DESC_THE).c_str() : "Something");
                    noisy(25, target);
                }
                else
                    noisy(25, target, "You hear a crashing sound.");
            }
            else if (player_can_hear(mons->pos() + mmov))
            {
                // Message depends on whether caused by boring beetle or
                // acid (Dissolution).
                mpr((mons->type == MONS_BORING_BEETLE) ?
                    "You hear a grinding noise." :
                    "You hear a sizzling sound.", MSGCH_SOUND);
            }
        }
    }

    bool ret = false;
    if (good_move[mmov.x + 1][mmov.y + 1] && !mmov.origin())
    {
        // Check for attacking player.
        if (mons->pos() + mmov == you.pos())
        {
            ret = fight_melee(mons, &you);
            mmov.reset();
        }

        // If we're following the player through stairs, the only valid
        // movement is towards the player. -- bwr
        if (testbits(mons->flags, MF_TAKING_STAIRS))
        {
            const delay_type delay = current_delay_action();
            if (delay != DELAY_ASCENDING_STAIRS
                && delay != DELAY_DESCENDING_STAIRS)
            {
                mons->flags &= ~MF_TAKING_STAIRS;

                dprf("BUG: %s was marked as follower when not following!",
                     mons->name(DESC_PLAIN).c_str());
            }
            else
            {
                ret    = true;
                mmov.reset();

                dprf("%s is skipping movement in order to follow.",
                     mons->name(DESC_THE).c_str());
            }
        }

        // Check for attacking another monster.
        if (monster* targ = monster_at(mons->pos() + mmov))
        {
            if (mons_aligned(mons, targ) &&
                (!crawl_state.game_is_zotdef() || !_may_cutdown(mons, targ)))
                // Zotdef: monsters will cut down firewood
                ret = _monster_swaps_places(mons, mmov);
            else
            {
                fight_melee(mons, targ);
                ret = true;
            }

            // If the monster swapped places, the work's already done.
            mmov.reset();
        }

        // The monster could die after a melee attack due to a mummy
        // death curse or something.
        if (!mons->alive())
            return true;

        if (mons_genus(mons->type) == MONS_EFREET
            || mons->type == MONS_FIRE_ELEMENTAL)
        {
            place_cloud(CLOUD_FIRE, mons->pos(), 2 + random2(4), mons);
        }

        if (mons->type == MONS_ROTTING_DEVIL || mons->type == MONS_CURSE_TOE)
            place_cloud(CLOUD_MIASMA, mons->pos(), 2 + random2(3), mons);

        // Commented out, but left in as an example of gloom. {due}
        //if (mons->type == MONS_SHADOW)
        //{
        //    big_cloud (CLOUD_GLOOM, mons->kill_alignment(), mons->pos(), 10 + random2(5), 2 + random2(8));
        //}

    }
    else
    {
        monster* targ = monster_at(mons->pos() + mmov);
        if (!mmov.origin() && targ && _may_cutdown(mons, targ))
        {
            fight_melee(mons, targ);
            ret = true;
        }

        mmov.reset();

        // zotdef: sometimes seem to get gridlock. Reset travel path
        // if we can't move, occasionally
        if (crawl_state.game_is_zotdef() && one_chance_in(20))
        {
             mons->travel_path.clear();
             mons->travel_target = MTRAV_NONE;
        }

        // Fleeing monsters that can't move will panic and possibly
        // turn to face their attacker.
        make_mons_stop_fleeing(mons);
    }

    if (mmov.x || mmov.y || (mons->confused() && one_chance_in(6)))
        return _do_move_monster(mons, mmov);

    // Battlespheres need to preserve their tracking targets after each move
    if (mons_is_wandering(mons) && mons->type != MONS_BATTLESPHERE)
    {
        // trigger a re-evaluation of our wander target on our next move -cao
        mons->target = mons->pos();
        if (!mons->is_patrolling())
        {
            mons->travel_target = MTRAV_NONE;
            mons->travel_path.clear();
        }
        mons->firing_pos.reset();
    }

    return ret;
}

static void _mons_in_cloud(monster* mons)
{
    // Submerging in water or lava saves from clouds.
    if (mons->submerged() && env.grid(mons->pos()) != DNGN_FLOOR)
        return;

    actor_apply_cloud(mons);
}

<<<<<<< HEAD
static void _heated_area(monster* mons)
{
    if (!heated(mons->pos()))
        return;

    if (mons->is_fiery())
        return;

    // HACK: Currently this prevents even auras not caused by lava orcs...
    if (you.religion == GOD_BEOGH && mons->friendly() && mons->god == GOD_BEOGH)
        return;

    const int base_damage = random2(11);

    // Timescale, like with clouds:
    const int speed = mons->speed > 0? mons->speed : 10;
    const int timescaled = (std::max(0, base_damage) * 10 / speed);

    // rF protects:
    const int resist = mons->res_fire();
    const int adjusted_damage = resist_adjust_damage(mons,
                                BEAM_FIRE, resist,
                                timescaled, true);
    // So does AC:
    const int final_damage = std::max(0, adjusted_damage
                                      - random2(mons->armour_class()));

    if (final_damage > 0)
    {
        if (mons->observable())
            mprf("%s is %s by your radiant heat.",
                 mons->name(DESC_THE).c_str(),
                 (final_damage) > 10 ? "blasted" : "burned");

        behaviour_event(mons, ME_DISTURB, 0, mons->pos());

#ifdef DEBUG_DIAGNOSTICS
        mprf(MSGCH_DIAGNOSTICS, "%s %s %d damage from heat.",
             mons->name(DESC_THE).c_str(),
             mons->conj_verb("take").c_str(),
             final_damage);
#endif

        mons->hurt(&you, final_damage, BEAM_MISSILE);

        if (mons->alive() && mons->observable())
            print_wounds(mons);
    }
}

static spell_type _map_wand_to_mspell(int wand_type)
=======
static spell_type _map_wand_to_mspell(wand_type kind)
>>>>>>> 1ef5305b
{
    switch (kind)
    {
    case WAND_FLAME:           return SPELL_THROW_FLAME;
    case WAND_FROST:           return SPELL_THROW_FROST;
    case WAND_SLOWING:         return SPELL_SLOW;
    case WAND_HASTING:         return SPELL_HASTE;
    case WAND_MAGIC_DARTS:     return SPELL_MAGIC_DART;
    case WAND_HEAL_WOUNDS:     return SPELL_MINOR_HEALING;
    case WAND_PARALYSIS:       return SPELL_PARALYSE;
    case WAND_FIRE:            return SPELL_BOLT_OF_FIRE;
    case WAND_COLD:            return SPELL_BOLT_OF_COLD;
    case WAND_CONFUSION:       return SPELL_CONFUSE;
    case WAND_INVISIBILITY:    return SPELL_INVISIBILITY;
    case WAND_TELEPORTATION:   return SPELL_TELEPORT_OTHER;
    case WAND_LIGHTNING:       return SPELL_LIGHTNING_BOLT;
    case WAND_DRAINING:        return SPELL_BOLT_OF_DRAINING;
    case WAND_DISINTEGRATION:  return SPELL_DISINTEGRATE;
    case WAND_POLYMORPH:       return SPELL_POLYMORPH;
    case WAND_DIGGING:         return SPELL_DIG;
    default:                   return SPELL_NO_SPELL;
    }
}

// Keep kraken tentacles from wandering too far away from the boss monster.
static void _shedu_movement_clamp(monster *shedu)
{
    if (!mons_is_shedu(shedu))
        return;

    monster *my_pair = get_shedu_pair(shedu);
    if (!my_pair)
        return;

    if (grid_distance(shedu->pos(), my_pair->pos()) >= 10)
        mmov = (my_pair->pos() - shedu->pos()).sgn();
}<|MERGE_RESOLUTION|>--- conflicted
+++ resolved
@@ -1926,18 +1926,11 @@
 
     mons->shield_blocks = 0;
 
-<<<<<<< HEAD
-        _mons_in_cloud(mons);
-        _heated_area(mons);
-
-        if (!mons->alive())
-            break;
-=======
     const int  cloud_num   = env.cgrid(mons->pos());
     const bool avoid_cloud = mons_avoids_cloud(mons, cloud_num);
->>>>>>> 1ef5305b
 
     _mons_in_cloud(mons);
+    _heated_area(mons);
     if (!mons->alive())
         return;
 
@@ -3936,7 +3929,6 @@
     actor_apply_cloud(mons);
 }
 
-<<<<<<< HEAD
 static void _heated_area(monster* mons)
 {
     if (!heated(mons->pos()))
@@ -3987,10 +3979,7 @@
     }
 }
 
-static spell_type _map_wand_to_mspell(int wand_type)
-=======
 static spell_type _map_wand_to_mspell(wand_type kind)
->>>>>>> 1ef5305b
 {
     switch (kind)
     {
