/**
 * @file
 * @brief Monsters doing stuff (monsters acting).
**/

#include "AppHdr.h"
#include "mon-act.h"

#include "areas.h"
#include "arena.h"
#include "artefact.h"
#include "attitude-change.h"
#include "beam.h"
#include "cloud.h"
#include "coordit.h"
#include "dbg-scan.h"
#include "delay.h"
#include "dungeon.h"
#include "effects.h"
#include "env.h"
#include "food.h"
#include "fight.h"
#include "fineff.h"
#include "godpassive.h"
#include "godprayer.h"
#include "itemname.h"
#include "itemprop.h"
#include "items.h"
#include "item_use.h"
#include "libutil.h"
#include "map_knowledge.h"
#include "mapmark.h"
#include "message.h"
#include "misc.h"
#include "mon-abil.h"
#include "mon-behv.h"
#include "mon-cast.h"
#include "mon-death.h"
#include "mon-iter.h"
#include "mon-place.h"
#include "mon-project.h"
#include "mgen_data.h"
#include "mon-stuff.h"
#include "mon-util.h"
#include "notes.h"
#include "player.h"
#include "random.h"
#include "religion.h"
#include "shopping.h" // for item values
#include "spl-book.h"
#include "spl-damage.h"
#include "spl-summoning.h"
#include "spl-util.h"
#include "state.h"
#include "stuff.h"
#include "target.h"
#include "teleport.h"
#include "terrain.h"
#include "throw.h"
#include "traps.h"
#include "hints.h"
#include "view.h"
#include "shout.h"

static bool _handle_pickup(monster* mons);
static void _mons_in_cloud(monster* mons);
static bool _is_trap_safe(const monster* mons, const coord_def& where,
                          bool just_check = false);
static bool _monster_move(monster* mons);
static spell_type _map_wand_to_mspell(wand_type kind);
static void _shedu_movement_clamp(monster* mons);

// [dshaligram] Doesn't need to be extern.
static coord_def mmov;

static const coord_def mon_compass[8] = {
    coord_def(-1,-1), coord_def(0,-1), coord_def(1,-1), coord_def(1,0),
    coord_def(1, 1), coord_def(0, 1), coord_def(-1,1), coord_def(-1,0)
};

static int _compass_idx(const coord_def& mov)
{
    for (int i = 0; i < 8; i++)
        if (mon_compass[i] == mov)
            return i;
    return -1;
}

static bool immobile_monster[MAX_MONSTERS];

static inline bool _mons_natural_regen_roll(monster* mons)
{
    const int regen_rate = mons_natural_regen_rate(mons);
    return x_chance_in_y(regen_rate, 25);
}

// Do natural regeneration for monster.
static void _monster_regenerate(monster* mons)
{
    if (crawl_state.disables[DIS_MON_REGEN])
        return;

    if (mons->has_ench(ENCH_SICK) || mons->has_ench(ENCH_DEATHS_DOOR) ||
        (!mons_can_regenerate(mons) && !(mons->has_ench(ENCH_REGENERATION))))
    {
        return;
    }

    // Non-land creatures out of their element cannot regenerate.
    if (mons_primary_habitat(mons) != HT_LAND
        && !monster_habitable_grid(mons, grd(mons->pos())))
    {
        return;
    }

    if (monster_descriptor(mons->type, MDSC_REGENERATES)
        || (mons->type == MONS_FIRE_ELEMENTAL
            && (grd(mons->pos()) == DNGN_LAVA
                || cloud_type_at(mons->pos()) == CLOUD_FIRE))

        || (mons->type == MONS_WATER_ELEMENTAL
            && feat_is_watery(grd(mons->pos())))

        || (mons->type == MONS_AIR_ELEMENTAL
            && env.cgrid(mons->pos()) == EMPTY_CLOUD
            && one_chance_in(3))

        || mons->has_ench(ENCH_REGENERATION)

        || mons->has_ench(ENCH_WITHDRAWN)

        || _mons_natural_regen_roll(mons))
    {
        mons->heal(1);
    }
}

static bool _swap_monsters(monster* mover, monster* moved)
{
    // Can't swap with a stationary monster.
    // Although nominally stationary kraken tentacles can be swapped
    // with the main body.
    if (mons_is_stationary(moved)
        && !moved->is_child_tentacle())
    {
        return false;
    }

    // If the target monster is constricted it is stuck
    // and not eligible to be swapped with
    if (moved->is_constricted())
    {
        dprf("%s fails to swap with %s, constricted.",
            mover->name(DESC_THE).c_str(),
            moved->name(DESC_THE).c_str());
            return false;
    }

    // Swapping is a purposeful action.
    if (mover->confused())
        return false;

    // Right now just happens in sanctuary.
    if (!is_sanctuary(mover->pos()) || !is_sanctuary(moved->pos()))
        return false;

    // A friendly or good-neutral monster moving past a fleeing hostile
    // or neutral monster, or vice versa.
    if (mover->wont_attack() == moved->wont_attack()
        || mons_is_retreating(mover) == mons_is_retreating(moved))
    {
        return false;
    }

    // Don't swap places if the player explicitly ordered their pet to
    // attack monsters.
    if ((mover->friendly() || moved->friendly())
        && you.pet_target != MHITYOU && you.pet_target != MHITNOT)
    {
        return false;
    }

    if (!mover->can_pass_through(moved->pos())
        || !moved->can_pass_through(mover->pos()))
    {
        return false;
    }

    if (!monster_habitable_grid(mover, grd(moved->pos()))
            && !mover->can_cling_to(moved->pos())
        || !monster_habitable_grid(moved, grd(mover->pos()))
            && !moved->can_cling_to(mover->pos()))
    {
        return false;
    }

    // Okay, we can do the swap.
    const coord_def mover_pos = mover->pos();
    const coord_def moved_pos = moved->pos();

    mover->set_position(moved_pos);
    moved->set_position(mover_pos);

    mover->clear_far_constrictions();
    moved->clear_far_constrictions();

    mover->check_clinging(true);
    moved->check_clinging(true);

    mgrd(mover->pos()) = mover->mindex();
    mgrd(moved->pos()) = moved->mindex();

    if (you.can_see(mover) && you.can_see(moved))
    {
        mprf("%s and %s swap places.", mover->name(DESC_THE).c_str(),
             moved->name(DESC_THE).c_str());
    }

    return true;
}

static bool _do_mon_spell(monster* mons, bolt &beem)
{
    // Shapeshifters don't get spells.
    if (!mons->is_shapeshifter() || !mons->is_actual_spellcaster())
    {
        if (handle_mon_spell(mons, beem))
        {
            // If a Pan lord/pghost is known to be a spellcaster, it's safer
            // to assume it has ranged spells too.  For others, it'd just
            // lead to unnecessary false positives.
            if (mons_is_ghost_demon(mons->type))
                mons->flags |= MF_SEEN_RANGED;

            mmov.reset();
            return true;
        }
    }

    return false;
}

static void _swim_or_move_energy(monster* mon, bool diag = false)
{
    const dungeon_feature_type feat = grd(mon->pos());

    // FIXME: Replace check with mons_is_swimming()?
    mon->lose_energy((feat >= DNGN_LAVA && feat <= DNGN_SHALLOW_WATER
                      && mon->ground_level()) ? EUT_SWIM : EUT_MOVE,
                      diag ? 10 : 1, diag ? 14 : 1);
}

// Check up to eight grids in the given direction for whether there's a
// monster of the same alignment as the given monster that happens to
// have a ranged attack. If this is true for the first monster encountered,
// returns true. Otherwise returns false.
static bool _ranged_allied_monster_in_dir(monster* mon, coord_def p)
{
    coord_def pos = mon->pos();

    for (int i = 1; i <= LOS_RADIUS; i++)
    {
        pos += p;
        if (!in_bounds(pos))
            break;

        const monster* ally = monster_at(pos);
        if (ally == NULL)
            continue;

        if (mons_aligned(mon, ally))
        {
            // Hostile monsters of normal intelligence only move aside for
            // monsters of the same type.
            if (mons_intel(mon) <= I_NORMAL && !mon->wont_attack()
                && mons_genus(mon->type) != mons_genus(ally->type))
            {
                return false;
            }

            if (mons_has_ranged_attack(ally))
                return true;
        }
        break;
    }
    return false;
}

// Check whether there's a monster of the same type and alignment adjacent
// to the given monster in at least one of three given directions (relative to
// the monster position).
static bool _allied_monster_at(monster* mon, coord_def a, coord_def b,
                               coord_def c)
{
    vector<coord_def> pos;
    pos.push_back(mon->pos() + a);
    pos.push_back(mon->pos() + b);
    pos.push_back(mon->pos() + c);

    for (unsigned int i = 0; i < pos.size(); i++)
    {
        if (!in_bounds(pos[i]))
            continue;

        const monster* ally = monster_at(pos[i]);
        if (ally == NULL)
            continue;

        if (mons_is_stationary(ally) || ally->reach_range() > REACH_NONE)
            continue;

        // Hostile monsters of normal intelligence only move aside for
        // monsters of the same genus.
        if (mons_intel(mon) <= I_NORMAL && !mon->wont_attack()
            && mons_genus(mon->type) != mons_genus(ally->type))
        {
            continue;
        }

        if (mons_aligned(mon, ally))
            return true;
    }

    return false;
}

// Altars as well as branch entrances are considered interesting for
// some monster types.
static bool _mon_on_interesting_grid(monster* mon)
{
    // Patrolling shouldn't happen all the time.
    if (one_chance_in(4))
        return false;

    const dungeon_feature_type feat = grd(mon->pos());

    switch (feat)
    {
    // Holy beings will tend to patrol around altars to the good gods.
    case DNGN_ALTAR_ELYVILON:
        if (!one_chance_in(3))
            return false;
        // else fall through
    case DNGN_ALTAR_ZIN:
    case DNGN_ALTAR_SHINING_ONE:
        return mon->is_holy();

    // Orcs will tend to patrol around altars to Beogh, and guard the
    // stairway from and to the Orcish Mines.
    case DNGN_ALTAR_BEOGH:
    case DNGN_ENTER_ORCISH_MINES:
    case DNGN_RETURN_FROM_ORCISH_MINES:
        return mons_is_native_in_branch(mon, BRANCH_ORCISH_MINES);

    // Same for elves and the Elven Halls.
    case DNGN_ENTER_ELVEN_HALLS:
    case DNGN_RETURN_FROM_ELVEN_HALLS:
        return mons_is_native_in_branch(mon, BRANCH_ELVEN_HALLS);

    // Same for dwarves and the Dwarven Hall.
    case DNGN_ENTER_DWARVEN_HALL:
    case DNGN_RETURN_FROM_DWARVEN_HALL:
        return mons_is_native_in_branch(mon, BRANCH_DWARVEN_HALL);

    // Spiders...
    case DNGN_ENTER_SPIDER_NEST:
        return mons_is_native_in_branch(mon, BRANCH_SPIDER_NEST);

    // And spriggans.
    case DNGN_ENTER_FOREST:
        return mons_is_native_in_branch(mon, BRANCH_FOREST);

    default:
        return false;
    }
}

// If a hostile monster finds itself on a grid of an "interesting" feature,
// while unoccupied, it will remain in that area, and try to return to it
// if it left it for fighting, seeking etc.
static void _maybe_set_patrol_route(monster* mons)
{
    if (mons_is_wandering(mons)
        && !mons->friendly()
        && !mons->is_patrolling()
        && _mon_on_interesting_grid(mons))
    {
        mons->patrol_point = mons->pos();
    }
}

static bool _mons_can_cast_dig(const monster* mons, bool random)
{
    return (mons->foe != MHITNOT
            && mons->can_use_spells()
            && mons->has_spell(SPELL_DIG)
            && !mons->confused()
            && !(silenced(mons->pos()) || mons->has_ench(ENCH_MUTE))
            && (!mons->has_ench(ENCH_ANTIMAGIC)
                || (random
                    && x_chance_in_y(mons->hit_dice * BASELINE_DELAY,
                                     mons->hit_dice * BASELINE_DELAY
                                     + mons->get_ench(ENCH_ANTIMAGIC).duration)
                   || (!random
                       && mons->hit_dice * BASELINE_DELAY
                          < mons->get_ench(ENCH_ANTIMAGIC).duration))));
}

static bool _mons_can_zap_dig(const monster* mons)
{
    return (mons->foe != MHITNOT
            && !mons->asleep()
            && !mons->confused() // they don't get here anyway
            && !mons->submerged()
            && mons_itemuse(mons) >= MONUSE_STARTING_EQUIPMENT
            && mons->inv[MSLOT_WAND] != NON_ITEM
            && mitm[mons->inv[MSLOT_WAND]].base_type == OBJ_WANDS
            && mitm[mons->inv[MSLOT_WAND]].sub_type == WAND_DIGGING
            && mitm[mons->inv[MSLOT_WAND]].plus > 0);
}

static void _set_mons_move_dir(const monster* mons,
                               coord_def* dir, coord_def* delta)
{
    ASSERT(dir && delta);

    // Some calculations.
    if ((mons_class_flag(mons->type, M_BURROWS)
         || _mons_can_cast_dig(mons, false))
        && mons->foe == MHITYOU)
    {
        // Boring beetles always move in a straight line in your
        // direction.
        *delta = you.pos() - mons->pos();
    }
    else
    {
        *delta = (mons->firing_pos.zero() ? mons->target : mons->firing_pos)
                 - mons->pos();
    }

    // Move the monster.
    *dir = delta->sgn();

    if (mons_is_retreating(mons) && mons->travel_target != MTRAV_WALL
        && (!mons->friendly() || mons->target != you.pos()))
    {
        *dir *= -1;
    }
}

static void _tweak_wall_mmov(const coord_def& monpos)
{
    // The rock worm will try to move along through rock for as long as
    // possible. If the player is walking through a corridor, for example,
    // moving along in the wall beside him is much preferable to actually
    // leaving the wall.
    // This might cause the rock worm to take detours but it still
    // comes off as smarter than otherwise.

    int dir = _compass_idx(mmov);
    ASSERT(dir != -1);

    int count = 0;
    int choice = dir; // stick with mmov if none are good
    for (int i = -1; i <= 1; ++i)
    {
        const int altdir = (dir + i + 8) % 8;
        const coord_def t = monpos + mon_compass[altdir];
        const bool good = in_bounds(t) && feat_is_rock(grd(t))
                          && !feat_is_permarock(grd(t));
        if (good && one_chance_in(++count))
            choice = altdir;
    }
    mmov = mon_compass[choice];
}

typedef FixedArray< bool, 3, 3 > move_array;

static void _fill_good_move(const monster* mons, move_array* good_move)
{
    for (int count_x = 0; count_x < 3; count_x++)
        for (int count_y = 0; count_y < 3; count_y++)
        {
            const int targ_x = mons->pos().x + count_x - 1;
            const int targ_y = mons->pos().y + count_y - 1;

            // Bounds check: don't consider moving out of grid!
            if (!in_bounds(targ_x, targ_y))
            {
                (*good_move)[count_x][count_y] = false;
                continue;
            }

            (*good_move)[count_x][count_y] =
                mon_can_move_to_pos(mons, coord_def(count_x-1, count_y-1));
        }
}

// This only tracks movement, not whether hitting an
// adjacent monster is a possible move.
bool mons_can_move_towards_target(const monster* mon)
{
    coord_def mov, delta;
    _set_mons_move_dir(mon, &mov, &delta);

    move_array good_move;
    _fill_good_move(mon, &good_move);

    int dir = _compass_idx(mov);
    for (int i = -1; i <= 1; ++i)
    {
        const int altdir = (dir + i + 8) % 8;
        const coord_def p = mon_compass[altdir] + coord_def(1, 1);
        if (good_move(p))
            return true;
    }

    return false;
}


//---------------------------------------------------------------
//
// handle_movement
//
// Move the monster closer to its target square.
//
//---------------------------------------------------------------
static void _handle_movement(monster* mons)
{
    _maybe_set_patrol_route(mons);

    // Monsters will try to flee out of a sanctuary.
    if (is_sanctuary(mons->pos())
        && mons_is_influenced_by_sanctuary(mons)
        && !mons_is_fleeing_sanctuary(mons))
    {
        mons_start_fleeing_from_sanctuary(mons);
    }
    else if (mons_is_fleeing_sanctuary(mons)
             && !is_sanctuary(mons->pos()))
    {
        // Once outside there's a chance they'll regain their courage.
        // Nonliving and berserking monsters always stop immediately,
        // since they're only being forced out rather than actually
        // scared.
        if (mons->holiness() == MH_NONLIVING
            || mons->berserk()
            || x_chance_in_y(2, 5))
        {
            mons_stop_fleeing_from_sanctuary(mons);
        }
    }

    coord_def delta;
    _set_mons_move_dir(mons, &mmov, &delta);

    // Don't allow monsters to enter a sanctuary or attack you inside a
    // sanctuary, even if you're right next to them.
    if (is_sanctuary(mons->pos() + mmov)
        && (!is_sanctuary(mons->pos())
            || mons->pos() + mmov == you.pos()))
    {
        mmov.reset();
    }

    // Bounds check: don't let fleeing monsters try to run off the grid.
    const coord_def s = mons->pos() + mmov;
    if (!in_bounds_x(s.x))
        mmov.x = 0;
    if (!in_bounds_y(s.y))
        mmov.y = 0;

    if (delta.rdist() > 3)
    {
        // Reproduced here is some semi-legacy code that makes monsters
        // move somewhat randomly along oblique paths.  It is an
        // exceedingly good idea, given crawl's unique line of sight
        // properties.
        //
        // Added a check so that oblique movement paths aren't used when
        // close to the target square. -- bwr

        // Sometimes we'll just move parallel the x axis.
        if (abs(delta.x) > abs(delta.y) && coinflip())
            mmov.y = 0;

        // Sometimes we'll just move parallel the y axis.
        if (abs(delta.y) > abs(delta.x) && coinflip())
            mmov.x = 0;
    }

    // Now quit if we can't move.
    if (mmov.origin())
        return;

    const coord_def newpos(mons->pos() + mmov);

    move_array good_move;
    _fill_good_move(mons, &good_move);

    // Make rock worms prefer wall.
    if (mons_wall_shielded(mons) && mons->target != mons->pos() + mmov)
        _tweak_wall_mmov(mons->pos());

    // If the monster is moving in your direction, whether to attack or
    // protect you, or towards a monster it intends to attack, check
    // whether we first need to take a step to the side to make sure the
    // reinforcement can follow through. Only do this with 50% chance,
    // though, so it's not completely predictable.

    // First, check whether the monster is smart enough to even consider
    // this.
    if ((newpos == you.pos()
           || monster_at(newpos) && mons->foe == mgrd(newpos))
        && mons_intel(mons) >= I_ANIMAL
        && coinflip()
        && !mons_is_confused(mons) && !mons->caught()
        && !mons->berserk())
    {
        // If the monster is moving parallel to the x or y axis, check
        // whether
        //
        // a) the neighbouring grids are blocked
        // b) there are other unblocked grids adjacent to the target
        // c) there's at least one allied monster waiting behind us.
        //
        // (For really smart monsters, also check whether there's a
        // monster farther back in the corridor that has some kind of
        // ranged attack.)
        if (mmov.y == 0)
        {
            if (!good_move[1][0] && !good_move[1][2]
                && (good_move[mmov.x+1][0] || good_move[mmov.x+1][2])
                && (_allied_monster_at(mons, coord_def(-mmov.x, -1),
                                       coord_def(-mmov.x, 0),
                                       coord_def(-mmov.x, 1))
                    || mons_intel(mons) >= I_NORMAL
                       && !mons->wont_attack()
                       && _ranged_allied_monster_in_dir(mons,
                                                        coord_def(-mmov.x, 0))))
            {
                if (good_move[mmov.x+1][0])
                    mmov.y = -1;
                if (good_move[mmov.x+1][2] && (mmov.y == 0 || coinflip()))
                    mmov.y = 1;
            }
        }
        else if (mmov.x == 0)
        {
            if (!good_move[0][1] && !good_move[2][1]
                && (good_move[0][mmov.y+1] || good_move[2][mmov.y+1])
                && (_allied_monster_at(mons, coord_def(-1, -mmov.y),
                                       coord_def(0, -mmov.y),
                                       coord_def(1, -mmov.y))
                    || mons_intel(mons) >= I_NORMAL
                       && !mons->wont_attack()
                       && _ranged_allied_monster_in_dir(mons,
                                                        coord_def(0, -mmov.y))))
            {
                if (good_move[0][mmov.y+1])
                    mmov.x = -1;
                if (good_move[2][mmov.y+1] && (mmov.x == 0 || coinflip()))
                    mmov.x = 1;
            }
        }
        else // We're moving diagonally.
        {
            if (good_move[mmov.x+1][1])
            {
                if (!good_move[1][mmov.y+1]
                    && (_allied_monster_at(mons, coord_def(-mmov.x, -1),
                                           coord_def(-mmov.x, 0),
                                           coord_def(-mmov.x, 1))
                        || mons_intel(mons) >= I_NORMAL
                           && !mons->wont_attack()
                           && _ranged_allied_monster_in_dir(mons,
                                                coord_def(-mmov.x, -mmov.y))))
                {
                    mmov.y = 0;
                }
            }
            else if (good_move[1][mmov.y+1]
                     && (_allied_monster_at(mons, coord_def(-1, -mmov.y),
                                            coord_def(0, -mmov.y),
                                            coord_def(1, -mmov.y))
                         || mons_intel(mons) >= I_NORMAL
                            && !mons->wont_attack()
                            && _ranged_allied_monster_in_dir(mons,
                                                coord_def(-mmov.x, -mmov.y))))
            {
                mmov.x = 0;
            }
        }
    }

    // Now quit if we can't move.
    if (mmov.origin())
        return;

    // Try to stay in sight of the player if we're moving towards
    // him/her, in order to avoid the monster coming into view,
    // shouting, and then taking a step in a path to the player which
    // temporarily takes it out of view, which can lead to the player
    // getting "comes into view" and shout messages with no monster in
    // view.

    // Doesn't matter for arena mode.
    if (crawl_state.game_is_arena())
        return;

    // Did we just come into view?
    // TODO: This doesn't seem to work right. Fix, or remove?

    if (mons->seen_context != SC_JUST_SEEN)
        return;
    if (testbits(mons->flags, MF_WAS_IN_VIEW))
        return;

    const coord_def old_pos  = mons->pos();
    const int       old_dist = grid_distance(you.pos(), old_pos);

    // We're already staying in the player's LOS.
    if (you.see_cell(old_pos + mmov))
        return;

    // We're not moving towards the player.
    if (grid_distance(you.pos(), old_pos + mmov) >= old_dist)
    {
        // Instead of moving out of view, we stay put.
        if (you.see_cell(old_pos))
            mmov.reset();
        return;
    }

    // Try to find a move that brings us closer to the player while
    // keeping us in view.
    int matches = 0;
    for (int i = 0; i < 3; i++)
        for (int j = 0; j < 3; j++)
        {
            if (i == 0 && j == 0)
                continue;

            if (!good_move[i][j])
                continue;

            coord_def d(i - 1, j - 1);
            coord_def tmp = old_pos + d;

            if (grid_distance(you.pos(), tmp) < old_dist && you.see_cell(tmp))
            {
                if (one_chance_in(++matches))
                    mmov = d;
                break;
            }
        }

    // We haven't been able to find a visible cell to move to. If previous
    // position was visible, we stay put.
    if (you.see_cell(old_pos) && !you.see_cell(old_pos + mmov))
        mmov.reset();
}

//---------------------------------------------------------------
//
// _handle_potion
//
// Give the monster a chance to quaff a potion. Returns true if
// the monster imbibed.
//
//---------------------------------------------------------------
static bool _handle_potion(monster* mons, bolt & beem)
{
    if (mons->asleep()
        || mons->inv[MSLOT_POTION] == NON_ITEM
        || !one_chance_in(3))
    {
        return false;
    }

    if (mons_itemuse(mons) < MONUSE_STARTING_EQUIPMENT)
        return false;

    // Make sure the item actually is a potion.
    if (mitm[mons->inv[MSLOT_POTION]].base_type != OBJ_POTIONS)
        return false;

    bool rc = false;

    const int potion_idx = mons->inv[MSLOT_POTION];
    item_def& potion = mitm[potion_idx];
    const potion_type ptype = static_cast<potion_type>(potion.sub_type);

    if (mons->can_drink_potion(ptype) && mons->should_drink_potion(ptype))
    {
        const bool was_visible = you.can_see(mons);

        // Drink the potion.
        const item_type_id_state_type id = mons->drink_potion_effect(ptype);

        // Give ID if necessary.
        if (was_visible && id != ID_UNKNOWN_TYPE)
            set_ident_type(OBJ_POTIONS, ptype, id);

        // Remove it from inventory.
        if (dec_mitm_item_quantity(potion_idx, 1))
            mons->inv[MSLOT_POTION] = NON_ITEM;
        else if (is_blood_potion(potion))
            remove_oldest_blood_potion(potion);

        mons->lose_energy(EUT_ITEM);
        rc = true;
    }

    return rc;
}

static bool _handle_evoke_equipment(monster* mons, bolt & beem)
{
    // TODO: check non-ring, non-amulet equipment
    if (mons->asleep()
        || mons->inv[MSLOT_JEWELLERY] == NON_ITEM
        || !one_chance_in(3))
    {
        return false;
    }

    if (mons_itemuse(mons) < MONUSE_STARTING_EQUIPMENT)
        return false;

    // Make sure the item actually is a ring or amulet.
    if (mitm[mons->inv[MSLOT_JEWELLERY]].base_type != OBJ_JEWELLERY)
        return false;

    bool rc = false;

    const int jewellery_idx = mons->inv[MSLOT_JEWELLERY];
    item_def& jewellery = mitm[jewellery_idx];
    const jewellery_type jtype =
        static_cast<jewellery_type>(jewellery.sub_type);

    if (mons->can_evoke_jewellery(jtype) &&
        mons->should_evoke_jewellery(jtype))
    {
        const bool was_visible = you.can_see(mons);

        // Drink the potion.
        const item_type_id_state_type id = mons->evoke_jewellery_effect(jtype);

        // Give ID if necessary.
        if (was_visible && id != ID_UNKNOWN_TYPE)
            set_ident_type(OBJ_JEWELLERY, jtype, id);

        mons->lose_energy(EUT_ITEM);
        rc = true;
    }

    return rc;
}

static bool _handle_reaching(monster* mons)
{
    bool       ret = false;
    const reach_type range = mons->reach_range();
    actor *foe = mons->get_foe();

    if (!foe || range <= REACH_NONE)
        return false;

    if (is_sanctuary(mons->pos()) || is_sanctuary(foe->pos()))
        return false;

    if (mons->submerged())
        return false;

    if (mons_aligned(mons, foe))
        return false;

    // Greatly lowered chances if the monster is fleeing or pacified and
    // leaving the level.
    if ((mons_is_fleeing(mons) || mons->pacified()) && !one_chance_in(8))
        return false;

    const coord_def foepos(foe->pos());
    const coord_def delta(foepos - mons->pos());
    const int grid_distance(delta.rdist());
    const coord_def first_middle(mons->pos() + delta / 2);
    const coord_def second_middle(foepos - delta / 2);

    if (grid_distance == 2
        // The monster has to be attacking the correct position.
        && mons->target == foepos
        // With a reaching attack with a large enough range:
        && delta.abs() <= range
        // And with no dungeon furniture in the way of the reaching
        // attack;
        && (feat_is_reachable_past(grd(first_middle))
            || feat_is_reachable_past(grd(second_middle)))
        // The foe should be on the map (not stepped from time).
        && in_bounds(foepos))
    {
        ret = true;

        ASSERT(foe->is_player() || foe->is_monster());

        fight_melee(mons, foe);

        if (mons->alive())
        {
            // Player saw the item reach.
            item_def *wpn = mons->weapon(0);
            if (wpn && !is_artefact(*wpn) && you.can_see(mons)
                // Don't auto-identify polearm brands
                && get_weapon_brand(*wpn) == SPWPN_REACHING)
            {
                set_ident_flags(*wpn, ISFLAG_KNOW_TYPE);
            }
        }
    }

    return ret;
}

//---------------------------------------------------------------
//
// handle_scroll
//
// Give the monster a chance to read a scroll. Returns true if
// the monster read something.
//
//---------------------------------------------------------------
static bool _handle_scroll(monster* mons)
{
    // Yes, there is a logic to this ordering {dlb}:
    if (mons->asleep()
        || mons_is_confused(mons)
        || mons->submerged()
        || mons->inv[MSLOT_SCROLL] == NON_ITEM
        || !one_chance_in(3))
    {
        return false;
    }

    if (mons_itemuse(mons) < MONUSE_STARTING_EQUIPMENT)
        return false;

    if (silenced(mons->pos()))
        return false;

    // Make sure the item actually is a scroll.
    if (mitm[mons->inv[MSLOT_SCROLL]].base_type != OBJ_SCROLLS)
        return false;

    bool                    read        = false;
    item_type_id_state_type ident       = ID_UNKNOWN_TYPE;
    bool                    was_visible = you.can_see(mons);

    // Notice how few cases are actually accounted for here {dlb}:
    const int scroll_type = mitm[mons->inv[MSLOT_SCROLL]].sub_type;
    switch (scroll_type)
    {
    case SCR_TELEPORTATION:
        if (!mons->has_ench(ENCH_TP) && !mons->no_tele(true, false))
        {
            if (mons->caught() || mons_is_fleeing(mons) || mons->pacified())
            {
                simple_monster_message(mons, " reads a scroll.");
                read = true;
                ident = ID_KNOWN_TYPE;
                monster_teleport(mons, false);
            }
        }
        break;

    case SCR_BLINKING:
        if ((mons->caught() || mons_is_fleeing(mons) || mons->pacified())
            && mons_near(mons) && !mons->no_tele(true, false))
        {
            simple_monster_message(mons, " reads a scroll.");
            read = true;
            if (mons->caught())
            {
                ident = ID_KNOWN_TYPE;
                monster_blink(mons);
            }
            else if (blink_away(mons))
                ident = ID_KNOWN_TYPE;
        }
        break;

    case SCR_UNHOLY_CREATION:
        if (mons_near(mons))
        {
            simple_monster_message(mons, " reads a scroll.");
            read = true;
            if (monster *mon = create_monster(
                mgen_data(MONS_ABOMINATION_SMALL, SAME_ATTITUDE(mons),
                          mons, 0, 0, mons->pos(), mons->foe,
                          MG_FORCE_BEH)))
            {
                if (you.can_see(mon))
                {
                    ident = ID_KNOWN_TYPE;
                    mprf("%s appears!", mon->name(DESC_A).c_str());
                }
                player_angers_monster(mon);
            }
            else if (you.can_see(mons))
                canned_msg(MSG_NOTHING_HAPPENS);
        }
        break;
    }

    if (read)
    {
        if (dec_mitm_item_quantity(mons->inv[MSLOT_SCROLL], 1))
            mons->inv[MSLOT_SCROLL] = NON_ITEM;

        if (ident != ID_UNKNOWN_TYPE && was_visible)
            set_ident_type(OBJ_SCROLLS, scroll_type, ident);

        mons->lose_energy(EUT_ITEM);
    }

    return read;
}

static int _generate_rod_power(monster *mons, int overriding_power = 0)
{
    // power is actually 5 + Evocations + 2d(Evocations)
    // modified by shield and shield skill
    int shield_num = 1;
    int shield_den = 1;
    int shield_base = 1;

    if (mons->inv[MSLOT_SHIELD] != NON_ITEM)
    {
        item_def *shield = mons->mslot_item(MSLOT_SHIELD);
        switch (shield->sub_type)
        {
        case ARM_BUCKLER:
            shield_base += 4;
            break;
        case ARM_SHIELD:
            shield_base += 2;
            break;
        case ARM_LARGE_SHIELD:
            shield_base++;
            break;
        default:
            break;
        }
    }

    const int power_base = mons->skill(SK_EVOCATIONS);
    int power            = 5 + power_base + (2 * random2(power_base));

    if (shield_base > 1)
    {
        const int shield_mod = ((power / shield_base) * shield_num) / shield_den;
        power -= shield_mod;
    }

    if (overriding_power > 0)
        power = overriding_power;

    return power;
}

static bolt& _generate_item_beem(bolt &beem, bolt& from, monster* mons)
{
    beem.name         = from.name;
    beem.beam_source  = mons->mindex();
    beem.source       = mons->pos();
    beem.colour       = from.colour;
    beem.range        = from.range;
    beem.damage       = from.damage;
    beem.ench_power   = from.ench_power;
    beem.hit          = from.hit;
    beem.glyph        = from.glyph;
    beem.flavour      = from.flavour;
    beem.thrower      = from.thrower;
    beem.is_beam      = from.is_beam;
    beem.is_explosion = from.is_explosion;
    return beem;
}

static bool _setup_wand_beam(bolt& beem, monster* mons)
{
    item_def &wand(mitm[mons->inv[MSLOT_WAND]]);

    // map wand type to monster spell type
    const spell_type mzap = _map_wand_to_mspell(wand.sub_type);
    if (mzap == SPELL_NO_SPELL)
        return false;

    // set up the beam
    int power         = 30 + mons->hit_dice;
    bolt theBeam      = mons_spell_beam(mons, mzap, power);
    beem = _generate_item_beem(beem, theBeam, mons);

    beem.aux_source =
        wand.name(DESC_QUALNAME, false, true, false, false);

    return true;
}

static void _mons_fire_wand(monster* mons, item_def &wand, bolt &beem,
                            bool was_visible, bool niceWand)
{
    if (!simple_monster_message(mons, " zaps a wand."))
    {
        if (!silenced(you.pos()))
            mpr("You hear a zap.", MSGCH_SOUND);
    }

    // charge expenditure {dlb}
    wand.plus--;
    beem.is_tracer = false;
    beem.fire();

    if (was_visible)
    {
        const int wand_type = wand.sub_type;

        if (niceWand || !beem.is_enchantment() || beem.obvious_effect)
        {
            set_ident_type(OBJ_WANDS, wand_type, ID_KNOWN_TYPE);
            mons->props["wand_known"] = true;
        }
        else
        {
            set_ident_type(OBJ_WANDS, wand_type, ID_MON_TRIED_TYPE);
            mons->props["wand_known"] = false;
        }

        // Increment zap count.
        if (wand.plus2 >= 0)
            wand.plus2++;

        mons->flags |= MF_SEEN_RANGED;
    }

    mons->lose_energy(EUT_ITEM);
}

static void _rod_fired_pre(monster* mons)
{
    make_mons_stop_fleeing(mons);

    if (!simple_monster_message(mons, " zaps a rod.")
        && !silenced(you.pos()))
    {
        mpr("You hear a zap.", MSGCH_SOUND);
    }
}

static bool _rod_fired_post(monster* mons, item_def &rod, int idx, bolt &beem,
    int rate, bool was_visible)
{
    rod.plus -= rate;
    dprf("rod charge: %d, %d", rod.plus, rod.plus2);

    if (was_visible)
    {
        if (!beem.is_enchantment() || beem.obvious_effect)
            set_ident_flags(rod, ISFLAG_KNOW_TYPE);
    }

    mons->lose_energy(EUT_ITEM);
    return true;
}

static bool _get_rod_spell_and_cost(const item_def& rod, spell_type& spell,
                                    int& cost)
{
    bool success = false;

    for (int i = 0; i < SPELLBOOK_SIZE; ++i)
    {
        spell_type s = which_spell_in_book(rod, i);
        int c = spell_difficulty(spell) * ROD_CHARGE_MULT;

        if (s == SPELL_NO_SPELL || rod.plus < c)
            continue;

        success = true;

        spell = s;
        cost = c;

        if (one_chance_in(SPELLBOOK_SIZE - i + 1))
            break;
    }

    return success;
}

static bool _thunderbolt_tracer(monster *caster, int pow, coord_def aim)
{
    coord_def prev;
    if (caster->props.exists("thunderbolt_last")
        && caster->props["thunderbolt_last"].get_int() + 1 == you.num_turns)
    {
        prev = caster->props["thunderbolt_aim"].get_coord();
    }

    targetter_thunderbolt hitfunc(caster, spell_range(SPELL_THUNDERBOLT, pow),
                                  prev);
    hitfunc.set_aim(aim);

    mon_attitude_type castatt = caster->temp_attitude();
    int friendly = 0, enemy = 0;

    for (map<coord_def, aff_type>::const_iterator p = hitfunc.zapped.begin();
         p != hitfunc.zapped.end(); ++p)
    {
        if (p->second <= 0)
            continue;

        const actor *victim = actor_at(p->first);
        if (!victim)
            continue;

        int dam = 4 >> victim->res_elec();
        if (mons_atts_aligned(castatt, victim->temp_attitude()))
            friendly += dam;
        else
            enemy += dam;
    }

    return enemy > friendly;

    return false;
}

// handle_rod
// -- implemented as a dependent to handle_wand currently
// (no wand + rod turns this way)
// notes:
// shamelessly repurposing handle_wand code
// not one word about the name of this function!
static bool _handle_rod(monster *mons, bolt &beem)
{
    const int weapon = mons->inv[MSLOT_WEAPON];
    item_def &rod(mitm[weapon]);

    // Make sure the item actually is a rod.
    ASSERT(rod.base_type == OBJ_RODS);

    // was the player visible when we started?
    bool was_visible = you.can_see(mons);

    bool check_validity   = true;
    bool is_direct_effect = false;
    spell_type mzap       = SPELL_NO_SPELL;
    int rate              = 0;

    if (!_get_rod_spell_and_cost(rod, mzap, rate))
        return false;

    // XXX: There should be a better way to do this than hardcoding
    // monster-castable rod spells!  Also, there is currently no monster
    // version of Olgreb's Toxic Radiance, used by the rod of venom.
    switch (mzap)
    {
    case SPELL_BOLT_OF_FIRE:
    case SPELL_BOLT_OF_INACCURACY:
    case SPELL_IRON_SHOT:
    case SPELL_LIGHTNING_BOLT:
    case SPELL_POISON_ARROW:
    case SPELL_THROW_FLAME:
    case SPELL_THROW_FROST:
        break;

    case SPELL_STRIKING:
    case SPELL_FIREBALL:
        if (mons->foe_distance() < 2)
            return false;
        break;

    case SPELL_FREEZING_CLOUD:
    case SPELL_POISONOUS_CLOUD:
        if (mons->foe_distance() <= 2)
            return false;
        break;

    case SPELL_THUNDERBOLT:
        if (mons->props.exists("thunderbolt_last")
            && mons->props["thunderbolt_last"].get_int() + 1 == you.num_turns)
        {
            rate = min(5 * ROD_CHARGE_MULT, (int)rod.plus);
            mons->props["thunderbolt_mana"].get_int() = rate;
        }
        break;

    case SPELL_CALL_IMP:
    case SPELL_CAUSE_FEAR:
    case SPELL_SUMMON_DEMON:
    case SPELL_SUMMON_SWARM:
        _rod_fired_pre(mons);
        mons_cast(mons, beem, mzap, false);
        _rod_fired_post(mons, rod, weapon, beem, rate, was_visible);
        return true;

    default:
        return false;
    }

    bool zap = false;

    // set up the beam
    const int power = max(_generate_rod_power(mons), 1);

    dprf("using rod with power %d", power);

    bolt theBeam = mons_spell_beam(mons, mzap, power, check_validity);
    beem         = _generate_item_beem(beem, theBeam, mons);

    if (mons->confused())
    {
        beem.target = dgn_random_point_from(mons->pos(), LOS_RADIUS);
        if (beem.target.origin())
            return false;
        zap = true;
    }
    else if (mzap == SPELL_THUNDERBOLT)
        zap = _thunderbolt_tracer(mons, power, beem.target);
    else
    {
        fire_tracer(mons, beem);
        zap = mons_should_fire(beem);
    }

    if (is_direct_effect)
    {
        actor* foe = mons->get_foe();
        if (!foe)
            return false;
        _rod_fired_pre(mons);
        direct_effect(mons, mzap, beem, foe);
        return _rod_fired_post(mons, rod, weapon, beem, rate, was_visible);
    }
    else if (mzap == SPELL_THUNDERBOLT)
    {
        _rod_fired_pre(mons);
        cast_thunderbolt(mons, power, beem.target);
        return (_rod_fired_post(mons, rod, weapon, beem, rate, was_visible));
    }
    else if (zap)
    {
        _rod_fired_pre(mons);
        beem.is_tracer = false;
        beem.fire();
        return _rod_fired_post(mons, rod, weapon, beem, rate, was_visible);
    }

    return false;
}

//---------------------------------------------------------------
//
// handle_wand
//
// Give the monster a chance to zap a wand or rod. Returns true
// if the monster zapped.
//
//---------------------------------------------------------------
static bool _handle_wand(monster* mons, bolt &beem)
{
    // Yes, there is a logic to this ordering {dlb}:
    // FIXME: monsters should be able to use wands or rods
    //        out of sight of the player [rob]
    if (!mons_near(mons)
        || mons->asleep()
        || mons->has_ench(ENCH_SUBMERGED)
        || coinflip())
    {
        return false;
    }

    if (mons_itemuse(mons) < MONUSE_STARTING_EQUIPMENT)
        return false;

    if (mons->inv[MSLOT_WEAPON] != NON_ITEM
        && mitm[mons->inv[MSLOT_WEAPON]].base_type == OBJ_RODS)
    {
        return _handle_rod(mons, beem);
    }

    if (mons->inv[MSLOT_WAND] == NON_ITEM
        || mitm[mons->inv[MSLOT_WAND]].plus <= 0)
    {
        return false;
    }

    // Make sure the item actually is a wand.
    if (mitm[mons->inv[MSLOT_WAND]].base_type != OBJ_WANDS)
        return false;

    bool niceWand    = false;
    bool zap         = false;
    bool was_visible = you.can_see(mons);

<<<<<<< HEAD
    if (!_setup_wand_beam(beem, mons))
=======
    item_def &wand(mitm[mons->inv[MSLOT_WAND]]);

    // map wand type to monster spell type
    const spell_type mzap = _map_wand_to_mspell((wand_type)wand.sub_type);
    if (mzap == SPELL_NO_SPELL)
>>>>>>> 361a7477
        return false;

    item_def &wand = mitm[mons->inv[MSLOT_WAND]];

<<<<<<< HEAD
    switch (wand.sub_type)
=======
    const wand_type kind = (wand_type)wand.sub_type;
    switch (kind)
>>>>>>> 361a7477
    {
    case WAND_DISINTEGRATION:
        // Dial down damage from wands of disintegration, since
        // disintegration beams can do large amounts of damage.
        beem.damage.size = beem.damage.size * 2 / 3;
        break;

    case WAND_ENSLAVEMENT:
    case WAND_RANDOM_EFFECTS:
        // These have been deemed "too tricky" at this time {dlb}:
        return false;

<<<<<<< HEAD
    case WAND_DIGGING:
        // This is handled elsewhere.
        return false;

    case WAND_POLYMORPH_OTHER:
        // Monsters can be very trigger happy with wands, reduce this
        // for polymorph.
        if (!one_chance_in(5))
            return false;
        break;

=======
>>>>>>> 361a7477
    // These are wands that monsters will aim at themselves {dlb}:
    case WAND_HASTING:
        if (!mons->has_ench(ENCH_HASTE))
        {
            beem.target = mons->pos();
            niceWand = true;
            break;
        }
        return false;

    case WAND_HEAL_WOUNDS:
        if (mons->hit_points <= mons->max_hit_points / 2)
        {
            beem.target = mons->pos();
            niceWand = true;
            break;
        }
        return false;

    case WAND_INVISIBILITY:
        if (!mons->has_ench(ENCH_INVIS)
            && !mons->has_ench(ENCH_SUBMERGED)
            && !mons->glows_naturally()
            && (!mons->friendly() || you.can_see_invisible(false)))
        {
            beem.target = mons->pos();
            niceWand = true;
            break;
        }
        return false;

    case WAND_TELEPORTATION:
        if (mons->hit_points <= mons->max_hit_points / 2
            || mons->caught())
        {
            if (!mons->has_ench(ENCH_TP)
                && !one_chance_in(20))
            {
                beem.target = mons->pos();
                niceWand = true;
                break;
            }
            // This break causes the wand to be tried on the player.
            break;
        }
        return false;

    default:
        break;
    }

    if (mons->confused())
    {
        beem.target = dgn_random_point_from(mons->pos(), LOS_RADIUS);
        if (beem.target.origin())
            return false;
        zap = true;
    }
    else if (!niceWand)
    {
        // Fire tracer, if necessary.
        fire_tracer(mons, beem);

        // Good idea?
        zap = mons_should_fire(beem);
    }

    if (niceWand || zap)
    {
        if (!niceWand)
            make_mons_stop_fleeing(mons);

<<<<<<< HEAD
        _mons_fire_wand(mons, wand, beem, was_visible, niceWand);
=======
        if (!simple_monster_message(mons, " zaps a wand."))
        {
            if (!silenced(you.pos()))
                mpr("You hear a zap.", MSGCH_SOUND);
        }

        // charge expenditure {dlb}
        wand.plus--;
        beem.is_tracer = false;
        beem.fire();

        if (was_visible)
        {
            if (niceWand || !beem.is_enchantment() || beem.obvious_effect)
            {
                set_ident_type(OBJ_WANDS, kind, ID_KNOWN_TYPE);
                mons->props["wand_known"] = true;
            }
            else
            {
                set_ident_type(OBJ_WANDS, kind, ID_MON_TRIED_TYPE);
                mons->props["wand_known"] = false;
            }

            // Increment zap count.
            if (wand.plus2 >= 0)
                wand.plus2++;

            mons->flags |= MF_SEEN_RANGED;
        }

        mons->lose_energy(EUT_ITEM);
>>>>>>> 361a7477

        return true;
    }

    return false;
}

static bool _mons_has_launcher(const monster* mons)
{
    for (int i = MSLOT_WEAPON; i <= MSLOT_ALT_WEAPON; ++i)
    {
        if (item_def *item = mons->mslot_item(static_cast<mon_inv_type>(i)))
        {
            if (is_range_weapon(*item))
                return true;
        }
    }
    return false;
}

//---------------------------------------------------------------
//
// handle_throw
//
// Give the monster a chance to throw something. Returns true if
// the monster hurled.
//
//---------------------------------------------------------------
static bool _handle_throw(monster* mons, bolt & beem)
{
    // Yes, there is a logic to this ordering {dlb}:
    if (mons->incapacitated()
        || mons->submerged())
    {
        return false;
    }

    if (mons_itemuse(mons) < MONUSE_STARTING_EQUIPMENT)
        return false;

    const bool archer = mons->is_archer();

    // Highly-specialised archers are more likely to shoot than talk. (?)
    if (one_chance_in(archer ? 9 : 5))
        return false;

    // Don't allow offscreen throwing for now.
    if (mons->foe == MHITYOU && !mons_near(mons))
        return false;

    // Monsters won't shoot in melee range, largely for balance reasons.
    // Specialist archers are an exception to this rule.
    if (!archer && adjacent(beem.target, mons->pos()))
        return false;

    // If the monster is a spellcaster, don't bother throwing stuff.
    // Exception: Spellcasters that already start out with some kind
    // ranged weapon. Seeing how monsters are disallowed from picking
    // up launchers if they have ranged spells, this will only apply
    // to very few monsters.
    if (mons_has_ranged_spell(mons, true, false)
        && !_mons_has_launcher(mons))
    {
        return false;
    }

    // Greatly lowered chances if the monster is fleeing or pacified and
    // leaving the level.
    if ((mons_is_fleeing(mons) || mons->pacified())
        && !one_chance_in(8))
    {
        return false;
    }

    item_def *launcher = NULL;
    const item_def *weapon = NULL;
    const int mon_item = mons_pick_best_missile(mons, &launcher);

    if (mon_item == NON_ITEM || !mitm[mon_item].defined())
        return false;

    if (player_or_mon_in_sanct(mons))
        return false;

    item_def *missile = &mitm[mon_item];

    const actor *act = actor_at(beem.target);
    if (missile->base_type == OBJ_MISSILES
        && missile->sub_type == MI_THROWING_NET
        && act)
    {
        // Throwing a net at a target that is already caught would be
        // completely useless, so bail out.
        if (act->caught())
            return false;
        // Netting targets that are already permanently stuck in place
        // is similarly useless.
        if (mons_class_is_stationary(act->type))
            return false;
    }

    // If the attack needs a launcher that we can't wield, bail out.
    if (launcher)
    {
        weapon = mons->mslot_item(MSLOT_WEAPON);
        if (weapon && weapon != launcher && weapon->cursed())
            return false;
    }

    // Ok, we'll try it.
    setup_monster_throw_beam(mons, beem);

    // Set fake damage for the tracer.
    beem.damage = dice_def(10, 10);

    // Set item for tracer, even though it probably won't be used
    beem.item = missile;

    // Fire tracer.
    fire_tracer(mons, beem);

    // Clear fake damage (will be set correctly in mons_throw).
    beem.damage = 0;

    // Good idea?
    if (mons_should_fire(beem))
    {
        // Monsters shouldn't shoot if fleeing, so let them "turn to attack".
        make_mons_stop_fleeing(mons);

        if (launcher && launcher != weapon)
            mons->swap_weapons();

        beem.name.clear();
        return mons_throw(mons, beem, mon_item);
    }

    return false;
}

// Give the monster its action energy (aka speed_increment).
static void _monster_add_energy(monster* mons)
{
    if (mons->speed > 0)
    {
        // Randomise to make counting off monster moves harder:
        const int energy_gained =
            max(1, div_rand_round(mons->speed * you.time_taken, 10));
        mons->speed_increment += energy_gained;
    }
}

#ifdef DEBUG
#    define DEBUG_ENERGY_USE(problem) \
    if (mons->speed_increment == old_energy && mons->alive()) \
             mprf(MSGCH_DIAGNOSTICS, \
                  problem " for monster '%s' consumed no energy", \
                  mons->name(DESC_PLAIN).c_str());
#else
#    define DEBUG_ENERGY_USE(problem) ((void) 0)
#endif

static void _confused_move_dir(monster *mons)
{
    mmov.reset();
    int pfound = 0;
    for (adjacent_iterator ai(mons->pos(), false); ai; ++ai)
        if (mons->can_pass_through(*ai))
        {
            // Highly intelligent monsters don't move if they might drown.
            if (mons_intel(mons) == I_HIGH
                && !mons->is_habitable(*ai))
            {
                // Players without a spoiler sheet have no way to know which
                // monsters are I_HIGH, and this behaviour is obscure.
                // Thus, give a message.
                const string where = make_stringf("%s@%d,%d",
                    level_id::current().describe().c_str(),
                    mons->pos().x, mons->pos().y);
                if (!mons->props.exists("no_conf_move")
                    || mons->props["no_conf_move"].get_string() != where)
                {
                    // But don't spam.
                    mons->props["no_conf_move"] = where;
                    simple_monster_message(mons,
                        make_stringf(" stays still, afraid of the %s.",
                        feat_type_name(grd(*ai))).c_str());
                }
                mmov.reset();
                break;
            }
            else if (one_chance_in(++pfound))
                mmov = *ai - mons->pos();
        }
}

static int _tentacle_move_speed(monster_type type)
{
    if (type == MONS_KRAKEN)
        return 10;
    else if (type == MONS_TENTACLED_STARSPAWN)
        return 18;
    else
        return 0;
}

void handle_monster_move(monster* mons)
{
    mons->hit_points = min(mons->max_hit_points, mons->hit_points);

    if (mons->type == MONS_SPATIAL_MAELSTROM
        && !player_in_branch(BRANCH_ABYSS)
        && !player_in_branch(BRANCH_ZIGGURAT))
    {
        for (int i = 0; i < you.time_taken; ++i)
        {
            if (one_chance_in(100))
            {
                mons->banish(mons);
                return;
            }
        }
    }

    // This seems to need to go here to actually get monsters to slow down.
    // XXX: Replace with a new ENCH_LIQUEFIED_GROUND or something.
    if (mons->liquefied_ground())
    {
        mon_enchant me = mon_enchant(ENCH_SLOW, 0, 0, 20);
        if (mons->has_ench(ENCH_SLOW))
            mons->update_ench(me);
        else
            mons->add_ench(me);
        mons->calc_speed();
    }

    fedhas_neutralise(mons);

    // Monster just summoned (or just took stairs), skip this action.
    if (!mons_is_mimic(mons->type) && testbits(mons->flags, MF_JUST_SUMMONED))
    {
        mons->flags &= ~MF_JUST_SUMMONED;
        return;
    }

    mon_acting mact(mons);

    // Mimics get enough energy to act immediately when revealed.
    if (mons_is_mimic(mons->type) && testbits(mons->flags, MF_JUST_SUMMONED))
    {
        mons->speed_increment = 80;
        mons->flags &= ~MF_JUST_SUMMONED;
    }
    else
        _monster_add_energy(mons);

    // Handle clouds on nonmoving monsters.
    if (mons->speed == 0)
        _mons_in_cloud(mons);

    // Update constriction durations
    mons->accum_has_constricted();

    // Apply monster enchantments once for every normal-speed
    // player turn.
    mons->ench_countdown -= you.time_taken;
    while (mons->ench_countdown < 0)
    {
        mons->ench_countdown += 10;
        mons->apply_enchantments();

        // If the monster *merely* died just break from the loop
        // rather than quit altogether, since we have to deal with
        // giant spores and ball lightning exploding at the end of the
        // function, but do return if the monster's data has been
        // reset, since then the monster type is invalid.
        if (mons->type == MONS_NO_MONSTER)
            return;
        else if (mons->hit_points < 1)
            break;
    }

    // Memory is decremented here for a reason -- we only want it
    // decrementing once per monster "move".
    if (mons->foe_memory > 0 && !you.penance[GOD_ASHENZARI])
        mons->foe_memory -= you.time_taken;

    // Otherwise there are potential problems with summonings.
    if (mons->type == MONS_GLOWING_SHAPESHIFTER)
        mons->add_ench(ENCH_GLOWING_SHAPESHIFTER);

    if (mons->type == MONS_SHAPESHIFTER)
        mons->add_ench(ENCH_SHAPESHIFTER);

    // We reset batty monsters from wander to seek here, instead
    // of in handle_behaviour() since that will be called with
    // every single movement, and we want these monsters to
    // hit and run. -- bwr
    if (mons->foe != MHITNOT && mons_is_wandering(mons)
        && mons_is_batty(mons))
    {
        mons->behaviour = BEH_SEEK;
    }

    mons->check_speed();

    const monsterentry* entry = get_monster_data(mons->type);
    if (!entry)
        return;

    int old_energy      = INT_MAX;
    int non_move_energy = min(entry->energy_usage.move,
                              entry->energy_usage.swim);

#ifdef DEBUG_MONS_SCAN
    bool monster_was_floating = mgrd(mons->pos()) != mons->mindex();
#endif
    coord_def old_pos = mons->pos();

    coord_def kraken_last_update = mons->pos();
    bool just_once = true;
    while (mons->has_action_energy())
    {
        if (just_once)
        {
            move_demon_tentacle(mons);
            reset_battlesphere(mons);
            just_once = false;
        }

        // The continues & breaks are WRT this.
        if (!mons->alive())
            break;

        if (old_pos != mons->pos()
            && mons_is_tentacle_head(mons_base_type(mons)))
        {
            move_child_tentacles(mons);
            kraken_last_update = mons->pos();
        }

        old_pos = mons->pos();

#ifdef DEBUG_MONS_SCAN
        if (!monster_was_floating
            && mgrd(mons->pos()) != mons->mindex())
        {
            mprf(MSGCH_ERROR, "Monster %s became detached from mgrd "
                              "in handle_monster_move() loop",
                 mons->name(DESC_PLAIN, true).c_str());
            mpr("[[[[[[[[[[[[[[[[[[", MSGCH_WARN);
            debug_mons_scan();
            mpr("]]]]]]]]]]]]]]]]]]", MSGCH_WARN);
            monster_was_floating = true;
        }
        else if (monster_was_floating
                 && mgrd(mons->pos()) == mons->mindex())
        {
            mprf(MSGCH_DIAGNOSTICS, "Monster %s re-attached itself to mgrd "
                                    "in handle_monster_move() loop",
                 mons->name(DESC_PLAIN, true).c_str());
            monster_was_floating = false;
        }
#endif

        if (mons->speed_increment >= old_energy)
        {
#ifdef DEBUG
            if (mons->speed_increment == old_energy)
            {
                mprf(MSGCH_DIAGNOSTICS, "'%s' has same energy as last loop",
                     mons->name(DESC_PLAIN, true).c_str());
            }
            else
            {
                mprf(MSGCH_DIAGNOSTICS, "'%s' has MORE energy than last loop",
                     mons->name(DESC_PLAIN, true).c_str());
            }
#endif
            mons->speed_increment = old_energy - 10;
            old_energy               = mons->speed_increment;
            continue;
        }
        old_energy = mons->speed_increment;

        if (mons_is_projectile(mons->type) || mons_is_boulder(mons))
        {
            if (iood_act(*mons))
                return;
            mons->lose_energy(EUT_MOVE);
            continue;
        }

        if (mons->type == MONS_BATTLESPHERE)
        {
            if (fire_battlesphere(mons))
                mons->lose_energy(EUT_SPECIAL);
        }

        if (mons->type == MONS_FULMINANT_PRISM)
        {
            ++mons->number;
            if (mons->number == 2)
                mons->suicide();
            else
            {
                if (player_can_hear(mons->pos()))
                {
                    if (you.can_see(mons))
                    {
                        simple_monster_message(mons, " crackles loudly.",
                                               MSGCH_WARN);
                    }
                    else
                        mpr("You hear a loud crackle.", MSGCH_SOUND);
                }
                // Done this way to keep the detonation timer predictable
                mons->speed_increment -= 10;
            }
            continue;
        }

        mons->shield_blocks = 0;

        const int  cloud_num   = env.cgrid(mons->pos());
        const bool avoid_cloud = mons_avoids_cloud(mons, cloud_num);

        _mons_in_cloud(mons);
        if (!mons->alive())
            break;

        slime_wall_damage(mons, speed_to_duration(mons->speed));
        if (!mons->alive())
            break;

        if (mons->type == MONS_TIAMAT && one_chance_in(3))
            draconian_change_colour(mons);

        if  (mons->type == MONS_ASMODEUS
             || mons->type == MONS_CHAOS_BUTTERFLY)
        {
            for (adjacent_iterator ai(mons->pos()); ai; ++ai)
                if (!feat_is_solid(grd(*ai)) && env.cgrid(*ai) == EMPTY_CLOUD)
                    place_cloud(mons->type == MONS_ASMODEUS ? CLOUD_FIRE
                                                            : CLOUD_RAIN,
                                *ai, 1 + random2(6), mons);
        }

        _monster_regenerate(mons);

        if (mons->cannot_act()
            || mons->type == MONS_SIXFIRHY // these move only 8 of 24 turns
               && ++mons->number / 8 % 3 != 2)  // but are not helpless
        {
            mons->speed_increment -= non_move_energy;
            continue;
        }

        if (mons->has_ench(ENCH_DAZED) && one_chance_in(5))
        {
            simple_monster_message(mons, " is lost in a daze.");
            mons->speed_increment -= non_move_energy;
            continue;
        }

        if (crawl_state.disables[DIS_MON_ACT] && !mons->wont_attack())
        {
            mons->speed_increment -= non_move_energy;
            continue;
        }

        handle_behaviour(mons);

        // handle_behaviour() could make the monster leave the level.
        if (!mons->alive())
            break;

        ASSERT(!crawl_state.game_is_arena() || mons->foe != MHITYOU);
        ASSERT(in_bounds(mons->target) || mons->target.origin());

        // Submerging monsters will hide from clouds.
        if (avoid_cloud
            && monster_can_submerge(mons, grd(mons->pos()))
            && !mons->caught()
            && !mons->submerged())
        {
            mons->add_ench(ENCH_SUBMERGED);
            mons->speed_increment -= ENERGY_SUBMERGE(entry);
            continue;
        }

        if (mons->speed >= 100)
        {
            mons->speed_increment -= non_move_energy;
            continue;
        }

        if (igrd(mons->pos()) != NON_ITEM
            && (mons_itemuse(mons) >= MONUSE_WEAPONS_ARMOUR
                || mons_itemeat(mons) != MONEAT_NOTHING))
        {
            // Keep neutral, charmed, summoned monsters from picking up stuff.
            // Same for friendlies if friendly_pickup is set to "none".
            if ((!mons->neutral() && !mons->has_ench(ENCH_CHARM)
                 || (you.religion == GOD_JIYVA && mons_is_slime(mons)))
                && !mons->is_summoned() && !mons->is_perm_summoned()
                && (!mons->friendly()
                    || you.friendly_pickup != FRIENDLY_PICKUP_NONE))
            {
                if (_handle_pickup(mons))
                {
                    DEBUG_ENERGY_USE("handle_pickup()");
                    continue;
                }
            }
        }

        // Lurking monsters only stop lurking if their target is right
        // next to them, otherwise they just sit there.
        // However, if the monster is involuntarily submerged but
        // still alive (e.g., nonbreathing which had water poured
        // on top of it), this doesn't apply.
        if (mons_is_lurking(mons) || mons->has_ench(ENCH_SUBMERGED))
        {
            if (mons->foe != MHITNOT
                && grid_distance(mons->target, mons->pos()) <= 1)
            {
                if (mons->submerged())
                {
                    // Don't unsubmerge if the monster is avoiding the
                    // cloud on top of the water.
                    if (avoid_cloud)
                    {
                        mons->speed_increment -= non_move_energy;
                        continue;
                    }

                    if (!mons->del_ench(ENCH_SUBMERGED))
                    {
                        // Couldn't unsubmerge.
                        mons->speed_increment -= non_move_energy;
                        continue;
                    }
                }
                mons->behaviour = BEH_SEEK;
            }
            else
            {
                mons->speed_increment -= non_move_energy;
                continue;
            }
        }

        if (mons->caught())
        {
            // Struggling against the net takes time.
            _swim_or_move_energy(mons);
        }
        else if (!mons->petrified())
        {
            // Calculates mmov based on monster target.
            _handle_movement(mons);
            _shedu_movement_clamp(mons);

            if (mons_is_confused(mons)
                || mons->type == MONS_AIR_ELEMENTAL
                   && mons->submerged())
            {
                _confused_move_dir(mons);

                // OK, mmov determined.
                const coord_def newcell = mmov + mons->pos();
                monster* enemy = monster_at(newcell);
                if (enemy
                    && newcell != mons->pos()
                    && !is_sanctuary(mons->pos()))
                {
                    if (fight_melee(mons, enemy))
                    {
                        mmov.reset();
                        DEBUG_ENERGY_USE("fight_melee()");
                        continue;
                    }
                    else
                    {
                        // FIXME: None of these work!
                        // Instead run away!
                        if (mons->add_ench(mon_enchant(ENCH_FEAR)))
                            behaviour_event(mons, ME_SCARE, 0, newcell);
                        break;
                    }
                }
            }
        }
        mon_nearby_ability(mons);

        if (!mons->asleep() && !mons_is_wandering(mons)
            && !mons->withdrawn()
            // Berserking monsters are limited to running up and
            // hitting their foes.
            && !mons->berserk()
                // Slime creatures can split while wandering or resting.
                || mons->type == MONS_SLIME_CREATURE)
        {
            bolt beem;

            beem.source      = mons->pos();
            beem.target      = mons->target;
            beem.beam_source = mons->mindex();

            // Prevents unfriendlies from nuking you from offscreen.
            // How nice!
            const bool friendly_or_near =
                mons->friendly() && mons->foe == MHITYOU || mons->near_foe();
            if (friendly_or_near
                || mons->type == MONS_TEST_SPAWNER
                // Slime creatures can split when offscreen.
                || mons->type == MONS_SLIME_CREATURE
                // Let monsters who have Dig use it off-screen.
                || mons->has_spell(SPELL_DIG))
            {
                // [ds] Special abilities shouldn't overwhelm
                // spellcasting in monsters that have both.  This aims
                // to give them both roughly the same weight.
                if (coinflip() ? mon_special_ability(mons, beem)
                                 || _do_mon_spell(mons, beem)
                               : _do_mon_spell(mons, beem)
                                 || mon_special_ability(mons, beem))
                {
                    DEBUG_ENERGY_USE("spell or special");
                    mmov.reset();
                    continue;
                }
            }

            if (friendly_or_near)
            {
                if (_handle_potion(mons, beem))
                {
                    DEBUG_ENERGY_USE("_handle_potion()");
                    continue;
                }

                if (_handle_scroll(mons))
                {
                    DEBUG_ENERGY_USE("_handle_scroll()");
                    continue;
                }

                if (_handle_evoke_equipment(mons, beem))
                {
                    DEBUG_ENERGY_USE("_handle_evoke_equipment()");
                    continue;
                }

                if (_handle_wand(mons, beem))
                {
                    DEBUG_ENERGY_USE("_handle_wand()");
                    continue;
                }

                if (_handle_reaching(mons))
                {
                    DEBUG_ENERGY_USE("_handle_reaching()");
                    continue;
                }
            }

            if (_handle_throw(mons, beem))
            {
                DEBUG_ENERGY_USE("_handle_throw()");
                continue;
            }
        }

        if (!mons->caught())
        {
            if (mons->pos() + mmov == you.pos())
            {
                ASSERT(!crawl_state.game_is_arena());

                if (!mons->wont_attack() && !mons->has_ench(ENCH_CHARM)
                    && !mons->withdrawn())
                {
                    // If it steps into you, cancel other targets.
                    mons->foe = MHITYOU;
                    mons->target = you.pos();

                    fight_melee(mons, &you);

                    if (mons_is_batty(mons))
                    {
                        mons->behaviour = BEH_WANDER;
                        set_random_target(mons);
                    }
                    DEBUG_ENERGY_USE("fight_melee()");
                    mmov.reset();
                    continue;
                }
            }

            // See if we move into (and fight) an unfriendly monster.
            monster* targ = monster_at(mons->pos() + mmov);

            //If a tentacle owner is attempting to move into an adjacent
            //segment, kill the segment and adjust connectivity data.
            if (targ && mons_tentacle_adjacent(mons, targ))
            {
                bool basis = targ->props.exists("outwards");
                int out_idx = basis ? targ->props["outwards"].get_int() : -1;
                if (out_idx != -1)
                    menv[out_idx].props["inwards"].get_int() = mons->mindex();

                monster_die(targ,
                            KILL_MISC, NON_MONSTER, true);
                targ = NULL;
            }

            if (targ
                && targ != mons
                && !mons_aligned(mons, targ)
                && monster_can_hit_monster(mons, targ))
            {
                // Maybe they can swap places?
                if (_swap_monsters(mons, targ))
                {
                    _swim_or_move_energy(mons);
                    continue;
                }
                // Figure out if they fight.
                else if ((!mons_is_firewood(targ)
                          || mons->is_child_tentacle())
                              && fight_melee(mons, targ))
                {
                    if (mons_is_batty(mons))
                    {
                        mons->behaviour = BEH_WANDER;
                        set_random_target(mons);
                        // mons->speed_increment -= mons->speed;
                    }

                    mmov.reset();
                    DEBUG_ENERGY_USE("fight_melee()");
                    continue;
                }
            }

            if (invalid_monster(mons) || mons_is_stationary(mons))
            {
                if (mons->speed_increment == old_energy)
                    mons->speed_increment -= non_move_energy;
                continue;
            }

            if (mons->cannot_move() || !_monster_move(mons))
            {
                mons->speed_increment -= non_move_energy;
                mons->check_clinging(false);
            }
        }
        you.update_beholder(mons);
        you.update_fearmonger(mons);

        // Reevaluate behaviour, since the monster's surroundings have
        // changed (it may have moved, or died for that matter).  Don't
        // bother for dead monsters.  :)
        if (mons->alive())
        {
            handle_behaviour(mons);
            ASSERT(in_bounds(mons->target) || mons->target.origin());
        }
    }

    if (mons_is_tentacle_head(mons_base_type(mons)))
    {
        if (mons->pos() != kraken_last_update)
            move_child_tentacles(mons);

        mons->number += you.time_taken * _tentacle_move_speed(mons_base_type(mons));
        while (mons->number >= 100)
        {
            move_child_tentacles(mons);
            mons->number -= 100;
        }
    }

    mons->handle_constriction();

    if (mons->type == MONS_ANCIENT_ZYME)
        ancient_zyme_sicken(mons);

    if (mons->type != MONS_NO_MONSTER && mons->hit_points < 1)
        monster_die(mons, KILL_MISC, NON_MONSTER);
}

//---------------------------------------------------------------
//
// handle_monsters
//
// This is the routine that controls monster AI.
//
//---------------------------------------------------------------
void handle_monsters(bool with_noise)
{
    // Keep track of monsters that have already moved and don't allow
    // them to move again.
    memset(immobile_monster, 0, sizeof immobile_monster);

    for (monster_iterator mi; mi; ++mi)
    {
        if (immobile_monster[mi->mindex()])
            continue;

        const coord_def oldpos = mi->pos();

        handle_monster_move(*mi);
        fire_final_effects();

        if (!invalid_monster(*mi) && mi->pos() != oldpos)
            immobile_monster[mi->mindex()] = true;

        // If the player got banished, discard pending monster actions.
        if (you.banished)
        {
            // Clear list of mesmerising monsters.
            you.clear_beholders();
            you.clear_fearmongers();
            you.stop_constricting_all();
            you.stop_being_constricted();
            break;
        }
    }

    // Process noises now (before clearing the sleep flag).
    if (with_noise)
        apply_noises();

    // Clear one-turn deep sleep flag.
    // XXX: With the current handling, it would be cleaner to
    //      not treat this as an enchantment.
    // XXX: ENCH_SLEEPY only really works for player-cast
    //      hibernation.
    for (monster_iterator mi; mi; ++mi)
        mi->del_ench(ENCH_SLEEPY);

    // Clear any summoning flags so that lower indiced
    // monsters get their actions in the next round.
    for (int i = 0; i < MAX_MONSTERS; i++)
        menv[i].flags &= ~MF_JUST_SUMMONED;
}

static bool _jelly_divide(monster* parent)
{
    if (!mons_class_flag(parent->type, M_SPLITS))
        return false;

    const int reqd = max(parent->hit_dice * 8, 50);
    if (parent->hit_points < reqd)
        return false;

    monster* child = NULL;
    coord_def child_spot;
    int num_spots = 0;

    // First, find a suitable spot for the child {dlb}:
    for (adjacent_iterator ai(parent->pos()); ai; ++ai)
        if (actor_at(*ai) == NULL && parent->can_pass_through(*ai)
            && one_chance_in(++num_spots))
        {
            child_spot = *ai;
        }

    if (num_spots == 0)
        return false;

    // Now that we have a spot, find a monster slot {dlb}:
    child = get_free_monster();
    if (!child)
        return false;

    // Handle impact of split on parent {dlb}:
    parent->max_hit_points /= 2;

    if (parent->hit_points > parent->max_hit_points)
        parent->hit_points = parent->max_hit_points;

    parent->init_experience();
    parent->experience = parent->experience * 3 / 5 + 1;

    // Create child {dlb}:
    // This is terribly partial and really requires
    // more thought as to generation ... {dlb}
    *child = *parent;
    child->max_hit_points  = child->hit_points;
    child->speed_increment = 70 + random2(5);
    child->moveto(child_spot);
    child->set_new_monster_id();

    mgrd(child->pos()) = child->mindex();

    if (!simple_monster_message(parent, " splits in two!")
        && (player_can_hear(parent->pos()) || player_can_hear(child->pos())))
    {
        mpr("You hear a squelching noise.", MSGCH_SOUND);
    }

    if (crawl_state.game_is_arena())
        arena_placed_monster(child);

    return true;
}

// XXX: This function assumes that only jellies eat items.
static bool _monster_eat_item(monster* mons, bool nearby)
{
    if (!mons_eats_items(mons))
        return false;

    // Friendly jellies won't eat (unless worshipping Jiyva).
    if (mons->friendly() && you.religion != GOD_JIYVA)
        return false;

    // Off-limit squares are off-limit.
    if (testbits(env.pgrid(mons->pos()), FPROP_NO_JIYVA))
        return false;

    int hps_changed = 0;
    // Zotdef jellies are toned down slightly
    int max_eat = roll_dice(1, (crawl_state.game_is_zotdef() ? 8 : 10));
    int eaten = 0;
    bool eaten_net = false;
    bool death_ooze_ate_good = false;
    bool death_ooze_ate_corpse = false;
    bool shown_msg = false;
    piety_gain_t gain = PIETY_NONE;
    int js = JS_NONE;

    // Jellies can swim, so don't check water
    for (stack_iterator si(mons->pos());
         si && eaten < max_eat && hps_changed < 50; ++si)
    {
        if (!is_item_jelly_edible(*si))
            continue;

#if defined(DEBUG_DIAGNOSTICS) || defined(DEBUG_EATERS)
        mprf(MSGCH_DIAGNOSTICS,
             "%s eating %s", mons->name(DESC_PLAIN, true).c_str(),
             si->name(DESC_PLAIN).c_str());
#endif

        int quant = si->quantity;

        death_ooze_ate_good = (mons->type == MONS_DEATH_OOZE
                               && (get_weapon_brand(*si) == SPWPN_HOLY_WRATH
                                   || get_ammo_brand(*si) == SPMSL_SILVER));
        death_ooze_ate_corpse = (mons->type == MONS_DEATH_OOZE
                                 && ((si->base_type == OBJ_CORPSES
                                     && si->sub_type == CORPSE_BODY)
                                 || si->base_type == OBJ_FOOD
                                     && si->sub_type == FOOD_CHUNK));

        if (si->base_type != OBJ_GOLD)
        {
            quant = min(quant, max_eat - eaten);

            hps_changed += (quant * item_mass(*si))
                           / (crawl_state.game_is_zotdef() ? 30 : 20) + quant;
            eaten += quant;

            if (mons->caught()
                && si->base_type == OBJ_MISSILES
                && si->sub_type == MI_THROWING_NET
                && item_is_stationary(*si))
            {
                mons->del_ench(ENCH_HELD, true);
                eaten_net = true;
            }
        }
        else
        {
            // Shouldn't be much trouble to digest a huge pile of gold!
            if (quant > 500)
                quant = 500 + roll_dice(2, (quant - 500) / 2);

            hps_changed += quant / 10 + 1;
            eaten++;
        }

        if (eaten && !shown_msg && player_can_hear(mons->pos()))
        {
            mprf(MSGCH_SOUND, "You hear a%s slurping noise.",
                 nearby ? "" : " distant");
            shown_msg = true;
        }

        if (you.religion == GOD_JIYVA)
        {
            gain = sacrifice_item_stack(*si, &js);
            if (gain > PIETY_NONE)
                simple_god_message(" appreciates your sacrifice.");

            jiyva_slurp_message(js);
        }

        if (quant >= si->quantity)
            item_was_destroyed(*si, mons->mindex());

        if (is_blood_potion(*si))
        {
            for (int i = 0; i < quant; ++i)
                remove_oldest_blood_potion(*si);
        }
        dec_mitm_item_quantity(si.link(), quant);
    }

    if (eaten > 0)
    {
        hps_changed = max(hps_changed, 1);
        hps_changed = min(hps_changed, 50);

        if (death_ooze_ate_good)
            mons->hurt(NULL, hps_changed, BEAM_NONE, false);
        else
        {
            // This is done manually instead of using heal_monster(),
            // because that function doesn't work quite this way. - bwr
            const int base_max = mons_avg_hp(mons->type);
            mons->hit_points += hps_changed;
            mons->hit_points = min(MAX_MONSTER_HP,
                                   min(base_max * 2, mons->hit_points));
            mons->max_hit_points = max(mons->hit_points, mons->max_hit_points);
        }

        if (death_ooze_ate_corpse)
            place_cloud(CLOUD_MIASMA, mons->pos(), 4 + random2(5), mons);

        if (death_ooze_ate_good)
            simple_monster_message(mons, " twists violently!");
        else if (eaten_net)
            simple_monster_message(mons, " devours the net!");
        else
            _jelly_divide(mons);
    }

    return (eaten > 0);
}

static bool _monster_eat_single_corpse(monster* mons, item_def& item,
                                       bool do_heal, bool nearby)
{
    if (item.base_type != OBJ_CORPSES || item.sub_type != CORPSE_BODY)
        return false;

    const monster_type mt = item.mon_type;
    if (do_heal)
    {
        const int base_max = mons_avg_hp(mons->type);
        mons->hit_points += 1 + random2(mons_weight(mt)) / 100;
        mons->hit_points = min(MAX_MONSTER_HP,
                               min(base_max * 2, mons->hit_points));
        mons->max_hit_points = max(mons->hit_points, mons->max_hit_points);
    }

    if (nearby)
    {
        mprf("%s eats %s.", mons->name(DESC_THE).c_str(),
             item.name(DESC_THE).c_str());
    }

    // Butcher the corpse without leaving chunks.
    butcher_corpse(item, B_MAYBE, false);

    return true;
}

static bool _monster_eat_corpse(monster* mons, bool do_heal, bool nearby)
{
    if (!mons_eats_corpses(mons))
        return false;

    int eaten = 0;

    for (stack_iterator si(mons->pos()); si; ++si)
    {
        if (_monster_eat_single_corpse(mons, *si, do_heal, nearby))
        {
            eaten++;
            break;
        }
    }

    return (eaten > 0);
}

static bool _monster_eat_food(monster* mons, bool nearby)
{
    if (!mons_eats_food(mons))
        return false;

    if (mons_is_fleeing(mons))
        return false;

    int eaten = 0;

    for (stack_iterator si(mons->pos()); si; ++si)
    {
        const bool is_food = (si->base_type == OBJ_FOOD);
        const bool is_corpse = (si->base_type == OBJ_CORPSES
                                   && si->sub_type == CORPSE_BODY);
        const bool free_to_eat = (mons->wont_attack()
                                  || grid_distance(mons->pos(), you.pos()) > 1);

        if (!is_food && !is_corpse)
            continue;

        if (free_to_eat && coinflip())
        {
            if (is_food)
            {
                if (nearby)
                {
                    mprf("%s eats %s.", mons->name(DESC_THE).c_str(),
                         quant_name(*si, 1, DESC_THE).c_str());
                }

                dec_mitm_item_quantity(si.link(), 1);

                eaten++;
                break;
            }
            else
            {
                // Assume that only undead can heal from eating corpses.
                if (_monster_eat_single_corpse(mons, *si,
                                               mons->holiness() == MH_UNDEAD,
                                               nearby))
                {
                    eaten++;
                    break;
                }
            }
        }
    }

    return (eaten > 0);
}

//---------------------------------------------------------------
//
// handle_pickup
//
// Returns false if monster doesn't spend any time picking something up.
//
//---------------------------------------------------------------
static bool _handle_pickup(monster* mons)
{
    if (mons->asleep() || mons->submerged())
        return false;

    // Flying over water doesn't let you pick up stuff.  This is inexact, as
    // a merfolk could be flying, but that's currently impossible except for
    // being tornadoed, and with *that* low life expectancy let's not care.
    dungeon_feature_type feat = grd(mons->pos());

    if ((feat == DNGN_LAVA || feat == DNGN_DEEP_WATER) && mons->flight_mode())
        return false;

    const bool nearby = mons_near(mons);
    int count_pickup = 0;

    if (mons_itemeat(mons) != MONEAT_NOTHING)
    {
        if (mons_eats_items(mons))
        {
            if (_monster_eat_item(mons, nearby))
                return false;
        }
        else if (mons_eats_corpses(mons))
        {
            // Assume that only undead can heal from eating corpses.
            if (_monster_eat_corpse(mons, mons->holiness() == MH_UNDEAD,
                                    nearby))
            {
                return false;
            }
        }
        else if (mons_eats_food(mons))
        {
            if (_monster_eat_food(mons, nearby))
                return false;
        }
    }

    if (mons_itemuse(mons) >= MONUSE_WEAPONS_ARMOUR)
    {
        // Note: Monsters only look at stuff near the top of stacks.
        //
        // XXX: Need to put in something so that monster picks up
        // multiple items (e.g. ammunition) identical to those it's
        // carrying.
        //
        // Monsters may now pick up up to two items in the same turn.
        // (jpeg)
        for (stack_iterator si(mons->pos()); si; ++si)
        {
            if (si->flags & ISFLAG_NO_PICKUP)
                continue;

            if (mons->pickup_item(*si, nearby))
                count_pickup++;

            if (count_pickup > 1 || coinflip())
                break;
        }
    }

    return (count_pickup > 0);
}

// Randomise potential damage.
static int _estimated_trap_damage(trap_type trap)
{
    switch (trap)
    {
        case TRAP_BLADE: return (10 + random2(30));
        case TRAP_DART:  return random2(4);
        case TRAP_ARROW: return random2(7);
        case TRAP_SPEAR: return random2(10);
        case TRAP_BOLT:  return random2(13);
        case TRAP_GAS:   return random2(50);
        default:         return 0;
    }
}

// Check whether a given trap (described by trap position) can be
// regarded as safe.  Takes into account monster intelligence and
// allegiance.
// (just_check is used for intelligent monsters trying to avoid traps.)
static bool _is_trap_safe(const monster* mons, const coord_def& where,
                          bool just_check)
{
    const int intel = mons_intel(mons);

    const trap_def *ptrap = find_trap(where);
    if (!ptrap)
        return true;
    const trap_def& trap = *ptrap;

    const bool player_knows_trap = (trap.is_known(&you));

    // No friendly monsters will ever enter a Zot trap you know.
    if (player_knows_trap && mons->friendly() && trap.type == TRAP_ZOT)
        return false;

    // Dumb monsters don't care at all.
    if (intel == I_PLANT)
        return true;

    // Known shafts are safe. Unknown ones are unknown.
    if (trap.type == TRAP_SHAFT)
        return true;

    // Hostile monsters are not afraid of non-mechanical traps.
    // Allies will try to avoid teleportation and zot traps.
    const bool mechanical = (trap.category() == DNGN_TRAP_MECHANICAL);

    if (trap.is_known(mons))
    {
        if (just_check)
            return false; // Square is blocked.
        else
        {
            // Test for corridor-like environment.
            const int x = where.x - mons->pos().x;
            const int y = where.y - mons->pos().y;

            // The question is whether the monster (m) can easily reach its
            // presumable destination (x) without stepping on the trap. Traps
            // in corridors do not allow this. See e.g
            //  #x#        ##
            //  #^#   or  m^x
            //   m         ##
            //
            // The same problem occurs if paths are blocked by monsters,
            // hostile terrain or other traps rather than walls.
            // What we do is check whether the squares with the relative
            // positions (-1,0)/(+1,0) or (0,-1)/(0,+1) form a "corridor"
            // (relative to the _trap_ position rather than the monster one).
            // If they don't, the trap square is marked as "unsafe" (because
            // there's a good alternative move for the monster to take),
            // otherwise the decision will be made according to later tests
            // (monster hp, trap type, ...)
            // If a monster still gets stuck in a corridor it will usually be
            // because it has less than half its maximum hp.

            if ((mon_can_move_to_pos(mons, coord_def(x-1, y), true)
                 || mon_can_move_to_pos(mons, coord_def(x+1,y), true))
                && (mon_can_move_to_pos(mons, coord_def(x,y-1), true)
                    || mon_can_move_to_pos(mons, coord_def(x,y+1), true)))
            {
                return false;
            }
        }
    }

    // Friendlies will try not to be parted from you.
    if (intelligent_ally(mons) && trap.type == TRAP_TELEPORT
        && player_knows_trap && mons_near(mons))
    {
        return false;
    }

    // Healthy monsters don't mind a little pain.
    if (mechanical && mons->hit_points >= mons->max_hit_points / 2
        && (intel == I_ANIMAL
            || mons->hit_points > _estimated_trap_damage(trap.type)))
    {
        return true;
    }

    // In Zotdef critters will risk death to get to the Orb
    if (crawl_state.game_is_zotdef() && mechanical)
        return true;

    // Friendly and good neutral monsters don't enjoy Zot trap perks;
    // handle accordingly.  In the arena Zot traps affect all monsters.
    if (mons->wont_attack() || crawl_state.game_is_arena())
    {
        return (mechanical ? mons_flies(mons)
                           : !trap.is_known(mons) || trap.type != TRAP_ZOT);
    }
    else
        return (!mechanical || mons_flies(mons) || !trap.is_known(mons));
}

static void _mons_open_door(monster* mons, const coord_def &pos)
{
    const char *adj = "", *noun = "door";

    bool was_seen   = false;

    set<coord_def> all_door = connected_doors(pos);
    get_door_description(all_door.size(), &adj, &noun);

    for (set<coord_def>::iterator i = all_door.begin();
         i != all_door.end(); ++i)
    {
        const coord_def& dc = *i;

        if (you.see_cell(dc))
            was_seen = true;

        grd(dc) = DNGN_OPEN_DOOR;
        set_terrain_changed(dc);
    }

    if (was_seen)
    {
        viewwindow();

        string open_str = "opens the ";
        open_str += adj;
        open_str += noun;
        open_str += ".";

        // Should this be conditionalized on you.can_see(mons?)
        mons->seen_context = (all_door.size() <= 2) ? SC_DOOR : SC_GATE;

        if (!you.can_see(mons))
        {
            mprf("Something unseen %s", open_str.c_str());
            interrupt_activity(AI_FORCE_INTERRUPT);
        }
        else if (!you_are_delayed())
        {
            mprf("%s %s", mons->name(DESC_A).c_str(),
                 open_str.c_str());
        }
    }

    mons->lose_energy(EUT_MOVE);

    dungeon_events.fire_position_event(DET_DOOR_OPENED, pos);
}

static bool _no_habitable_adjacent_grids(const monster* mon)
{
    for (adjacent_iterator ai(mon->pos()); ai; ++ai)
        if (monster_habitable_grid(mon, grd(*ai)))
            return false;

    return true;
}

static bool _same_tentacle_parts(const monster* mpusher,
                               const monster* mpushee)
{
    if (!mons_is_tentacle_head(mons_base_type(mpusher)))
        return false;

    if (mpushee->is_child_tentacle_of(mpusher))
        return true;

    if (mons_tentacle_adjacent(mpusher, mpushee))
        return true;

    return false;
}

static bool _mons_can_displace(const monster* mpusher,
                               const monster* mpushee)
{
    if (invalid_monster(mpusher) || invalid_monster(mpushee))
        return false;

    const int ipushee = mpushee->mindex();
    if (invalid_monster_index(ipushee))
        return false;


    if (immobile_monster[ipushee]
        && !_same_tentacle_parts(mpusher, mpushee))
    {
        return false;
    }

    // Confused monsters can't be pushed past, sleeping monsters
    // can't push. Note that sleeping monsters can't be pushed
    // past, either, but they may be woken up by a crowd trying to
    // elbow past them, and the wake-up check happens downstream.
    // Monsters caught in a net also can't be pushed past.
    if (mons_is_confused(mpusher) || mons_is_confused(mpushee)
        || mpusher->cannot_move() || mons_is_stationary(mpusher)
        || mpusher->is_constricted() || mpushee->is_constricted()
        || (!_same_tentacle_parts(mpusher, mpushee)
           && (mpushee->cannot_move()
               || mons_is_stationary(mpushee)))
        || mpusher->asleep() || mpushee->caught())
    {
        return false;
    }

    // Batty monsters are unpushable.
    if (mons_is_batty(mpusher) || mons_is_batty(mpushee))
        return false;

    if (!monster_shover(mpusher))
        return false;

    // Fleeing monsters of the same type may push past higher ranking ones.
    if (!monster_senior(mpusher, mpushee, mons_is_retreating(mpusher)))
        return false;

    return true;
}

static int _count_adjacent_slime_walls(const coord_def &pos)
{
    int count = 0;
    for (adjacent_iterator ai(pos); ai; ++ai)
        if (env.grid(*ai) == DNGN_SLIMY_WALL)
            count++;

    return count;
}

// Returns true if the monster should try to avoid that position
// because of taking damage from slime walls.
static bool _check_slime_walls(const monster *mon,
                               const coord_def &targ)
{
    if (!player_in_branch(BRANCH_SLIME_PITS) || mons_is_slime(mon)
        || actor_slime_wall_immune(mon) || mons_intel(mon) <= I_INSECT)
    {
        return false;
    }
    const int target_count = _count_adjacent_slime_walls(targ);
    // Entirely safe.
    if (!target_count)
        return false;

    const int current_count = _count_adjacent_slime_walls(mon->pos());
    if (target_count <= current_count)
        return false;

    // The monster needs to have a purpose to risk taking damage.
    if (!mons_is_seeking(mon))
        return true;

    // With enough hit points monsters will consider moving
    // onto more dangerous squares.
    return (mon->hit_points < mon->max_hit_points / 2);
}
// Check whether a monster can move to given square (described by its relative
// coordinates to the current monster position). just_check is true only for
// calls from is_trap_safe when checking the surrounding squares of a trap.
bool mon_can_move_to_pos(const monster* mons, const coord_def& delta,
                         bool just_check)
{
    const coord_def targ = mons->pos() + delta;

    // Bounds check: don't consider moving out of grid!
    if (!in_bounds(targ))
        return false;

    // No monster may enter the open sea.
    if (grd(targ) == DNGN_OPEN_SEA || grd(targ) == DNGN_LAVA_SEA)
        return false;

    // Non-friendly and non-good neutral monsters won't enter
    // sanctuaries.
    if (!mons->wont_attack()
        && is_sanctuary(targ)
        && !is_sanctuary(mons->pos()))
    {
        return false;
    }

    // Inside a sanctuary don't attack anything!
    if (is_sanctuary(mons->pos()) && actor_at(targ))
        return false;

    const dungeon_feature_type target_grid = grd(targ);
    const habitat_type habitat = mons_primary_habitat(mons);

    // The kraken is so large it cannot enter shallow water.
    // Its tentacles can, and will, though.
    if (mons_base_type(mons) == MONS_KRAKEN
        && target_grid == DNGN_SHALLOW_WATER)
    {
        return false;
    }
    bool no_water = false;

    const int targ_cloud_num = env.cgrid(targ);
    if (mons_avoids_cloud(mons, targ_cloud_num))
        return false;

    if (_check_slime_walls(mons, targ))
        return false;

    const bool burrows = mons_class_flag(mons->type, M_BURROWS);
    const bool digs = _mons_can_cast_dig(mons, false)
                      || _mons_can_zap_dig(mons);
    const bool flattens_trees = mons_flattens_trees(mons);
    if (((burrows || digs) && (target_grid == DNGN_ROCK_WALL
                               || target_grid == DNGN_CLEAR_ROCK_WALL))
        || (flattens_trees && feat_is_tree(target_grid)))
    {
        // Don't burrow out of bounds.
        if (!in_bounds(targ))
            return false;
    }
    else if (no_water && feat_is_water(target_grid))
        return false;
    else if (!mons_can_traverse(mons, targ, false)
             && !monster_habitable_grid(mons, target_grid))
    {
        // If the monster somehow ended up in this habitat (and is
        // not dead by now), give it a chance to get out again.
        if (grd(mons->pos()) == target_grid && mons->ground_level()
            && _no_habitable_adjacent_grids(mons))
        {
            return true;
        }

        return false;
    }

    // Wandering mushrooms usually don't move while you are looking.
    if (mons->type == MONS_WANDERING_MUSHROOM
        || (mons->type == MONS_LURKING_HORROR
            && mons->foe_distance() > random2(LOS_RADIUS + 1)))
    {
        if (!mons->wont_attack()
            && is_sanctuary(mons->pos()))
        {
            return true;
        }

        if (!mons->friendly()
                && you.see_cell(targ)
            || mon_enemies_around(mons))
        {
            return false;
        }
    }

    // Fire elementals avoid water and cold.
    if (mons->type == MONS_FIRE_ELEMENTAL && feat_is_watery(target_grid))
        return false;

    // Submerged water creatures avoid the shallows where
    // they would be forced to surface. -- bwr
    // [dshaligram] Monsters now prefer to head for deep water only if
    // they're low on hitpoints. No point in hiding if they want a
    // fight.
    if (habitat == HT_WATER
        && targ != you.pos()
        && target_grid != DNGN_DEEP_WATER
        && grd(mons->pos()) == DNGN_DEEP_WATER
        && mons->hit_points < (mons->max_hit_points * 3) / 4)
    {
        return false;
    }

    // Smacking the player is always a good move if we're
    // hostile (even if we're heading somewhere else).
    // Also friendlies want to keep close to the player
    // so it's okay as well.

    // Smacking another monster is good, if the monsters
    // are aligned differently.
    if (monster* targmonster = monster_at(targ))
    {
        if (just_check)
        {
            if (targ == mons->pos())
                return true;

            return false; // blocks square
        }

        if (!summon_can_attack(mons, targ))
            return false;

        // Cut down plants only when no alternative, or they're
        // our target.
        if (mons_is_firewood(targmonster) && mons->target != targ)
            return false;

        if (mons_aligned(mons, targmonster)
            && !_mons_can_displace(mons, targmonster))
        {
            // In Zotdef hostiles will whack other hostiles if immobile
            // - prevents plugging gaps with hostile oklobs
            if (crawl_state.game_is_zotdef())
            {
                if (!mons_is_stationary(targmonster)
                    || targmonster->attitude != ATT_HOSTILE)
                {
                    return false;
                }
            }
            else
                return false;
        }
    }

    // Friendlies shouldn't try to move onto the player's
    // location, if they are aiming for some other target.
    if (mons->wont_attack()
        && mons->foe != MHITYOU
        && (mons->foe != MHITNOT || mons->is_patrolling())
        && targ == you.pos())
    {
        return false;
    }

    // Wandering through a trap is OK if we're pretty healthy,
    // really stupid, or immune to the trap.
    if (!_is_trap_safe(mons, targ, just_check))
        return false;

    // If we end up here the monster can safely move.
    return true;
}

// Uses, and updates the global variable mmov.
static void _find_good_alternate_move(monster* mons,
                                      const move_array& good_move)
{
    const coord_def target = mons->firing_pos.zero() ? mons->target
                                                     : mons->firing_pos;
    const int current_distance = distance2(mons->pos(), target);

    int dir = _compass_idx(mmov);

    // Only handle if the original move is to an adjacent square.
    if (dir == -1)
        return;

    int dist[2];

    // First 1 away, then 2 (3 is silly).
    for (int j = 1; j <= 2; j++)
    {
        const int FAR_AWAY = 1000000;

        // Try both directions (but randomise which one is first).
        const int sdir = coinflip() ? j : -j;
        const int inc = -2 * sdir;

        for (int mod = sdir, i = 0; i < 2; mod += inc, i++)
        {
            const int newdir = (dir + 8 + mod) % 8;
            if (good_move[mon_compass[newdir].x+1][mon_compass[newdir].y+1])
                dist[i] = distance2(mons->pos()+mon_compass[newdir], target);
            else
                dist[i] = mons_is_retreating(mons) ? (-FAR_AWAY) : FAR_AWAY;
        }

        const int dir0 = ((dir + 8 + sdir) % 8);
        const int dir1 = ((dir + 8 - sdir) % 8);

        // Now choose.
        if (dist[0] == dist[1] && abs(dist[0]) == FAR_AWAY)
            continue;

        // Which one was better? -- depends on FLEEING or not.
        if (mons_is_retreating(mons))
        {
            if (dist[0] >= dist[1] && dist[0] >= current_distance)
            {
                mmov = mon_compass[dir0];
                break;
            }
            if (dist[1] >= dist[0] && dist[1] >= current_distance)
            {
                mmov = mon_compass[dir1];
                break;
            }
        }
        else
        {
            if (dist[0] <= dist[1] && dist[0] <= current_distance)
            {
                mmov = mon_compass[dir0];
                break;
            }
            if (dist[1] <= dist[0] && dist[1] <= current_distance)
            {
                mmov = mon_compass[dir1];
                break;
            }
        }
    }
}

static void _jelly_grows(monster* mons)
{
    if (player_can_hear(mons->pos()))
    {
        mprf(MSGCH_SOUND, "You hear a%s slurping noise.",
             mons_near(mons) ? "" : " distant");
    }

    mons->hit_points += 5;
    // possible with ridiculous farming on a full level
    mons->hit_points = min(mons->hit_points, MAX_MONSTER_HP);

    // note here, that this makes jellies "grow" {dlb}:
    if (mons->hit_points > mons->max_hit_points)
        mons->max_hit_points = mons->hit_points;

    _jelly_divide(mons);
}

static bool _monster_swaps_places(monster* mon, const coord_def& delta)
{
    if (delta.origin())
        return false;

    monster* const m2 = monster_at(mon->pos() + delta);

    if (!m2)
        return false;

    if (!_mons_can_displace(mon, m2))
        return false;

    if (m2->asleep())
    {
        if (coinflip())
        {
            dprf("Alerting monster %s at (%d,%d)",
                 m2->name(DESC_PLAIN).c_str(), m2->pos().x, m2->pos().y);
            behaviour_event(m2, ME_ALERT);
        }
        return false;
    }

    // Check that both monsters will be happy at their proposed new locations.
    const coord_def c = mon->pos();
    const coord_def n = mon->pos() + delta;

    if (!monster_habitable_grid(mon, grd(n)) && !mon->can_cling_to(n)
        || !monster_habitable_grid(m2, grd(c)) && !m2->can_cling_to(c))
    {
        return false;
    }

    // Okay, do the swap!
#ifdef EUCLIDEAN
    _swim_or_move_energy(mon, delta.abs() == 2);
#else
    _swim_or_move_energy(mon);
#endif

    mon->set_position(n);
    mgrd(n) = mon->mindex();
    m2->set_position(c);

    mon->clear_far_constrictions();
    m2->clear_far_constrictions();

    const int m2i = m2->mindex();
    ASSERT(m2i >= 0 && m2i < MAX_MONSTERS);
    mgrd(c) = m2i;
    immobile_monster[m2i] = true;

    mon->check_redraw(c, false);
    if (mon->is_wall_clinging())
        mon->check_clinging(true);
    else
        mon->apply_location_effects(c);

    m2->check_redraw(n, false);
    if (m2->is_wall_clinging())
        m2->check_clinging(true);
    else
        m2->apply_location_effects(n);

    // The seen context no longer applies if the monster is moving normally.
    mon->seen_context = SC_NONE;
    m2->seen_context = SC_NONE;

    return false;
}

static bool _do_move_monster(monster* mons, const coord_def& delta)
{
    const coord_def f = mons->pos() + delta;

    if (!in_bounds(f))
        return false;

    if (f == you.pos())
    {
        fight_melee(mons, &you);
        return true;
    }

    // This includes the case where the monster attacks itself.
    if (monster* def = monster_at(f))
    {
        fight_melee(mons, def);
        return true;
    }

    if (mons->is_constricted())
    {
        if (mons->attempt_escape())
            simple_monster_message(mons, " escapes!");
        else
        {
            simple_monster_message(mons, " struggles to escape constriction.");
            _swim_or_move_energy(mons);
            return true;
        }
    }

    if (grd(f) == DNGN_CLOSED_DOOR)
    {
        if (mons_can_open_door(mons, f))
        {
            _mons_open_door(mons, f);
            return true;
        }
        else if (mons_can_eat_door(mons, f))
        {
            grd(f) = DNGN_FLOOR;
            set_terrain_changed(f);

            _jelly_grows(mons);

            if (you.see_cell(f))
            {
                viewwindow();

                if (!you.can_see(mons))
                {
                    mpr("The door mysteriously vanishes.");
                    interrupt_activity(AI_FORCE_INTERRUPT);
                }
                else
                    simple_monster_message(mons, " eats the door!");
            }
        } // done door-eating jellies
    }

    // The monster gave a "comes into view" message and then immediately
    // moved back out of view, leaing the player nothing to see, so give
    // this message to avoid confusion.
    if (mons->seen_context == SC_JUST_SEEN && !you.see_cell(f))
        simple_monster_message(mons, " moves out of view.");
    else if (crawl_state.game_is_hints() && (mons->flags & MF_WAS_IN_VIEW)
             && !you.see_cell(f))
    {
        learned_something_new(HINT_MONSTER_LEFT_LOS, mons->pos());
    }

    // The seen context no longer applies if the monster is moving normally.
    mons->seen_context = SC_NONE;

    // This appears to be the real one, ie where the movement occurs:
#ifdef EUCLIDEAN
    _swim_or_move_energy(mons, delta.abs() == 2);
#else
    _swim_or_move_energy(mons);
#endif

    if (grd(mons->pos()) == DNGN_DEEP_WATER && grd(f) != DNGN_DEEP_WATER
        && !monster_habitable_grid(mons, DNGN_DEEP_WATER))
    {
        // er, what?  Seems impossible.
        mons->seen_context = SC_NONSWIMMER_SURFACES_FROM_DEEP;
    }
    mgrd(mons->pos()) = NON_MONSTER;

    coord_def old_pos = mons->pos();

    mons->set_position(f);

    mgrd(mons->pos()) = mons->mindex();

    mons->check_clinging(true);
    ballisto_on_move(mons, old_pos);

    // Let go of all constrictees; only stop *being* constricted if we are now
    // too far away.
    mons->stop_constricting_all(true);
    mons->clear_far_constrictions();

    mons->check_redraw(mons->pos() - delta);
    mons->apply_location_effects(mons->pos() - delta);

    return true;
}

// May mons attack targ if it's in its way, despite
// possibly aligned attitudes?
// The aim of this is to have monsters cut down plants
// to get to the player if necessary.
static bool _may_cutdown(monster* mons, monster* targ)
{
    // Save friendly plants from allies.
    // [ds] I'm deliberately making the alignment checks symmetric here.
    // The previous check involved good-neutrals never attacking friendlies
    // and friendlies never attacking anything other than hostiles.
    if ((mons->friendly() || mons->good_neutral())
         && (targ->friendly() || targ->good_neutral()))
    {
        return false;
    }
    // Outside of that case, can always cut mundane plants.
    if (mons_is_firewood(targ))
        return true;

    // In normal games, that's it.  Gotta keep those butterflies alive...
    if (!crawl_state.game_is_zotdef())
        return false;

    return (mons_is_stationary(targ)
            || mons_class_flag(mons_base_type(targ), M_NO_EXP_GAIN)
               && !mons_is_tentacle(targ->type));
}

static bool _monster_move(monster* mons)
{
    move_array good_move;

    const habitat_type habitat = mons_primary_habitat(mons);
    bool deep_water_available = false;

    if (mons->type == MONS_TRAPDOOR_SPIDER)
    {
        if (mons->submerged())
            return false;

        // Trapdoor spiders sometime hide if they can't see their foe.
        // (Note that friendly trapdoor spiders will thus hide even
        // if they can see you.)
        const actor *foe = mons->get_foe();
        const bool can_see = foe && mons->can_see(foe);

        if (monster_can_submerge(mons, grd(mons->pos()))
            && !can_see && !mons_is_confused(mons)
            && !mons->caught()
            && !mons->berserk()
            && one_chance_in(5))
        {
            mons->add_ench(ENCH_SUBMERGED);
            mons->behaviour = BEH_LURK;
            return false;
        }
    }

    // Berserking monsters make a lot of racket.
    if (mons->berserk())
    {
        int noise_level = get_shout_noise_level(mons_shouts(mons->type));
        if (noise_level > 0)
        {
            if (you.can_see(mons))
            {
                if (one_chance_in(10))
                {
                    mprf(MSGCH_TALK_VISUAL, "%s rages.",
                         mons->name(DESC_THE).c_str());
                }
                noisy(noise_level, mons->pos(), mons->mindex());
            }
            else if (one_chance_in(5))
                handle_monster_shouts(mons, true);
            else
            {
                // Just be noisy without messaging the player.
                noisy(noise_level, mons->pos(), mons->mindex());
            }
        }
    }

    if (mons->confused())
    {
        if (!mmov.origin() || one_chance_in(15))
        {
            const coord_def newpos = mons->pos() + mmov;
            if (in_bounds(newpos)
                && (habitat == HT_LAND
                    || monster_habitable_grid(mons, grd(newpos))))
            {
                return _do_move_monster(mons, mmov);
            }
        }
        return false;
    }

    // If a water monster is currently flopping around on land, it cannot
    // really control where it wants to move, though there's a 50% chance
    // of flopping into an adjacent water grid.
    if (mons->has_ench(ENCH_AQUATIC_LAND))
    {
        vector<coord_def> adj_water;
        vector<coord_def> adj_move;
        for (adjacent_iterator ai(mons->pos()); ai; ++ai)
        {
            if (!cell_is_solid(*ai))
            {
                adj_move.push_back(*ai);
                if (feat_is_watery(grd(*ai)))
                    adj_water.push_back(*ai);
            }
        }
        if (adj_move.empty())
        {
            simple_monster_message(mons, " flops around on dry land!");
            return false;
        }

        vector<coord_def> moves = adj_water;
        if (adj_water.empty() || coinflip())
            moves = adj_move;

        coord_def newpos = mons->pos();
        int count = 0;
        for (unsigned int i = 0; i < moves.size(); ++i)
            if (one_chance_in(++count))
                newpos = moves[i];

        const monster* mon2 = monster_at(newpos);
        if (newpos == you.pos() && mons->wont_attack()
            || (mon2 && mons->wont_attack() == mon2->wont_attack()))
        {
            simple_monster_message(mons, " flops around on dry land!");
            return false;
        }

        return _do_move_monster(mons, newpos - mons->pos());
    }

    // Let's not even bother with this if mmov is zero.
    if (mmov.origin())
        return false;

    for (int count_x = 0; count_x < 3; count_x++)
        for (int count_y = 0; count_y < 3; count_y++)
        {
            const int targ_x = mons->pos().x + count_x - 1;
            const int targ_y = mons->pos().y + count_y - 1;

            // Bounds check: don't consider moving out of grid!
            if (!in_bounds(targ_x, targ_y))
            {
                good_move[count_x][count_y] = false;
                continue;
            }
            dungeon_feature_type target_grid = grd[targ_x][targ_y];

            if (target_grid == DNGN_DEEP_WATER)
                deep_water_available = true;

            good_move[count_x][count_y] =
                mon_can_move_to_pos(mons, coord_def(count_x-1, count_y-1));
        }

    // Now we know where we _can_ move.

    const coord_def newpos = mons->pos() + mmov;
    // Water creatures have a preference for water they can hide in -- bwr
    // [ds] Weakened the powerful attraction to deep water if the monster
    // is in good health.
    if (habitat == HT_WATER
        && deep_water_available
        && grd(mons->pos()) != DNGN_DEEP_WATER
        && grd(newpos) != DNGN_DEEP_WATER
        && newpos != you.pos()
        && (one_chance_in(3)
            || mons->hit_points <= (mons->max_hit_points * 3) / 4))
    {
        int count = 0;

        for (int cx = 0; cx < 3; cx++)
            for (int cy = 0; cy < 3; cy++)
            {
                if (good_move[cx][cy]
                    && grd[mons->pos().x + cx - 1][mons->pos().y + cy - 1]
                            == DNGN_DEEP_WATER)
                {
                    if (one_chance_in(++count))
                    {
                        mmov.x = cx - 1;
                        mmov.y = cy - 1;
                    }
                }
            }
    }

    // Now, if a monster can't move in its intended direction, try
    // either side.  If they're both good, move in whichever dir
    // gets it closer (farther for fleeing monsters) to its target.
    // If neither does, do nothing.
    if (good_move[mmov.x + 1][mmov.y + 1] == false)
        _find_good_alternate_move(mons, good_move);

    // ------------------------------------------------------------------
    // If we haven't found a good move by this point, we're not going to.
    // ------------------------------------------------------------------

    if (mons->type == MONS_SPATIAL_MAELSTROM)
    {
        const dungeon_feature_type feat = grd(mons->pos() + mmov);
        if (!feat_is_permarock(feat) && feat_is_solid(feat))
        {
            const coord_def target(mons->pos() + mmov);
            create_monster(
                    mgen_data(MONS_SPATIAL_VORTEX, SAME_ATTITUDE(mons), mons,
                          2, MON_SUMM_ANIMATE,
                          target, MHITNOT,
                          0, GOD_LUGONU));
            nuke_wall(target);
        }
    }

    const bool burrows = mons_class_flag(mons->type, M_BURROWS);
    const bool flattens_trees = mons_flattens_trees(mons);
    const bool digs = _mons_can_cast_dig(mons, false)
                      || _mons_can_zap_dig(mons);
    // Take care of beetle burrowing.
    if (burrows || flattens_trees || digs)
    {
        const dungeon_feature_type feat = grd(mons->pos() + mmov);
        if ((feat == DNGN_ROCK_WALL || feat == DNGN_CLEAR_ROCK_WALL)
            && !burrows && digs)
        {
            bolt beem;
            if (_mons_can_cast_dig(mons, true))
            {
                setup_mons_cast(mons, beem, SPELL_DIG);
                beem.target = mons->pos() + mmov;
                mons_cast(mons, beem, SPELL_DIG, true, true);
            }
            else if (_mons_can_zap_dig(mons))
            {
                ASSERT(mons->inv[MSLOT_WAND] != NON_ITEM);
                item_def &wand = mitm[mons->inv[MSLOT_WAND]];
                beem.target = mons->pos() + mmov;
                _setup_wand_beam(beem, mons);
                _mons_fire_wand(mons, wand, beem, you.can_see(mons), false);
            }
            else
                simple_monster_message(mons, " falters for a moment.");
            mons->lose_energy(EUT_SPELL);
            return true;
        }
        else if ((((feat == DNGN_ROCK_WALL || feat == DNGN_CLEAR_ROCK_WALL)
                  && burrows)
                  || (flattens_trees && feat_is_tree(feat)))
                 && good_move[mmov.x + 1][mmov.y + 1] == true)
        {
            const coord_def target(mons->pos() + mmov);
            nuke_wall(target);

            if (flattens_trees)
            {
                // Flattening trees has a movement cost to the monster
                // - 100% over and above its normal move cost.
                _swim_or_move_energy(mons);
                if (you.see_cell(target))
                {
                    const bool actor_visible = you.can_see(mons);
                    mprf("%s knocks down a tree!",
                         actor_visible?
                         mons->name(DESC_THE).c_str() : "Something");
                    noisy(25, target);
                }
                else
                    noisy(25, target, "You hear a crashing sound.");
            }
            else if (player_can_hear(mons->pos() + mmov))
            {
                // Message depends on whether caused by boring beetle or
                // acid (Dissolution).
                mpr((mons->type == MONS_BORING_BEETLE) ?
                    "You hear a grinding noise." :
                    "You hear a sizzling sound.", MSGCH_SOUND);
            }
        }
    }

    bool ret = false;
    if (good_move[mmov.x + 1][mmov.y + 1] && !mmov.origin())
    {
        // Check for attacking player.
        if (mons->pos() + mmov == you.pos())
        {
            ret = fight_melee(mons, &you);
            mmov.reset();
        }

        // If we're following the player through stairs, the only valid
        // movement is towards the player. -- bwr
        if (testbits(mons->flags, MF_TAKING_STAIRS))
        {
            const delay_type delay = current_delay_action();
            if (delay != DELAY_ASCENDING_STAIRS
                && delay != DELAY_DESCENDING_STAIRS)
            {
                mons->flags &= ~MF_TAKING_STAIRS;

                dprf("BUG: %s was marked as follower when not following!",
                     mons->name(DESC_PLAIN).c_str());
            }
            else
            {
                ret    = true;
                mmov.reset();

                dprf("%s is skipping movement in order to follow.",
                     mons->name(DESC_THE).c_str());
            }
        }

        // Check for attacking another monster.
        if (monster* targ = monster_at(mons->pos() + mmov))
        {
            if (mons_aligned(mons, targ) &&
                (!crawl_state.game_is_zotdef() || !_may_cutdown(mons, targ)))
                // Zotdef: monsters will cut down firewood
                ret = _monster_swaps_places(mons, mmov);
            else
            {
                fight_melee(mons, targ);
                ret = true;
            }

            // If the monster swapped places, the work's already done.
            mmov.reset();
        }

        // The monster could die after a melee attack due to a mummy
        // death curse or something.
        if (!mons->alive())
            return true;

        if (mons_genus(mons->type) == MONS_EFREET
            || mons->type == MONS_FIRE_ELEMENTAL)
        {
            place_cloud(CLOUD_FIRE, mons->pos(), 2 + random2(4), mons);
        }

        if (mons->type == MONS_ROTTING_DEVIL || mons->type == MONS_CURSE_TOE)
            place_cloud(CLOUD_MIASMA, mons->pos(), 2 + random2(3), mons);

        // Commented out, but left in as an example of gloom. {due}
        //if (mons->type == MONS_SHADOW)
        //{
        //    big_cloud (CLOUD_GLOOM, mons->kill_alignment(), mons->pos(), 10 + random2(5), 2 + random2(8));
        //}

    }
    else
    {
        monster* targ = monster_at(mons->pos() + mmov);
        if (!mmov.origin() && targ && _may_cutdown(mons, targ))
        {
            fight_melee(mons, targ);
            ret = true;
        }

        mmov.reset();

        // zotdef: sometimes seem to get gridlock. Reset travel path
        // if we can't move, occasionally
        if (crawl_state.game_is_zotdef() && one_chance_in(20))
        {
             mons->travel_path.clear();
             mons->travel_target = MTRAV_NONE;
        }

        // Fleeing monsters that can't move will panic and possibly
        // turn to face their attacker.
        make_mons_stop_fleeing(mons);
    }

    if (mmov.x || mmov.y || (mons->confused() && one_chance_in(6)))
        return _do_move_monster(mons, mmov);

    // Battlespheres need to preserve their tracking targets after each move
    if (mons_is_wandering(mons) && mons->type != MONS_BATTLESPHERE)
    {
        // trigger a re-evaluation of our wander target on our next move -cao
        mons->target = mons->pos();
        if (!mons->is_patrolling())
        {
            mons->travel_target = MTRAV_NONE;
            mons->travel_path.clear();
        }
        mons->firing_pos.reset();
    }

    return ret;
}

static void _mons_in_cloud(monster* mons)
{
    // Submerging in water or lava saves from clouds.
    if (mons->submerged() && env.grid(mons->pos()) != DNGN_FLOOR)
        return;

    actor_apply_cloud(mons);
}

static spell_type _map_wand_to_mspell(wand_type kind)
{
    switch (kind)
    {
    case WAND_FLAME:           return SPELL_THROW_FLAME;
    case WAND_FROST:           return SPELL_THROW_FROST;
    case WAND_SLOWING:         return SPELL_SLOW;
    case WAND_HASTING:         return SPELL_HASTE;
    case WAND_MAGIC_DARTS:     return SPELL_MAGIC_DART;
    case WAND_HEAL_WOUNDS:     return SPELL_MINOR_HEALING;
    case WAND_PARALYSIS:       return SPELL_PARALYSE;
    case WAND_FIRE:            return SPELL_BOLT_OF_FIRE;
    case WAND_COLD:            return SPELL_BOLT_OF_COLD;
    case WAND_CONFUSION:       return SPELL_CONFUSE;
    case WAND_INVISIBILITY:    return SPELL_INVISIBILITY;
    case WAND_TELEPORTATION:   return SPELL_TELEPORT_OTHER;
    case WAND_LIGHTNING:       return SPELL_LIGHTNING_BOLT;
    case WAND_DRAINING:        return SPELL_BOLT_OF_DRAINING;
    case WAND_DISINTEGRATION:  return SPELL_DISINTEGRATE;
<<<<<<< HEAD
    case WAND_POLYMORPH_OTHER: return SPELL_POLYMORPH_OTHER;
    case WAND_DIGGING:         return SPELL_DIG;
=======
    case WAND_POLYMORPH: return SPELL_POLYMORPH;
>>>>>>> 361a7477
    default:                   return SPELL_NO_SPELL;
    }
}

// Keep kraken tentacles from wandering too far away from the boss monster.
static void _shedu_movement_clamp(monster *shedu)
{
    if (!mons_is_shedu(shedu))
        return;

    monster *my_pair = get_shedu_pair(shedu);
    if (!my_pair)
        return;

    if (grid_distance(shedu->pos(), my_pair->pos()) >= 10)
        mmov = (my_pair->pos() - shedu->pos()).sgn();
}<|MERGE_RESOLUTION|>--- conflicted
+++ resolved
@@ -1092,7 +1092,7 @@
     item_def &wand(mitm[mons->inv[MSLOT_WAND]]);
 
     // map wand type to monster spell type
-    const spell_type mzap = _map_wand_to_mspell(wand.sub_type);
+    const spell_type mzap = _map_wand_to_mspell((wand_type)wand.sub_type);
     if (mzap == SPELL_NO_SPELL)
         return false;
 
@@ -1404,25 +1404,13 @@
     bool zap         = false;
     bool was_visible = you.can_see(mons);
 
-<<<<<<< HEAD
     if (!_setup_wand_beam(beem, mons))
-=======
-    item_def &wand(mitm[mons->inv[MSLOT_WAND]]);
-
-    // map wand type to monster spell type
-    const spell_type mzap = _map_wand_to_mspell((wand_type)wand.sub_type);
-    if (mzap == SPELL_NO_SPELL)
->>>>>>> 361a7477
         return false;
 
     item_def &wand = mitm[mons->inv[MSLOT_WAND]];
 
-<<<<<<< HEAD
-    switch (wand.sub_type)
-=======
     const wand_type kind = (wand_type)wand.sub_type;
     switch (kind)
->>>>>>> 361a7477
     {
     case WAND_DISINTEGRATION:
         // Dial down damage from wands of disintegration, since
@@ -1435,20 +1423,6 @@
         // These have been deemed "too tricky" at this time {dlb}:
         return false;
 
-<<<<<<< HEAD
-    case WAND_DIGGING:
-        // This is handled elsewhere.
-        return false;
-
-    case WAND_POLYMORPH_OTHER:
-        // Monsters can be very trigger happy with wands, reduce this
-        // for polymorph.
-        if (!one_chance_in(5))
-            return false;
-        break;
-
-=======
->>>>>>> 361a7477
     // These are wands that monsters will aim at themselves {dlb}:
     case WAND_HASTING:
         if (!mons->has_ench(ENCH_HASTE))
@@ -1521,42 +1495,7 @@
         if (!niceWand)
             make_mons_stop_fleeing(mons);
 
-<<<<<<< HEAD
         _mons_fire_wand(mons, wand, beem, was_visible, niceWand);
-=======
-        if (!simple_monster_message(mons, " zaps a wand."))
-        {
-            if (!silenced(you.pos()))
-                mpr("You hear a zap.", MSGCH_SOUND);
-        }
-
-        // charge expenditure {dlb}
-        wand.plus--;
-        beem.is_tracer = false;
-        beem.fire();
-
-        if (was_visible)
-        {
-            if (niceWand || !beem.is_enchantment() || beem.obvious_effect)
-            {
-                set_ident_type(OBJ_WANDS, kind, ID_KNOWN_TYPE);
-                mons->props["wand_known"] = true;
-            }
-            else
-            {
-                set_ident_type(OBJ_WANDS, kind, ID_MON_TRIED_TYPE);
-                mons->props["wand_known"] = false;
-            }
-
-            // Increment zap count.
-            if (wand.plus2 >= 0)
-                wand.plus2++;
-
-            mons->flags |= MF_SEEN_RANGED;
-        }
-
-        mons->lose_energy(EUT_ITEM);
->>>>>>> 361a7477
 
         return true;
     }
@@ -3929,12 +3868,8 @@
     case WAND_LIGHTNING:       return SPELL_LIGHTNING_BOLT;
     case WAND_DRAINING:        return SPELL_BOLT_OF_DRAINING;
     case WAND_DISINTEGRATION:  return SPELL_DISINTEGRATE;
-<<<<<<< HEAD
-    case WAND_POLYMORPH_OTHER: return SPELL_POLYMORPH_OTHER;
+    case WAND_POLYMORPH:       return SPELL_POLYMORPH;
     case WAND_DIGGING:         return SPELL_DIG;
-=======
-    case WAND_POLYMORPH: return SPELL_POLYMORPH;
->>>>>>> 361a7477
     default:                   return SPELL_NO_SPELL;
     }
 }
